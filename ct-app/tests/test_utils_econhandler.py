--- conflicted
+++ resolved
@@ -5,12 +5,6 @@
     exclude_elements,
     reward_probability,
     save_dict_to_csv,
-<<<<<<< HEAD
-    allow_many_node_per_safe,  # noqa F401
-=======
-    allow_many_node_per_safe,
-    compute_rewards,
->>>>>>> 7a8f2748
     merge_topology_database_subgraph,
 )
 from economic_handler.peer import Peer
@@ -247,16 +241,9 @@
     Test whether the save_expected_reward_csv function returns the confirmation
     message in case of no errors.
     """
-
-<<<<<<< HEAD
     reward_probability(expected_merge_result)
 
     result = save_dict_to_csv(expected_merge_result, foldername="test_expected_rewards")
-=======
-    result = save_dict_to_csv(
-        expected_merge_result_split_stake, foldername="test_expected_rewards"
-    )
->>>>>>> 7a8f2748
 
     assert result is True
 
