import os
import pytest
from swagger_client.rest import ApiException
from tools.hopr_api_helper import HoprdAPIHelper
from tools import envvar

os.environ["API_HOST"] = "foo_host"
os.environ["API_PORT"] = "foo_port"
os.environ["API_TOKEN"] = "foo_token"


@pytest.fixture
def api_helper():
    """
    This fixture returns an instance of the HoprdAPIHelper class.
    """

    apihost = envvar("API_HOST")
    apiport = envvar("API_PORT")
    apikey = envvar("API_TOKEN")

    helper = HoprdAPIHelper(f"http://{apihost}:{apiport}", apikey)

    yield helper


def test_get_url(api_helper: HoprdAPIHelper):
    """
    Test that the url is protected once set, and only the getter is available.
    """
    url = api_helper.url

    assert len(url) != 0
    with pytest.raises(AttributeError):
        api_helper.url = "some_new_url"


def test_get_token(api_helper: HoprdAPIHelper):
    """
    Test that the token is protected once set, and only the getter is available.
    """
    token = api_helper.token

    assert len(token) != 0
    with pytest.raises(AttributeError):
        api_helper.token = "some_new_token"


@pytest.mark.asyncio
async def test_bad_balance(api_helper: HoprdAPIHelper):
    """
    This test checks that the balance method of the HoprdAPIHelper class returns the
    expected response when the requested balance is not supported.
    """
    balance = await api_helper.balance("fake_balance")

    assert balance is None


@pytest.mark.asyncio
async def test_balance_exceptions(mocker, api_helper: HoprdAPIHelper):
    """
    This test checks that the balance method of the HoprdAPIHelper class returns the
    expected response when an ApiException is raised.
    """

    mocker.patch.object(
        api_helper.account_api, "account_get_balances", side_effect=ApiException
    )
    balance = await api_helper.balance("hopr")
    assert balance is None

    mocker.patch.object(
        api_helper.account_api, "account_get_balances", side_effect=OSError
    )
    balance = await api_helper.balance("hopr")
    assert balance is None


@pytest.mark.asyncio
async def test_balance_native(api_helper: HoprdAPIHelper):
    """
    This test checks that the balance method of the HoprdAPIHelper class returns the
    expected response when only the native balance is requested.
    """
    native_balance = await api_helper.balances("native")

    assert native_balance is not None
    assert isinstance(native_balance, int)


@pytest.mark.asyncio
async def test_get_all_channels(api_helper: HoprdAPIHelper):
    """
    This test checks that the get_all_channels method of the HoprdAPIHelper class returns
    the expected response.
    """
    await api_helper.all_channels(True)


@pytest.mark.asyncio
async def test_get_all_channels_exceptions(mocker, api_helper: HoprdAPIHelper):
    """
    This test checks that the balance method of the HoprdAPIHelper class returns the
    expected response when an ApiException is raised.
    """

    mocker.patch.object(
        api_helper.channels_api, "channels_get_channels", side_effect=ApiException
    )
    result = await api_helper.get_all_channels(False)
    assert result is None

    mocker.patch.object(
        api_helper.channels_api, "channels_get_channels", side_effect=OSError
    )
    result = await api_helper.get_all_channels(False)
    assert result is None


@pytest.mark.asyncio
async def test_ping(api_helper: HoprdAPIHelper):
    """
    This test checks that the ping method of the HoprdAPIHelper class returns the
    expected response.
    """
    peer_ids: list = await api_helper.peers("peer_id")
    latency = await api_helper.ping(peer_ids.pop())

    assert latency != 0
    assert isinstance(latency, int)


@pytest.mark.asyncio
async def test_ping_bad_metric(api_helper: HoprdAPIHelper):
    """
    This test checks that the ping method of the HoprdAPIHelper class returns the
    expected response when the peerId does not exist.
    """
    peer_ids: list = await api_helper.peers("peer_id")
    latency = await api_helper.ping(peer_ids.pop(), metric="some_param")

    assert latency == 0
<<<<<<< HEAD


@pytest.mark.asyncio
async def test_ping_exceptions(mocker, api_helper: HoprdAPIHelper):
    """
    This test checks that the balance method of the HoprdAPIHelper class returns the
    expected response when an ApiException is raised.
    """

    mocker.patch.object(api_helper.node_api, "node_ping", side_effect=ApiException)
    latency = await api_helper.ping("peer_id")
    assert latency == 0

    mocker.patch.object(api_helper.node_api, "node_ping", side_effect=OSError)
    latency = await api_helper.ping("peer_id")
    assert latency == 0
=======
>>>>>>> 0263ea78


@pytest.mark.asyncio
async def test_peers(api_helper: HoprdAPIHelper):
    """
    This test checks that the peers method of the HoprdAPIHelper class returns the
    expected response.
    """
    peer_ids = await api_helper.peers("peer_id")

    assert peer_ids is not None
    assert isinstance(peer_ids, list)
    assert len(peer_ids) > 0
    assert isinstance(peer_ids[0], str)


@pytest.mark.asyncio
async def test_get_peers_bad_param(api_helper: HoprdAPIHelper):
    """
    This test checks that the peers method of the HoprdAPIHelper class returns the
    expected response when the peerId does not exist.
    """
    peer_ids = await api_helper.peers("some_param")

    assert isinstance(peer_ids, list)
    assert len(peer_ids) == 0


@pytest.mark.asyncio
async def test_get_peers_exceptions(mocker, api_helper: HoprdAPIHelper):
    """
    This test checks that the balance method of the HoprdAPIHelper class returns the
    expected response when an ApiException is raised.
    """

    mocker.patch.object(api_helper.node_api, "node_get_peers", side_effect=ApiException)
    peer_ids = await api_helper.peers("peer_id")
    assert isinstance(peer_ids, list)
    assert len(peer_ids) == 0

    mocker.patch.object(api_helper.node_api, "node_get_peers", side_effect=OSError)
    peer_ids = await api_helper.peers("peer_id")
    assert isinstance(peer_ids, list)
    assert len(peer_ids) == 0


@pytest.mark.asyncio
async def test_ping_bad_status(api_helper: HoprdAPIHelper):
    """
    This test checks that the ping method of the HoprdAPIHelper class returns the
    expected response when the status does not exist.
    """
    peer_ids: list = await api_helper.peers(status="some_status")

    assert isinstance(peer_ids, list)
    assert len(peer_ids) == 0


@pytest.mark.asyncio
async def test_get_address(api_helper: HoprdAPIHelper):
    """
    This test checks that the get_address method of the HoprdAPIHelper class returns the
    expected response.
    """
    address = await api_helper.get_address("hopr")

    assert address is not None
    assert isinstance(address, str)


@pytest.mark.asyncio
async def test_get_bad_address(api_helper: HoprdAPIHelper):
    """
    This test checks that the get_address method of the HoprdAPIHelper class returns the
    expected response when the address name does not exist.
    """
    address = await api_helper.get_address("some_bad_address")

    assert address is None


@pytest.mark.asyncio
async def test_get_address_exceptions(mocker, api_helper: HoprdAPIHelper):
    """
    This test checks that the balance method of the HoprdAPIHelper class returns the
    expected response when an ApiException is raised.
    """

    mocker.patch.object(
        api_helper.account_api, "account_get_address", side_effect=ApiException
    )
    address = await api_helper.get_address("hopr")
    assert address is None

    mocker.patch.object(
        api_helper.account_api, "account_get_address", side_effect=OSError
    )
    address = await api_helper.get_address("hopr")
    assert address is None


@pytest.mark.asyncio
async def test_send_message(mocker, api_helper: HoprdAPIHelper):
    """
    This test checks that the send_message method of the HoprdAPIHelper class returns
    the expected response.
    """

    # dummy AsyncResult object
    class DummyAsyncResult:
        def get(self):
            return "success"

    mocker.patch.object(
        api_helper.message_api, "messages_send_message", return_value=DummyAsyncResult()
    )

    result = await api_helper.send_message("destination", "message", ["hops"])
    assert result is True


@pytest.mark.asyncio
async def test_send_message_exceptions(mocker, api_helper: HoprdAPIHelper):
    """
    This test checks that the send_message method of the HoprdAPIHelper class returns
    the expected response when an ApiException is raised.
    """

    mocker.patch.object(
        api_helper.message_api, "messages_send_message", side_effect=ApiException
    )
    result = await api_helper.send_message("destination", "message", ["hops"])
    assert result is False

    mocker.patch.object(
        api_helper.message_api, "messages_send_message", side_effect=OSError
    )
    result = await api_helper.send_message("destination", "message", ["hops"])
    assert result is False


@pytest.mark.asyncio
async def test_get_unique_nodeAddress_peerId_aggbalance_links(
    api_helper: HoprdAPIHelper,
):
    """
    This test checks that the get_unique_nodeAddress_peerId_aggbalance_links method of
    the HoprdAPIHelper class returns the expected response.
    """

    links = await api_helper.get_unique_nodeAddress_peerId_aggbalance_links()

    assert links is not None
    assert isinstance(links, dict)
    assert len(links) > 0

    for key, value in links.items():
        assert isinstance(key, str)
        assert isinstance(value, dict)
        assert "source_node_address" in value.keys()
        assert "aggregated_balance" in value.keys()


@pytest.mark.asyncio
async def test_get_unique_nodeAddress_peerId_aggbalance_links_exceptions(
    mocker,
    api_helper: HoprdAPIHelper,
):
    """
    This test checks that the get_unique_nodeAddress_peerId_aggbalance_links method of
    the HoprdAPIHelper class returns the expected response.
    """

    mocker.patch.object(
        api_helper.channels_api, "channels_get_channels", side_effect=ApiException
    )
    links = await api_helper.get_unique_nodeAddress_peerId_aggbalance_links()
    assert links is None

    mocker.patch.object(
        api_helper.channels_api, "channels_get_channels", side_effect=OSError
    )
    links = await api_helper.get_unique_nodeAddress_peerId_aggbalance_links()
    assert links is None<|MERGE_RESOLUTION|>--- conflicted
+++ resolved
@@ -141,8 +141,6 @@
     latency = await api_helper.ping(peer_ids.pop(), metric="some_param")
 
     assert latency == 0
-<<<<<<< HEAD
-
 
 @pytest.mark.asyncio
 async def test_ping_exceptions(mocker, api_helper: HoprdAPIHelper):
@@ -158,8 +156,7 @@
     mocker.patch.object(api_helper.node_api, "node_ping", side_effect=OSError)
     latency = await api_helper.ping("peer_id")
     assert latency == 0
-=======
->>>>>>> 0263ea78
+
 
 
 @pytest.mark.asyncio
