[project]
name = "ct-app"
version = "3.10.1"
requires-python = ">=3.12"
dependencies = ["core"]

[tool.uv.sources]
core = { workspace = true }
test = { workspace = true }

[tool.uv.workspace]
members = [
    "core", 
    "core/api",
    "core/components",
    "core/economic_model",
    "core/subgraph",
    "core/rpc",
    "test" 
]

[dependency-groups]
dev = [
    "ruff>=0.11.4",
    "dotenv>=0.9.9",
    "test",
]
lint = [
    "black==25.1.0",
]

[tool.black]
line-length = 100
target-version = ['py312']
include = '\.pyi?$'

<<<<<<< HEAD
[tool.uv]
default-groups = "all"

[tool.pytest.ini_options]
asyncio_default_fixture_loop_scope = "module"
minversion = "7.0"
asyncio_mode = "auto"
addopts = ["-ra", "-q"]
log_cli_level = "INFO"
log_cli = true
=======
[tool.ruff]
line-length = 100
lint.select = ["E", "F"]
lint.ignore = []

[tool.pytest.ini_options]
testpaths = ["test"]
minversion = "7.0"
asyncio_mode = "auto"
asyncio_default_fixture_loop_scope = "session"
addopts = ["-ra", "-q"]

log_cli = true
log_cli_level = "INFO"
log_cli_format = "%(asctime)s [%(levelname)8s] %(message)s (%(filename)s:%(lineno)s)"
log_cli_date_format = "%Y-%m-%d %H:%M:%S"

log_level = "INFO"
log_format = "%(asctime)s [%(levelname)8s] %(message)s (%(filename)s:%(lineno)s)"
log_date_format = "%Y-%m-%d %H:%M:%S"
>>>>>>> 52a94a78
<|MERGE_RESOLUTION|>--- conflicted
+++ resolved
@@ -34,7 +34,6 @@
 target-version = ['py312']
 include = '\.pyi?$'
 
-<<<<<<< HEAD
 [tool.uv]
 default-groups = "all"
 
@@ -44,26 +43,4 @@
 asyncio_mode = "auto"
 addopts = ["-ra", "-q"]
 log_cli_level = "INFO"
-log_cli = true
-=======
-[tool.ruff]
-line-length = 100
-lint.select = ["E", "F"]
-lint.ignore = []
-
-[tool.pytest.ini_options]
-testpaths = ["test"]
-minversion = "7.0"
-asyncio_mode = "auto"
-asyncio_default_fixture_loop_scope = "session"
-addopts = ["-ra", "-q"]
-
-log_cli = true
-log_cli_level = "INFO"
-log_cli_format = "%(asctime)s [%(levelname)8s] %(message)s (%(filename)s:%(lineno)s)"
-log_cli_date_format = "%Y-%m-%d %H:%M:%S"
-
-log_level = "INFO"
-log_format = "%(asctime)s [%(levelname)8s] %(message)s (%(filename)s:%(lineno)s)"
-log_date_format = "%Y-%m-%d %H:%M:%S"
->>>>>>> 52a94a78
+log_cli = true