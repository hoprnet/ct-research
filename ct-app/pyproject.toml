[project]
name = "ct-app"
<<<<<<< HEAD
version = "3.14.1"
requires-python = ">=3.12"
dependencies = ["core"]
=======
version = "3.12.0"
requires-python = ">=3.14"
dependencies = [
    "core",
]
>>>>>>> 4f81f042

[tool.uv.sources]
core = { workspace = true }
test = { workspace = true }

[tool.uv.workspace]
members = [
    "core",
    "core/api",
    "core/components",
    "core/subgraph",
    "core/rpc",
    "test"
]

[dependency-groups]
dev = [
    "ruff>=0.11.4",
    "dotenv>=0.9.9",
    "test",
    "pytest-cov>=6.2.1",
    "mypy>=1.18.2",
]
lint = [
    "black==25.1.0",
]
typecheck = [
    "mypy>=1.18.2",
]

[tool.black]
line-length = 100
target-version = ['py314']
include = '\.pyi?$'

[tool.ruff]
line-length = 100
lint.select = ["E", "F"]
lint.ignore = []

[tool.pytest.ini_options]
testpaths = ["test"]
minversion = "7.0"
asyncio_mode = "auto"
asyncio_default_fixture_loop_scope = "session"
addopts = ["-ra", "-q"]
markers = [
    "stress: marks tests as stress tests (deselect with '-m \"not stress\"')",
    "benchmark: marks tests as performance benchmarks (run with '-m benchmark')"
]

log_cli = true
log_cli_level = "CRITICAL"
log_cli_format = "%(asctime)s [%(levelname)8s] %(message)s (%(filename)s:%(lineno)s)"
log_cli_date_format = "%Y-%m-%d %H:%M:%S"

[tool.mypy]
# Python version
python_version = "3.14"

# Follow imports
follow_imports = "normal"
ignore_missing_imports = true

# Show error codes
show_error_codes = true
show_column_numbers = true
pretty = true

# Explicit package bases to avoid module name conflicts
explicit_package_bases = true

# Warn on certain issues but don't require full type annotations
warn_return_any = false
warn_unused_configs = true
disallow_untyped_defs = false

# Check the bodies of functions without type annotations
check_untyped_defs = true

# Allow operations on Optional without strict checking
no_implicit_optional = true
strict_optional = false

# Paths to check
files = ["core/", "test/", "scripts/"]

# Exclude patterns
exclude = "^(core/.*/__pycache__/|core/.*/\\..*|\\.venv/|build/|dist/).*"

# Per-module options - external libraries
[[tool.mypy.overrides]]
module = ["core.api.*", "prometheus_client.*", "api_lib.*", "web3.*", "requests.*", "yaml.*"]
ignore_missing_imports = true

# Per-module options - complex files that need refactoring
[[tool.mypy.overrides]]
module = [
    "scripts.lib.state",
    "core.components.config_parser.base_classes",
    "core.subgraph.graphql_provider",
    "test.components.test_peer",
    "core.rpc.providers",
    "core.rpc.query_provider",
    "core.components.messages.message_format",
    "core.components.logs",
    "core.components.config_parser.economic_model",
    "core.mixins.economic_system",
    "core.mixins.channel",
    "core.subgraph.url",
    "core.components.singleton",
    "core.subgraph.mode",
    "core.subgraph.entries.entry",
    "core.rpc.entries.entry",
    "test.components.test_balance",
    "test.rpc.test_rpc_calls",
    "test.components.test_utils",
    "core.mixins.subgraph",
    "core.mixins.session",
    "core.mixins.rpc",
    "core.mixins.peers",
    "core.node",
]
ignore_errors = true<|MERGE_RESOLUTION|>--- conflicted
+++ resolved
@@ -1,16 +1,8 @@
 [project]
 name = "ct-app"
-<<<<<<< HEAD
 version = "3.14.1"
 requires-python = ">=3.12"
 dependencies = ["core"]
-=======
-version = "3.12.0"
-requires-python = ">=3.14"
-dependencies = [
-    "core",
-]
->>>>>>> 4f81f042
 
 [tool.uv.sources]
 core = { workspace = true }
