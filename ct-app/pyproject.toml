[project]
name = "ct-app"
<<<<<<< HEAD
version = "3.10.0"
=======
version = "3.10.2"
>>>>>>> eb3ad2af
requires-python = ">=3.12"
dependencies = ["core"]

[tool.uv.sources]
core = { workspace = true }
test = { workspace = true }

[tool.uv.workspace]
members = [
    "core", 
    "core/api",
    "core/components",
    "core/economic_model",
    "core/subgraph",
    "core/rpc",
    "test" 
]

[dependency-groups]
dev = [
    "ruff>=0.11.4",
    "test",
]
lint = [
    "black==25.1.0",
]


[tool.uv]
default-groups = "all"

[tool.pytest.ini_options]
asyncio_default_fixture_loop_scope = "module"
minversion = "7.0"
asyncio_mode = "auto"
addopts = ["-ra", "-q"]
log_cli_level = "INFO"
log_cli = true<|MERGE_RESOLUTION|>--- conflicted
+++ resolved
@@ -1,10 +1,6 @@
 [project]
 name = "ct-app"
-<<<<<<< HEAD
-version = "3.10.0"
-=======
 version = "3.10.2"
->>>>>>> eb3ad2af
 requires-python = ">=3.12"
 dependencies = ["core"]
 
