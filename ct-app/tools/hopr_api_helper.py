<<<<<<< HEAD
from hoprd_sdk import Configuration, ApiClient
from hoprd_sdk.models import MessageBody
from hoprd_sdk.rest import ApiException
from hoprd_sdk.api import NodeApi, MessagesApi, AccountApi, ChannelsApi, PeersApi
=======
import swagger_client as swagger
from swagger_client.rest import ApiException
from urllib3.exceptions import MaxRetryError
>>>>>>> e4ce9e5c

from .utils import getlogger

log = getlogger()


class HoprdAPIHelper:
    """
    HOPRd API helper to handle exceptions and logging.
    """

    def __init__(self, url: str, token: str):
        self._setup(url, token)

        self._url = url
        self._token = token

    def _setup(self, url: str, token: str):
        configuration = Configuration()
        configuration.host = f"{url}/api/v2"
        configuration.api_key["x-auth-token"] = token

<<<<<<< HEAD
        self.node_api = NodeApi(ApiClient(configuration))
        self.peers_api = PeersApi(ApiClient(configuration))
        self.message_api = MessagesApi(ApiClient(configuration))
        self.account_api = AccountApi(ApiClient(configuration))
        self.channels_api = ChannelsApi(ApiClient(configuration))
=======
        api_client = swagger.ApiClient(configuration)
        self.node_api = swagger.NodeApi(api_client)
        self.message_api = swagger.MessagesApi(api_client)
        self.account_api = swagger.AccountApi(api_client)
        self.channels_api = swagger.ChannelsApi(api_client)
>>>>>>> e4ce9e5c

    @property
    def url(self) -> str:
        return self._url

    @property
    def token(self) -> str:
        return self._token

    async def balance(self, type: str = "native"):
        """
        Returns the balance of the node.
        :param: type: str =  "hopr" | "native"
        :return: balance: int
        """

        if type not in ["hopr", "native"]:
            log.error(f"Type `{type}` not supported. Use `hopr` or `native`")
            return None

        log.debug("Getting balance")

        try:
            thread = self.account_api.account_get_balances(async_req=True)
            response = thread.get()
        except ApiException:
            log.exception("Exception when calling AccountApi->account_get_balances")
            return None
        except OSError:
            log.exception("Exception when calling AccountApi->account_get_balances")
<<<<<<< HEAD
=======
            return None
        except MaxRetryError:
            log.exception("MaxRetryError when calling AccountApi->account_get_balances")
>>>>>>> e4ce9e5c
            return None

        return int(getattr(response, type))

    async def get_all_channels(self, include_closed: bool):
        log.debug("Getting all channels")

        try:
            thread = self.channels_api.channels_get_channels(
                including_closed=include_closed, async_req=True
            )
            response = thread.get()
        except ApiException:
            log.exception("Exception when calling ChannelsApi->channels_get_channels")
            return None
        except OSError:
            log.exception("Exception when calling ChannelsApi->channels_get_channels")
            return None
        except MaxRetryError:
            log.exception(
                "MaxRetryError when calling ChannelsApi->channels_get_channels"
            )
            return None
        else:
            return response

    async def get_unique_safe_peerId_links(self):
        """
        Returns a dict containing all unique source_peerId-source_address links.
        """

        log.debug("Getting channel topology")

        try:
            thread = self.channels_api.channels_get_channels(
                full_topology="true", async_req=True
            )
            response = thread.get()
        except ApiException:
            log.exception("Exception when calling ChannelsApi->channels_get_channels")
            return None
        except OSError:
            log.exception("Exception when calling ChannelsApi->channels_get_channels")
            return None
        except MaxRetryError:
            log.exception(
                "MaxRetryError when calling ChannelsApi->channels_get_channels"
            )
            return None

        if not hasattr(response, "all"):
            log.error("Response does not contain `all`")
            return None

        address_for_peer_id = {}
        for item in response.all:
            if not hasattr(item, "source_peer_id"):
                log.error("Response does not contain `source_peer_id`")
                continue

            if not hasattr(item, "source_address"):
                log.error("Response does not contain `source_address`")
                continue

            address_for_peer_id[item.source_peer_id] = item.source_address

        return address_for_peer_id

    async def ping(self, peer_id: str, metric: str = "latency"):
        log.debug(f"Pinging peer {peer_id}")

        try:
            thread = self.peers_api.peers_ping_peer(peer_id, async_req=True)
            response = thread.get()
        except ApiException:
            log.exception("Exception when calling PeersApi->peers_ping_peer")
            return None
        except OSError:
<<<<<<< HEAD
            log.exception("Exception when calling PeersApi->peers_ping_peer")
=======
            log.exception("Exception when calling NodeApi->node_ping")
            return None
        except MaxRetryError:
            log.exception("MaxRetryError when calling NodeApi->node_ping")
>>>>>>> e4ce9e5c
            return None

        if not hasattr(response, metric):
            log.error(f"No `{metric}` measure from peer {peer_id}")
            return None

        measure = int(getattr(response, metric))

        log.info(f"Measured {measure:3d}({metric}) from peer {peer_id}")
        return measure

    async def peers(
        self, param: str = "peer_id", status: str = "connected", quality: int = 1
    ):
        log.debug("Getting peers")

        try:
            thread = self.node_api.node_get_peers(quality=quality, async_req=True)
            response = thread.get()
        except ApiException:
            log.exception("Exception when calling NodeApi->node_get_peers")
            return []
        except OSError:
            log.exception("Exception when calling NodeApi->node_get_peers")
<<<<<<< HEAD
=======
            return []
        except MaxRetryError:
            log.exception("MaxRetryError when calling NodeApi->node_get_peers")
>>>>>>> e4ce9e5c
            return []

        if not hasattr(response, status):
            log.error(f"No `{status}` from {self.url}")
            return []

        if len(getattr(response, status)) == 0:
            log.info(f"No peer with status `{status}`")
            return []

        if not hasattr(getattr(response, status)[0], param):
            log.error(f"No param `{param}` found for peers")
            return []

        return [getattr(peer, param) for peer in getattr(response, status)]

    async def get_address(self, address: str):
        log.debug("Getting address")

        try:
            thread = self.account_api.account_get_address(async_req=True)
            response = thread.get()
        except ApiException:
            log.exception("Exception when calling AccountApi->account_get_address")
            return None
        except OSError:
            log.exception("Exception when calling AccountApi->account_get_address")
<<<<<<< HEAD
=======
            return None
        except MaxRetryError:
            log.exception("MaxRetryError when calling AccountApi->account_get_address")
>>>>>>> e4ce9e5c
            return None

        if not hasattr(response, address):
            log.error(f"No {address} returned from the API")
            return None

        return getattr(response, address)

    async def send_message(
        self, destination: str, message: str, hops: list[str]
    ) -> bool:
        log.debug("Sending message")

        body = MessageBody(message, destination, path=hops)
        try:
            thread = self.message_api.messages_send_message(body=body, async_req=True)
            thread.get()
        except ApiException:
            log.exception("ApiException when calling MessageApi->messages_send_message")
            return False
        except OSError:
<<<<<<< HEAD
            log.exception("Exception when calling MessageApi->messages_send_message")
=======
            log.exception("OSError when calling MessageApi->messages_send_message")
            return False
        except MaxRetryError:
            log.exception(
                "MaxRetryError when calling MessageApi->messages_send_message"
            )
>>>>>>> e4ce9e5c
            return False

        return True<|MERGE_RESOLUTION|>--- conflicted
+++ resolved
@@ -1,13 +1,8 @@
-<<<<<<< HEAD
 from hoprd_sdk import Configuration, ApiClient
 from hoprd_sdk.models import MessageBody
 from hoprd_sdk.rest import ApiException
 from hoprd_sdk.api import NodeApi, MessagesApi, AccountApi, ChannelsApi, PeersApi
-=======
-import swagger_client as swagger
-from swagger_client.rest import ApiException
 from urllib3.exceptions import MaxRetryError
->>>>>>> e4ce9e5c
 
 from .utils import getlogger
 
@@ -30,19 +25,13 @@
         configuration.host = f"{url}/api/v2"
         configuration.api_key["x-auth-token"] = token
 
-<<<<<<< HEAD
-        self.node_api = NodeApi(ApiClient(configuration))
-        self.peers_api = PeersApi(ApiClient(configuration))
-        self.message_api = MessagesApi(ApiClient(configuration))
-        self.account_api = AccountApi(ApiClient(configuration))
-        self.channels_api = ChannelsApi(ApiClient(configuration))
-=======
-        api_client = swagger.ApiClient(configuration)
-        self.node_api = swagger.NodeApi(api_client)
-        self.message_api = swagger.MessagesApi(api_client)
-        self.account_api = swagger.AccountApi(api_client)
-        self.channels_api = swagger.ChannelsApi(api_client)
->>>>>>> e4ce9e5c
+        api_client = ApiClient(configuration)
+        
+        self.node_api = NodeApi(api_client)
+        self.peers_api = PeersApi(api_client)
+        self.message_api = MessagesApi(api_client)
+        self.account_api = AccountApi(api_client)
+        self.channels_api = ChannelsApi(api_client)
 
     @property
     def url(self) -> str:
@@ -69,16 +58,13 @@
             thread = self.account_api.account_get_balances(async_req=True)
             response = thread.get()
         except ApiException:
-            log.exception("Exception when calling AccountApi->account_get_balances")
-            return None
-        except OSError:
-            log.exception("Exception when calling AccountApi->account_get_balances")
-<<<<<<< HEAD
-=======
+            log.exception("ApiException when calling AccountApi->account_get_balances")
+            return None
+        except OSError:
+            log.exception("OSError when calling AccountApi->account_get_balances")
             return None
         except MaxRetryError:
             log.exception("MaxRetryError when calling AccountApi->account_get_balances")
->>>>>>> e4ce9e5c
             return None
 
         return int(getattr(response, type))
@@ -92,10 +78,10 @@
             )
             response = thread.get()
         except ApiException:
-            log.exception("Exception when calling ChannelsApi->channels_get_channels")
-            return None
-        except OSError:
-            log.exception("Exception when calling ChannelsApi->channels_get_channels")
+            log.exception("ApiException when calling ChannelsApi->channels_get_channels")
+            return None
+        except OSError:
+            log.exception("OSError when calling ChannelsApi->channels_get_channels")
             return None
         except MaxRetryError:
             log.exception(
@@ -118,10 +104,10 @@
             )
             response = thread.get()
         except ApiException:
-            log.exception("Exception when calling ChannelsApi->channels_get_channels")
-            return None
-        except OSError:
-            log.exception("Exception when calling ChannelsApi->channels_get_channels")
+            log.exception("ApiException when calling ChannelsApi->channels_get_channels")
+            return None
+        except OSError:
+            log.exception("OSError when calling ChannelsApi->channels_get_channels")
             return None
         except MaxRetryError:
             log.exception(
@@ -154,17 +140,13 @@
             thread = self.peers_api.peers_ping_peer(peer_id, async_req=True)
             response = thread.get()
         except ApiException:
-            log.exception("Exception when calling PeersApi->peers_ping_peer")
-            return None
-        except OSError:
-<<<<<<< HEAD
-            log.exception("Exception when calling PeersApi->peers_ping_peer")
-=======
-            log.exception("Exception when calling NodeApi->node_ping")
-            return None
-        except MaxRetryError:
-            log.exception("MaxRetryError when calling NodeApi->node_ping")
->>>>>>> e4ce9e5c
+            log.exception("ApiException when calling PeersApi->peers_ping_peer")
+            return None
+        except OSError:
+            log.exception("OSError when calling PeersApi->peers_ping_peer")
+            return None
+        except MaxRetryError:
+            log.exception("MaxRetryError when calling PeersApi->peers_ping_peer")
             return None
 
         if not hasattr(response, metric):
@@ -185,16 +167,13 @@
             thread = self.node_api.node_get_peers(quality=quality, async_req=True)
             response = thread.get()
         except ApiException:
-            log.exception("Exception when calling NodeApi->node_get_peers")
-            return []
-        except OSError:
-            log.exception("Exception when calling NodeApi->node_get_peers")
-<<<<<<< HEAD
-=======
+            log.exception("ApiException when calling NodeApi->node_get_peers")
+            return []
+        except OSError:
+            log.exception("OSError when calling NodeApi->node_get_peers")
             return []
         except MaxRetryError:
             log.exception("MaxRetryError when calling NodeApi->node_get_peers")
->>>>>>> e4ce9e5c
             return []
 
         if not hasattr(response, status):
@@ -218,16 +197,13 @@
             thread = self.account_api.account_get_address(async_req=True)
             response = thread.get()
         except ApiException:
-            log.exception("Exception when calling AccountApi->account_get_address")
-            return None
-        except OSError:
-            log.exception("Exception when calling AccountApi->account_get_address")
-<<<<<<< HEAD
-=======
+            log.exception("ApiException when calling AccountApi->account_get_address")
+            return None
+        except OSError:
+            log.exception("OSError when calling AccountApi->account_get_address")
             return None
         except MaxRetryError:
             log.exception("MaxRetryError when calling AccountApi->account_get_address")
->>>>>>> e4ce9e5c
             return None
 
         if not hasattr(response, address):
@@ -249,16 +225,12 @@
             log.exception("ApiException when calling MessageApi->messages_send_message")
             return False
         except OSError:
-<<<<<<< HEAD
-            log.exception("Exception when calling MessageApi->messages_send_message")
-=======
             log.exception("OSError when calling MessageApi->messages_send_message")
             return False
         except MaxRetryError:
             log.exception(
                 "MaxRetryError when calling MessageApi->messages_send_message"
             )
->>>>>>> e4ce9e5c
             return False
 
         return True