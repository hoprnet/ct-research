import datetime
from psycopg2 import connect
from psycopg2.sql import SQL, Identifier
from tools import getlogger

log = getlogger()


class DatabaseConnection:
    def __init__(
        self,
        database: str,
        host: str,
        user: str,
        password: str,
        port: str,
        tablename: str,
    ):
        self._database = database
        self._host = host
        self._user = user
        self._port = port
        self._tablename = tablename

        self.conn = connect(
            database=self._database,
            host=self._host,
            user=self._user,
            password=password,
            port=self._port,
        )
        self.cursor = self.conn.cursor()

        log.info(f"Database connection established as {self._user}")

    @property
    def database(self):
        """Database name getter"""
        return self._database

    @property
    def host(self):
        """Host name getter"""
        return self._host

    @property
    def user(self):
        """User name getter"""
        return self._user

    @property
    def port(self):
        """Port getter"""
        return self._port

    def __enter__(self):
        return self

    def __exit__(self, exc_type, exc_value, traceback):
        self.close_connection()

    def close_connection(self):
        """
        Closes the database connection.
        """
        self.conn.commit()
        self.cursor.close()
        self.conn.close()

        log.info(f"Database connection closed as {self._user}")

    def create_table(self, columns: list[str] = []):
        """
        Creates a table with the given columns.
        :param columns: A list of tuples containing the column name and the column type.
        :raise: ValueError if the table already exists.
        """
        if self.table_exists_guard():
            raise ValueError(f"Table '{self._tablename}' already exist")

        table_id = Identifier(self._tablename)

        command = SQL(
            """
            CREATE TABLE {} (
                {}
            );
        """
        )

        # create sql command with columns names and types from columns list
        columns_sql = SQL(", ").join(
            SQL("{} {}").format(Identifier(name), SQL(type_)) for name, type_ in columns
        )

<<<<<<< HEAD
        self.cursor.execute(command.format(table_id, columns_sql))
        self.conn.commit()

        log.info(f"Table `{self._tablename}` created with {len(columns)} columns")
=======
        try:
            self.cursor.execute(command.format(table_id, columns_sql))
        except Exception:
            log.exception("Error creating table")
            self.conn.rollback()
        else:
            self.conn.commit()
            log.info(f"Table `{table}` created with {len(columns)} columns")
>>>>>>> 5f83496f

    def drop_table(self):
        """
        Drops a table from the database.
        :raise: ValueError if the table does not exist.
        """
        if not self.table_exists_guard():
            raise ValueError(f"Table '{self._tablename}' does not exist")

        table_id = Identifier(self._tablename)
        command = SQL(
            """
            DROP TABLE {};
        """
        )

<<<<<<< HEAD
        self.cursor.execute(command.format(table_id))
        self.conn.commit()

        log.info(f"Table `{self._tablename}` dropped")
=======
        try:
            self.cursor.execute(command.format(table_id))
        except Exception:
            log.exception("Error dropping table")
            self.conn.rollback()
        else:
            self.conn.commit()
            log.info(f"Table `{table}` dropped")
>>>>>>> 5f83496f

    def table_exists_guard(self):
        """
        Checks if a table exists in the database.
        :raise: ValueError if the table does not exist.
        """
        command = SQL(
            """
            SELECT EXISTS (
                SELECT FROM 
                    information_schema.tables
                WHERE 
                    table_name  = %s
                );
        """
        )
<<<<<<< HEAD
        self.cursor.execute(command, (self._tablename,))
        return self.cursor.fetchone()[0]
=======

        try:
            self.cursor.execute(command, (table,))
        except Exception:
            log.exception("Error checking if table exists")
            self.conn.rollback()
            return False
        else:
            return self.cursor.fetchone()[0]
>>>>>>> 5f83496f

    def column_exists_guard(self, column: str):
        """
        Checks if a column exists in a table.
        :param column: The name of the column to check.
        :return: True if the column exists, False otherwise.
        :raise: ValueError if the table does not exist.
        """
        if not self.table_exists_guard():
            raise ValueError(f"Table '{self._tablename}' does not exist")

        command = SQL(
            """
            SELECT EXISTS (
                SELECT FROM 
                    information_schema.columns
                WHERE 
                    table_name  = %s AND column_name = %s
                );
        """
        )
<<<<<<< HEAD
        self.cursor.execute(command, (self._tablename, column))
        return self.cursor.fetchone()[0]
=======

        try:
            self.cursor.execute(command, (table, column))
        except Exception:
            log.exception("Error checking if column exists")
            self.conn.rollback()
            return False
        else:
            return self.cursor.fetchone()[0]
>>>>>>> 5f83496f

    def non_default_columns(self):
        """
        Gets names for all columns that do not have a default value in the given table.
        :return: A list of column names.
        :raise: ValueError if the table does not exist.
        """
        if not self.table_exists_guard():
            raise ValueError(f"Table '{self._tablename}' does not exist")

        command = SQL(
            """
            SELECT column_name
            FROM information_schema.columns
            WHERE table_name = %s AND column_default IS NULL;
        """
        )
<<<<<<< HEAD
        self.cursor.execute(command, (self._tablename,))
        return [row[0] for row in self.cursor.fetchall()]
=======

        try:
            self.cursor.execute(command, (table,))
        except Exception:
            log.exception("Error getting non-default columns")
            self.conn.rollback()
            return []
        else:
            return [row[0] for row in self.cursor.fetchall()]
>>>>>>> 5f83496f

    def insert(self, **kwargs):
        """
        Inserts a row into the given table.
        :param **kwargs: The column names and values to insert.
        :raise: ValueError if the table does not exist or if a column does not exist.
        :raise: ValueError if a column is missing.
        """
        if not self.table_exists_guard():
            raise ValueError(f"Table '{self._tablename}' does not exist")

        # check if all columns are in table
        for key in kwargs.keys():
            if not self.column_exists_guard(key):
                raise ValueError(
                    f"Column '{key}' does not exist in table '{self._tablename}'"
                )

        # check that all table's column are in kwargs
        for column in self.non_default_columns():
            if column not in kwargs.keys():
                raise ValueError(f"Column '{column}' is missing")

        table_id = Identifier(self._tablename)
        keys = list(kwargs.keys())
        values = list(kwargs.values())

        # insert data into table with columns names from keys and values from values
        command = SQL(
            """
            INSERT INTO {} ({})
            VALUES ({})
        """
        )

<<<<<<< HEAD
        self.cursor.execute(
            command.format(
                table_id,
                SQL(", ").join(Identifier(key) for key in keys),
                SQL(", ").join(SQL("%s") for _ in values),
            ),
            values,
        )
        self.conn.commit()

        log.info(f"Row inserted into `{self._tablename}`")
=======
        try:
            self.cursor.execute(
                command.format(
                    table_id,
                    SQL(", ").join(Identifier(key) for key in keys),
                    SQL(", ").join(SQL("%s") for _ in values),
                ),
                values,
            )
        except Exception:
            log.exception("Error inserting row")
            self.conn.rollback()
            return 0
        else:
            self.conn.commit()
            log.info(f"Row inserted into `{table}`")
            return 1
>>>>>>> 5f83496f

    def insert_many(self, keys: list[str], values: list[tuple]):
        """
        Inserts multiple rows into the given table.
        :param keys: A list of column names to insert.
        :param values: A list of tuples containing the column names/values to insert.
        :raise: ValueError if the table does not exist or if a column does not exist.
        :raise: ValueError if a column is missing.
        """
        if not self.table_exists_guard():
            raise ValueError(f"Table '{self._tablename}' does not exist")

        # check if all columns are in table
        for key in keys:
            if not self.column_exists_guard(key):
                raise ValueError(
                    f"Column '{key}' does not exist in table '{self._tablename}'"
                )

        # check that all table's column are in kwargs
        for column in self.non_default_columns():
            if column not in keys:
                raise ValueError(f"Column '{column}' is missing")

        table_id = Identifier(self._tablename)

        # insert data into table with columns names from keys and values from values
        command = SQL(
            """
            INSERT INTO {} ({})
            VALUES {}
        """
        )

        value_item_joined = []
        for value in values:
            sql_line = SQL("(") + SQL(", ").join(SQL("%s") for _ in value) + SQL(")")
            value_item_joined.append(sql_line)

        value_joined = SQL(", ").join(value_item_joined)
        separated_values = [item for value in values for item in value]

        command_formatted = command.format(
            table_id,
            SQL(", ").join(Identifier(key) for key in keys),
            value_joined,
        )

<<<<<<< HEAD
        self.cursor.execute(
            command_formatted,
            separated_values,
        )
        self.conn.commit()

        log.info(f"{len(values)} rows inserted into `{self._tablename}`")
=======
        try:
            self.cursor.execute(
                command_formatted,
                separated_values,
            )
        except Exception:
            log.exception("Error inserting rows")
            self.conn.rollback()
            return 0
        else:
            self.conn.commit()
            log.info(f"{len(values)} rows inserted into `{table}`")
            return len(values)
>>>>>>> 5f83496f

    def last_row(self):
        """
        Gets the last row from the given table.
        :return: The row as a tuple.
        :raise: ValueError if the table does not exist.
        """
        if not self.table_exists_guard():
            raise ValueError(f"Table '{self._tablename}' does not exist")

        table_id = Identifier(self._tablename)

        command = SQL(
            """
            SELECT *
            FROM {}
            WHERE id = (SELECT MAX(id) FROM {})
        """
        )

        try:
            self.cursor.execute(command.format(table_id, table_id))
        except Exception:
            log.exception("Error getting last row")
            self.conn.rollback()
            return None
        else:
            result = self.cursor.fetchall()

<<<<<<< HEAD
        log.info(f"Last row fetched from `{self._tablename}`")
=======
            if len(result) == 0:
                log.warning(f"No rows fetched from `{table}`")
                return None
>>>>>>> 5f83496f

            log.info(f"Last row fetched from `{table}`")
            return result[0]

    def row(self, row: int):
        """
        Gets a row from the given table.
        :param row: The row to get.
        :return: The row as a tuple.
        :raise: ValueError if the table does not exist.
        """
        if not self.table_exists_guard():
            raise ValueError(f"Table '{self._tablename}' does not exist")

        table_id = Identifier(self._tablename)

        command = SQL(
            """
            SELECT *
            FROM {}
            WHERE id = (%s)
        """
        )

        try:
            self.cursor.execute(command.format(table_id), (row,))
        except Exception:
            log.exception(f"Error getting row {row}")
            self.conn.rollback()
            return None
        else:
            result = self.cursor.fetchall()

            if len(result) == 0:
                log.warning(f"No row fetched from `{table}`")
                return None

<<<<<<< HEAD
        log.info(f"Row {row} fetched from `{self._tablename}`")
=======
            log.info(f"Row {row} fetched from `{table}`")
>>>>>>> 5f83496f

            return result[0]

    def last_added_rows(self):
        """
        Gets the last added rows from the given table based on the timestamp column.
        :return: The rows as a tuple.
        :raise: ValueError if the table does not exist.
        """
        if not self.table_exists_guard():
            raise ValueError(f"Table '{self._tablename}' does not exist")

        table_id = Identifier(self._tablename)

        command = SQL(
            """
            SELECT *
            FROM {}
            WHERE timestamp = (SELECT MAX(timestamp) FROM {})
        """
        )

<<<<<<< HEAD
        if len(result) == 0:
            log.warning(
                f"No rows fetched from `{self._tablename}` because no data was found"
            )
=======
        try:
            self.cursor.execute(command.format(table_id, table_id))
        except Exception:
            log.exception("Error getting last added rows")
            self.conn.rollback()
>>>>>>> 5f83496f
            return None
        else:
            result = self.cursor.fetchall()

<<<<<<< HEAD
        log.info(f"Last added rows ({len(result)}) fetched from `{self._tablename}`")
=======
            if len(result) == 0:
                log.warning(f"No rows fetched from `{table}`")
                return []
>>>>>>> 5f83496f

            log.info(f"Last added rows ({len(result)}) fetched from `{table}`")

            return result

    def count_last_added_rows(self):
        """
        Counts the last added rows from the given table based on the timestamp column.
        :return: The number of rows.
        :raise: ValueError if the table does not exist.
        """
        if not self.table_exists_guard():
            raise ValueError(f"Table '{self._tablename}' does not exist")

        table_id = Identifier(self._tablename)

        command = SQL(
            """
            SELECT COUNT(*)
            FROM {}
            WHERE timestamp = (SELECT MAX(timestamp) FROM {})
        """
        )

<<<<<<< HEAD
        log.info(f"Counted last added rows from `{self._tablename}`: {count}")
=======
        try:
            self.cursor.execute(command.format(table_id, table_id))
        except Exception:
            log.exception("Error counting last added rows")
            self.conn.rollback()
            return None
        else:
            count = self.cursor.fetchone()[0]
>>>>>>> 5f83496f

            log.info(f"Counted last added rows from `{table}`: {count}")
            return count

    def count_uniques(self, column: str):
        """
        Counts the unique values in the given column of the given table.
        :param column: The name of the column to count the values from.
        :return: The number of unique values.
        :raise: ValueError if the table or the column does not exist.
        """
        if not self.table_exists_guard():
            raise ValueError(f"Table '{self._tablename}' does not exist")

        if not self.column_exists_guard(column):
            raise ValueError(
                f"Column '{column}' does not exist in table '{self._tablename}'"
            )

        table_id = Identifier(self._tablename)
        column_id = Identifier(column)

        command = SQL(
            """
            SELECT COUNT(DISTINCT {})
            FROM {}
        """
        )

<<<<<<< HEAD
        log.info(
            f"Counted unique values in column `{column}` of `{self._tablename}`: {count}"
        )
=======
        try:
            self.cursor.execute(command.format(column_id, table_id))
        except Exception:
            log.exception("Error counting unique values")
            self.conn.rollback()
            return None
        else:
            count = self.cursor.fetchone()[0]
            log.info(
                f"Counted unique values in column `{column}` of `{table}`: {count}"
            )
>>>>>>> 5f83496f

            return count

    def count_uniques_in_last_added_rows(self, column: str):
        """
        Counts the unique values in the given column of the last added rows of the given
        table.
        :param column: The name of the column to count the values from.
        :return: The number of unique values.
        :raise: ValueError if the table or the column does not exist.
        """
        if not self.table_exists_guard():
            raise ValueError(f"Table '{self._tablename}' does not exist")

        if not self.column_exists_guard(column):
            raise ValueError(
                f"Column '{column}' does not exist in table '{self._tablename}'"
            )

        table_id = Identifier(self._tablename)
        column_id = Identifier(column)

        command = SQL(
            """
            SELECT COUNT(DISTINCT {})
            FROM {}
            WHERE timestamp = (SELECT MAX(timestamp) FROM {})
        """
        )

<<<<<<< HEAD
        log.info(
            f"Counted last unique values in column `{column}` of `{self._tablename}`: {count}"
        )
=======
        try:
            self.cursor.execute(command.format(column_id, table_id, table_id))
        except Exception:
            log.exception("Error counting unique values in last added rows")
            self.conn.rollback()
            return None
        else:
            count = self.cursor.fetchone()[0]
>>>>>>> 5f83496f

            log.info(
                f"Counted last unique values in column `{column}` of `{table}`: {count}"
            )

            return count

    def rows_after_timestamp(self, timestamp: datetime.datetime):
        """
<<<<<<< HEAD
        Gets the rows from the given table that have a timestamp more recent than the given
        timestamp.
=======
        Gets the rows from the given table that have a timestamp more recent than the
        given timestamp.
        :param table: The name of the table to get the rows from.
>>>>>>> 5f83496f
        :param timestamp: The timestamp to compare to.
        :return: The rows as a tuple.
        :raise: ValueError if the table does not exist or if the timestamp is not a
        """
        if not self.table_exists_guard():
            raise ValueError(f"Table '{self._tablename}' does not exist")
        if not isinstance(timestamp, datetime.datetime):
            raise ValueError("Timestamp must be a    datetime.datetime object")

        table_id = Identifier(self._tablename)

        command = SQL(
            """
            SELECT *
            FROM {}
            WHERE timestamp > (%s)
        """
        )

<<<<<<< HEAD
        log.info(f"Rows after {timestamp} fetched from `{self._tablename}`")
=======
        try:
            self.cursor.execute(command.format(table_id), (timestamp,))
        except Exception:
            log.exception(f"Error getting rows after {timestamp}")
            self.conn.rollback()
            return None
        else:
            result = self.cursor.fetchall()
            log.info(f"Rows after {timestamp} fetched from `{table}`")
>>>>>>> 5f83496f

            return result<|MERGE_RESOLUTION|>--- conflicted
+++ resolved
@@ -93,12 +93,6 @@
             SQL("{} {}").format(Identifier(name), SQL(type_)) for name, type_ in columns
         )
 
-<<<<<<< HEAD
-        self.cursor.execute(command.format(table_id, columns_sql))
-        self.conn.commit()
-
-        log.info(f"Table `{self._tablename}` created with {len(columns)} columns")
-=======
         try:
             self.cursor.execute(command.format(table_id, columns_sql))
         except Exception:
@@ -107,7 +101,6 @@
         else:
             self.conn.commit()
             log.info(f"Table `{table}` created with {len(columns)} columns")
->>>>>>> 5f83496f
 
     def drop_table(self):
         """
@@ -124,12 +117,6 @@
         """
         )
 
-<<<<<<< HEAD
-        self.cursor.execute(command.format(table_id))
-        self.conn.commit()
-
-        log.info(f"Table `{self._tablename}` dropped")
-=======
         try:
             self.cursor.execute(command.format(table_id))
         except Exception:
@@ -138,7 +125,6 @@
         else:
             self.conn.commit()
             log.info(f"Table `{table}` dropped")
->>>>>>> 5f83496f
 
     def table_exists_guard(self):
         """
@@ -155,10 +141,6 @@
                 );
         """
         )
-<<<<<<< HEAD
-        self.cursor.execute(command, (self._tablename,))
-        return self.cursor.fetchone()[0]
-=======
 
         try:
             self.cursor.execute(command, (table,))
@@ -168,7 +150,6 @@
             return False
         else:
             return self.cursor.fetchone()[0]
->>>>>>> 5f83496f
 
     def column_exists_guard(self, column: str):
         """
@@ -190,10 +171,6 @@
                 );
         """
         )
-<<<<<<< HEAD
-        self.cursor.execute(command, (self._tablename, column))
-        return self.cursor.fetchone()[0]
-=======
 
         try:
             self.cursor.execute(command, (table, column))
@@ -203,7 +180,6 @@
             return False
         else:
             return self.cursor.fetchone()[0]
->>>>>>> 5f83496f
 
     def non_default_columns(self):
         """
@@ -221,10 +197,6 @@
             WHERE table_name = %s AND column_default IS NULL;
         """
         )
-<<<<<<< HEAD
-        self.cursor.execute(command, (self._tablename,))
-        return [row[0] for row in self.cursor.fetchall()]
-=======
 
         try:
             self.cursor.execute(command, (table,))
@@ -234,7 +206,6 @@
             return []
         else:
             return [row[0] for row in self.cursor.fetchall()]
->>>>>>> 5f83496f
 
     def insert(self, **kwargs):
         """
@@ -270,19 +241,6 @@
         """
         )
 
-<<<<<<< HEAD
-        self.cursor.execute(
-            command.format(
-                table_id,
-                SQL(", ").join(Identifier(key) for key in keys),
-                SQL(", ").join(SQL("%s") for _ in values),
-            ),
-            values,
-        )
-        self.conn.commit()
-
-        log.info(f"Row inserted into `{self._tablename}`")
-=======
         try:
             self.cursor.execute(
                 command.format(
@@ -300,7 +258,6 @@
             self.conn.commit()
             log.info(f"Row inserted into `{table}`")
             return 1
->>>>>>> 5f83496f
 
     def insert_many(self, keys: list[str], values: list[tuple]):
         """
@@ -349,15 +306,6 @@
             value_joined,
         )
 
-<<<<<<< HEAD
-        self.cursor.execute(
-            command_formatted,
-            separated_values,
-        )
-        self.conn.commit()
-
-        log.info(f"{len(values)} rows inserted into `{self._tablename}`")
-=======
         try:
             self.cursor.execute(
                 command_formatted,
@@ -371,7 +319,6 @@
             self.conn.commit()
             log.info(f"{len(values)} rows inserted into `{table}`")
             return len(values)
->>>>>>> 5f83496f
 
     def last_row(self):
         """
@@ -401,13 +348,9 @@
         else:
             result = self.cursor.fetchall()
 
-<<<<<<< HEAD
-        log.info(f"Last row fetched from `{self._tablename}`")
-=======
             if len(result) == 0:
                 log.warning(f"No rows fetched from `{table}`")
                 return None
->>>>>>> 5f83496f
 
             log.info(f"Last row fetched from `{table}`")
             return result[0]
@@ -445,13 +388,9 @@
                 log.warning(f"No row fetched from `{table}`")
                 return None
 
-<<<<<<< HEAD
         log.info(f"Row {row} fetched from `{self._tablename}`")
-=======
-            log.info(f"Row {row} fetched from `{table}`")
->>>>>>> 5f83496f
-
-            return result[0]
+
+        return result[0]
 
     def last_added_rows(self):
         """
@@ -472,29 +411,19 @@
         """
         )
 
-<<<<<<< HEAD
-        if len(result) == 0:
-            log.warning(
-                f"No rows fetched from `{self._tablename}` because no data was found"
-            )
-=======
         try:
             self.cursor.execute(command.format(table_id, table_id))
         except Exception:
             log.exception("Error getting last added rows")
             self.conn.rollback()
->>>>>>> 5f83496f
             return None
         else:
             result = self.cursor.fetchall()
 
-<<<<<<< HEAD
-        log.info(f"Last added rows ({len(result)}) fetched from `{self._tablename}`")
-=======
             if len(result) == 0:
                 log.warning(f"No rows fetched from `{table}`")
                 return []
->>>>>>> 5f83496f
+
 
             log.info(f"Last added rows ({len(result)}) fetched from `{table}`")
 
@@ -519,9 +448,6 @@
         """
         )
 
-<<<<<<< HEAD
-        log.info(f"Counted last added rows from `{self._tablename}`: {count}")
-=======
         try:
             self.cursor.execute(command.format(table_id, table_id))
         except Exception:
@@ -530,7 +456,6 @@
             return None
         else:
             count = self.cursor.fetchone()[0]
->>>>>>> 5f83496f
 
             log.info(f"Counted last added rows from `{table}`: {count}")
             return count
@@ -560,11 +485,6 @@
         """
         )
 
-<<<<<<< HEAD
-        log.info(
-            f"Counted unique values in column `{column}` of `{self._tablename}`: {count}"
-        )
-=======
         try:
             self.cursor.execute(command.format(column_id, table_id))
         except Exception:
@@ -576,8 +496,7 @@
             log.info(
                 f"Counted unique values in column `{column}` of `{table}`: {count}"
             )
->>>>>>> 5f83496f
-
+            
             return count
 
     def count_uniques_in_last_added_rows(self, column: str):
@@ -607,11 +526,6 @@
         """
         )
 
-<<<<<<< HEAD
-        log.info(
-            f"Counted last unique values in column `{column}` of `{self._tablename}`: {count}"
-        )
-=======
         try:
             self.cursor.execute(command.format(column_id, table_id, table_id))
         except Exception:
@@ -620,7 +534,6 @@
             return None
         else:
             count = self.cursor.fetchone()[0]
->>>>>>> 5f83496f
 
             log.info(
                 f"Counted last unique values in column `{column}` of `{table}`: {count}"
@@ -630,14 +543,9 @@
 
     def rows_after_timestamp(self, timestamp: datetime.datetime):
         """
-<<<<<<< HEAD
-        Gets the rows from the given table that have a timestamp more recent than the given
-        timestamp.
-=======
         Gets the rows from the given table that have a timestamp more recent than the
         given timestamp.
         :param table: The name of the table to get the rows from.
->>>>>>> 5f83496f
         :param timestamp: The timestamp to compare to.
         :return: The rows as a tuple.
         :raise: ValueError if the table does not exist or if the timestamp is not a
@@ -657,9 +565,6 @@
         """
         )
 
-<<<<<<< HEAD
-        log.info(f"Rows after {timestamp} fetched from `{self._tablename}`")
-=======
         try:
             self.cursor.execute(command.format(table_id), (timestamp,))
         except Exception:
@@ -669,6 +574,5 @@
         else:
             result = self.cursor.fetchall()
             log.info(f"Rows after {timestamp} fetched from `{table}`")
->>>>>>> 5f83496f
 
             return result