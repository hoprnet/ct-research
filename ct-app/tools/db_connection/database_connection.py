import datetime
from psycopg2 import connect
from psycopg2.sql import SQL, Identifier
from tools import getlogger

log = getlogger()


class DatabaseConnection:
    def __init__(self, database: str, host: str, user: str, password: str, port: str):
        self._database = database
        self._host = host
        self._user = user
        self._port = port

        self.conn = connect(
            database=self._database,
            host=self._host,
            user=self._user,
            password=password,
            port=self._port,
        )
        self.cursor = self.conn.cursor()

        log.info(f"Database connection established as {self._user}")

    @property
    def database(self):
        """Database name getter"""
        return self._database

    @property
    def host(self):
        """Host name getter"""
        return self._host

    @property
    def user(self):
        """User name getter"""
        return self._user

    @property
    def port(self):
        """Port getter"""
        return self._port

    def __enter__(self):
        return self

    def __exit__(self, exc_type, exc_value, traceback):
        self.close_connection()

    def close_connection(self):
        """
        Closes the database connection.
        """
        self.conn.commit()
        self.cursor.close()
        self.conn.close()

        log.info(f"Database connection closed as {self._user}")

    def create_table(self, table: str, columns: list[str] = []):
        """
        Creates a table with the given columns.
        :param table: The name of the table to create.
        :param columns: A list of tuples containing the column name and the column type.
        """
        if self.table_exists_guard(table):
            raise ValueError(f"Table '{table}' already exist")

        table_id = Identifier(table)

        command = SQL(
            """
            CREATE TABLE {} (
                {}
            );
        """
        )

        # create sql command with columns names and types from columns list
        columns_sql = SQL(", ").join(
            SQL("{} {}").format(Identifier(name), SQL(type_)) for name, type_ in columns
        )

        try:
            self.cursor.execute(command.format(table_id, columns_sql))
        except Exception:
            log.exception("Error creating table")
            self.conn.rollback()
        else:
            self.conn.commit()
            log.info(f"Table `{table}` created with {len(columns)} columns")

    def drop_table(self, table: str):
        """
        Drops a table from the database.
        :param table: The name of the table to drop.
        """
        if not self.table_exists_guard(table):
            raise ValueError(f"Table '{table}' does not exist")

        table_id = Identifier(table)
        command = SQL(
            """
            DROP TABLE {};
        """
        )

        try:
            self.cursor.execute(command.format(table_id))
        except Exception:
            log.exception("Error dropping table")
            self.conn.rollback()
        else:
            self.conn.commit()
            log.info(f"Table `{table}` dropped")

    def table_exists_guard(self, table: str):
        """
        Checks if a table exists in the database.
        :param table: The name of the table to check.
        :raise: ValueError if the table does not exist.
        """
        command = SQL(
            """
            SELECT EXISTS (
                SELECT FROM 
                    information_schema.tables
                WHERE 
                    table_name  = %s
                );
        """
        )

        try:
            self.cursor.execute(command, (table,))
        except Exception:
            log.exception("Error checking if table exists")
            self.conn.rollback()
            return False
        else:
            return self.cursor.fetchone()[0]

    def column_exists_guard(self, table: str, column: str):
        """
        Checks if a column exists in a table.
        :param table: The name of the table to check.
        :param column: The name of the column to check.
        :return: True if the column exists, False otherwise.
        """
        if not self.table_exists_guard(table):
            raise ValueError(f"Table '{table}' does not exist")

        command = SQL(
            """
            SELECT EXISTS (
                SELECT FROM 
                    information_schema.columns
                WHERE 
                    table_name  = %s AND column_name = %s
                );
        """
        )

        try:
            self.cursor.execute(command, (table, column))
        except Exception:
            log.exception("Error checking if column exists")
            self.conn.rollback()
            return False
        else:
            return self.cursor.fetchone()[0]

    def non_default_columns(self, table: str):
        """
        Gets names for all columns that do not have a default value in the given table.
        :param table: The name of the table to get columns from.
        :return: A list of column names.
        """
        if not self.table_exists_guard(table):
            raise ValueError(f"Table '{table}' does not exist")

        command = SQL(
            """
            SELECT column_name
            FROM information_schema.columns
            WHERE table_name = %s AND column_default IS NULL;
        """
        )

        try:
            self.cursor.execute(command, (table,))
        except Exception:
            log.exception("Error getting non-default columns")
            self.conn.rollback()
            return []
        else:
            return [row[0] for row in self.cursor.fetchall()]

    def insert(self, table: str, **kwargs):
        """
        Inserts a row into the given table.
        :param table: The name of the table to insert into.
        :param **kwargs: The column names and values to insert.
        """
        if not self.table_exists_guard(table):
            raise ValueError(f"Table '{table}' does not exist")

        # check if all columns are in table
        for key in kwargs.keys():
            if not self.column_exists_guard(table, key):
                raise ValueError(f"Column '{key}' does not exist in table '{table}'")

        # check that all table's column are in kwargs
        for column in self.non_default_columns(table):
            if column not in kwargs.keys():
                raise ValueError(f"Column '{column}' is missing")

        table_id = Identifier(table)
        keys = list(kwargs.keys())
        values = list(kwargs.values())

        # insert data into table with columns names from keys and values from values
        command = SQL(
            """
            INSERT INTO {} ({})
            VALUES ({})
        """
        )

        try:
            self.cursor.execute(
                command.format(
                    table_id,
                    SQL(", ").join(Identifier(key) for key in keys),
                    SQL(", ").join(SQL("%s") for _ in values),
                ),
                values,
            )
        except Exception:
            log.exception("Error inserting row")
            self.conn.rollback()
            return 0
        else:
            self.conn.commit()
            log.info(f"Row inserted into `{table}`")
            return 1

    def insert_many(self, table: str, keys: list[str], values: list[tuple]):
        """
        Inserts multiple rows into the given table.
        :param table: The name of the table to insert into.
        :param keys: A list of column names to insert.
        :param values: A list of tuples containing the column names/values to insert.
        """
        if not self.table_exists_guard(table):
            raise ValueError(f"Table '{table}' does not exist")

        # check if all columns are in table
        for key in keys:
            if not self.column_exists_guard(table, key):
                raise ValueError(f"Column '{key}' does not exist in table '{table}'")

        # check that all table's column are in kwargs
        for column in self.non_default_columns(table):
            if column not in keys:
                raise ValueError(f"Column '{column}' is missing")

        table_id = Identifier(table)

        # insert data into table with columns names from keys and values from values
        command = SQL(
            """
            INSERT INTO {} ({})
            VALUES {}
        """
        )

        value_item_joined = []
        for value in values:
            sql_line = SQL("(") + SQL(", ").join(SQL("%s") for _ in value) + SQL(")")
            value_item_joined.append(sql_line)

        value_joined = SQL(", ").join(value_item_joined)
        separated_values = [item for value in values for item in value]

        command_formatted = command.format(
            table_id,
            SQL(", ").join(Identifier(key) for key in keys),
            value_joined,
        )

        try:
            self.cursor.execute(
                command_formatted,
                separated_values,
            )
        except Exception:
            log.exception("Error inserting rows")
            self.conn.rollback()
            return 0
        else:
            self.conn.commit()
            log.info(f"{len(values)} rows inserted into `{table}`")
            return len(values)

    def last_row(self, table: str):
        """
        Gets the last row from the given table.
        :param table: The name of the table to get the row from.
        :return: The row as a tuple.
        """
        if not self.table_exists_guard(table):
            raise ValueError(f"Table '{table}' does not exist")

        table_id = Identifier(table)

        command = SQL(
            """
            SELECT *
            FROM {}
            WHERE id = (SELECT MAX(id) FROM {})
        """
        )

        try:
            self.cursor.execute(command.format(table_id, table_id))
        except Exception:
            log.exception("Error getting last row")
            self.conn.rollback()
            return None
        else:
            result = self.cursor.fetchall()

            if len(result) == 0:
                log.warning(f"No rows fetched from `{table}`")
                return None

            log.info(f"Last row fetched from `{table}`")
            return result[0]

    def row(self, table: str, row: int):
        """
        Gets a row from the given table.
        :param table: The name of the table to get the row from.
        :param row: The row to get.
        :return: The row as a tuple.
        """
        if not self.table_exists_guard(table):
            raise ValueError(f"Table '{table}' does not exist")

        table_id = Identifier(table)

        command = SQL(
            """
            SELECT *
            FROM {}
            WHERE id = (%s)
        """
        )

        try:
            self.cursor.execute(command.format(table_id), (row,))
        except Exception:
            log.exception(f"Error getting row {row}")
            self.conn.rollback()
            return None
        else:
            result = self.cursor.fetchall()

            if len(result) == 0:
                log.warning(f"No row fetched from `{table}`")
                return None

            log.info(f"Row {row} fetched from `{table}`")

            return result[0]

    def last_added_rows(self, table: str):
        """
        Gets the last added rows from the given table based on the timestamp column.
        :param table: The name of the table to get the rows from.
        :return: The rows as a tuple.
        """
        if not self.table_exists_guard(table):
            raise ValueError(f"Table '{table}' does not exist")

        table_id = Identifier(table)

        command = SQL(
            """
            SELECT *
            FROM {}
            WHERE timestamp = (SELECT MAX(timestamp) FROM {})
        """
        )
<<<<<<< HEAD
        try:
            self.cursor.execute(command.format(table_id, table_id))
        except Exception:
            log.exception("Error getting last added rows")
            self.conn.rollback()
            return None
        else:
            result = self.cursor.fetchall()

            if len(result) == 0:
                log.warning(f"No rows fetched from `{table}`")
                return None
=======
        self.cursor.execute(command.format(table_id, table_id))
        result = self.cursor.fetchall()

        if len(result) == 0:
            log.warning(f"No rows fetched from `{table}` because no data was found")
            return []
>>>>>>> b3f235ef

            log.info(f"Last added rows ({len(result)}) fetched from `{table}`")

            return result

    def count_last_added_rows(self, table: str):
        """
        Counts the last added rows from the given table based on the timestamp column.
        :param table: The name of the table to count the rows from.
        :return: The number of rows.
        """
        if not self.table_exists_guard(table):
            raise ValueError(f"Table '{table}' does not exist")

        table_id = Identifier(table)

        command = SQL(
            """
            SELECT COUNT(*)
            FROM {}
            WHERE timestamp = (SELECT MAX(timestamp) FROM {})
        """
        )

        try:
            self.cursor.execute(command.format(table_id, table_id))
        except Exception:
            log.exception("Error counting last added rows")
            self.conn.rollback()
            return None
        else:
            count = self.cursor.fetchone()[0]

            log.info(f"Counted last added rows from `{table}`: {count}")
            return count

    def count_uniques(self, table: str, column: str):
        """
        Counts the unique values in the given column of the given table.
        :param table: The name of the table to count the values from.
        :param column: The name of the column to count the values from.
        :return: The number of unique values.
        """
        if not self.table_exists_guard(table):
            raise ValueError(f"Table '{table}' does not exist")

        if not self.column_exists_guard(table, column):
            raise ValueError(f"Column '{column}' does not exist in table '{table}'")

        table_id = Identifier(table)
        column_id = Identifier(column)

        command = SQL(
            """
            SELECT COUNT(DISTINCT {})
            FROM {}
        """
        )

        try:
            self.cursor.execute(command.format(column_id, table_id))
        except Exception:
            log.exception("Error counting unique values")
            self.conn.rollback()
            return None
        else:
            count = self.cursor.fetchone()[0]
            log.info(
                f"Counted unique values in column `{column}` of `{table}`: {count}"
            )

            return count

    def count_uniques_in_last_added_rows(self, table: str, column: str):
        """
        Counts the unique values in the given column of the last added rows of the given
        table.
        :param table: The name of the table to count the values from.
        :param column: The name of the column to count the values from.
        :return: The number of unique values.
        """
        if not self.table_exists_guard(table):
            raise ValueError(f"Table '{table}' does not exist")

        if not self.column_exists_guard(table, column):
            raise ValueError(f"Column '{column}' does not exist in table '{table}'")

        table_id = Identifier(table)
        column_id = Identifier(column)

        command = SQL(
            """
            SELECT COUNT(DISTINCT {})
            FROM {}
            WHERE timestamp = (SELECT MAX(timestamp) FROM {})
        """
        )

        try:
            self.cursor.execute(command.format(column_id, table_id, table_id))
        except Exception:
            log.exception("Error counting unique values in last added rows")
            self.conn.rollback()
            return None
        else:
            count = self.cursor.fetchone()[0]

            log.info(
                f"Counted last unique values in column `{column}` of `{table}`: {count}"
            )

            return count

    def rows_after_timestamp(self, table: str, timestamp: datetime.datetime):
        """
        Gets the rows from the given table that have a timestamp more recent than the
        given timestamp.
        :param table: The name of the table to get the rows from.
        :param timestamp: The timestamp to compare to.
        :return: The rows as a tuple.
        """
        if not self.table_exists_guard(table):
            raise ValueError(f"Table '{table}' does not exist")
        if not isinstance(timestamp, datetime.datetime):
            raise ValueError("Timestamp must be a datetime.datetime object")

        table_id = Identifier(table)

        command = SQL(
            """
            SELECT *
            FROM {}
            WHERE timestamp > (%s)
        """
        )

        try:
            self.cursor.execute(command.format(table_id), (timestamp,))
        except Exception:
            log.exception(f"Error getting rows after {timestamp}")
            self.conn.rollback()
            return None
        else:
            result = self.cursor.fetchall()
            log.info(f"Rows after {timestamp} fetched from `{table}`")

            return result<|MERGE_RESOLUTION|>--- conflicted
+++ resolved
@@ -396,7 +396,7 @@
             WHERE timestamp = (SELECT MAX(timestamp) FROM {})
         """
         )
-<<<<<<< HEAD
+
         try:
             self.cursor.execute(command.format(table_id, table_id))
         except Exception:
@@ -408,15 +408,7 @@
 
             if len(result) == 0:
                 log.warning(f"No rows fetched from `{table}`")
-                return None
-=======
-        self.cursor.execute(command.format(table_id, table_id))
-        result = self.cursor.fetchall()
-
-        if len(result) == 0:
-            log.warning(f"No rows fetched from `{table}` because no data was found")
-            return []
->>>>>>> b3f235ef
+                return []
 
             log.info(f"Last added rows ({len(result)}) fetched from `{table}`")
 
