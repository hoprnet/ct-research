--- conflicted
+++ resolved
@@ -12,13 +12,7 @@
     connectedPeers: 30
     topology: 30
 
-<<<<<<< HEAD
     rotateSubgraphs: 300
-=======
-    openSessions: 60
-
-    rotateSubgraphs: 60
->>>>>>> 52a94a78
 
     # through subgraph queries
     peersRewards: 300
