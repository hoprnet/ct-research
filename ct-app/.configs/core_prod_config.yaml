---
# =============================================================================
# 
# =============================================================================
environment: prod

flags:
  core: 
    apply_economic_model: 30
    ticket_parameters: 60

    connected_peers: 30
    topology: 30

    rotate_subgraphs: 60
    open_sessions: 60

    peers_rewards: 300
    registered_nodes: 300
    allocations: 300
    eoa_balances: 300
    nft_holders: 300
    safe_fundings: 300
    
  node:
    healthcheck: 15
    retrieve_peers: 60
    retrieve_channels: 120
    retrieve_balances: 300

<<<<<<< HEAD
    open_channels: 300
    fund_channels: 300
    close_old_channels: 300
    close_pending_channels: 300
    close_incoming_channels: Off
=======
    openChannels: 300
    fundChannels: 300
    closeOldChannels: 300
    closePendingChannels: 300
    closeIncomingChannels: ~
>>>>>>> 7dbfa27b

    get_total_channel_funds: 300
    
<<<<<<< HEAD
    observe_message_queue: On # should only be On / Off
    close_sessions: 30

  peer:
    message_relay_request: On # should only be On / Off

# =============================================================================
# 
# =============================================================================
economic_model:
  min_safe_allowance: -1
  nft_threshold: 30000
=======
    closeSessions: 30

    observeMessageQueue: 0
    
  peer:
    messageRelayRequest: 0

# =============================================================================
# 
# =============================================================================
economicModel:
  minSafeAllowance: "0 wxHOPR"
  NFTThreshold: "30000 wxHOPR"
>>>>>>> 7dbfa27b

  legacy:
    proportion: 1.0
    apr: 12.5

    coefficients:
      a: 1
      b: 1.4
      c: "75000 wxHOPR"
      l: "10000 wxHOPR"
    
    equations: 
      fx: 
        formula: "a * x"
        condition: "l <= x <= c"
      gx:
        formula: "a * c + (x - c) ** (1 / b)"
        condition: "x > c"

  sigmoid:
    proportion: 0
<<<<<<< HEAD
    max_apr: 15
    network_capacity: 2000
    total_token_supply: 450000000
=======
    maxAPR: 15
    networkCapacity: 2000
    totalTokenSupply: "450000000 wxHOPR"
>>>>>>> 7dbfa27b

    offset: -0.9
    buckets:
      economic_security:
        flatness: 1.8
        skewness: 1.52
        upperbound: 0.4
        offset: 3.14

      network_capacity:
        flatness: 2.97
        skewness: 0.72
        upperbound: 1.0
        offset: 4.08

# =============================================================================
# 
# =============================================================================
peer:
<<<<<<< HEAD
  min_version: '2.2.1'
  sleep_mean_time: 30
  sleep_std_time: 2
=======
  minVersion: '2.2.1'
  initialSleep:
    mean: 30
    std: 2
>>>>>>> 7dbfa27b

# =============================================================================
# 
# =============================================================================
channel:
<<<<<<< HEAD
  min_balance: 20
  funding_amount: 30
  max_age_seconds: 172800
=======
  minBalance: "20 wxHOPR"
  fundingAmount: "30 wxHOPR"
  maxAgeSeconds: 172800
>>>>>>> 7dbfa27b
  
# =============================================================================
# 
# =============================================================================
sessions:
<<<<<<< HEAD
  packet_size: 462 # TODO 3.0: change to 762
  aggregated_packets: 10
  batch_size: 5
=======
  aggregatedPackets: 10
  batchSize: 5
>>>>>>> 7dbfa27b

# =============================================================================
# 
# =============================================================================
fundings:
  constant: 626500
  
# =============================================================================
# 
# =============================================================================
subgraph:
  type: auto # auto | default | backup
  user_id: 78696
  api_key: 

  mainnet_allocations:
    query_id: FhU1GxUovoP1zphNbWFEQHwpabLGELQBdWWyFX1yjBkf
    slug: hopr-allocations
    inputs:
      schedule_in:
        - investor-node-remainder-2024-01
  gnosis_allocations:
    query_id: DXy4UwhNms3zm7abYeSYaD3hTkuaWYyNvozrXSXejMbS
    slug: hopr-allocations---gnosis
    inputs:
      schedule_in:
        - investor-node-remainder-2024-01
  hopr_on_mainnet:
    query_id: 4GZdwVtPcQp95RF77W27GK2ezgGLB1iintG6mYZQ1w33
    slug: hopr---mainnet
  hopr_on_gnosis:
    query_id: 2wMRp1AW1ghxoFiM6WeRD93djHNvNGhXsuQyadmwCyqE
    slug: hopr-on-gnosis
  fundings:
    query_id: EpAdSFzDLT7N5RhA3UxtqGUwkFxmMunSE2yGLb8juQjC
    slug: subgraph-wxhopr-txs
    inputs:
      from: '0xd9a00176cf49dfb9ca3ef61805a2850f45cb1d05'
  rewards:
    query_id: GoJ4KRuYEcELQk42hir2tjau6r1u4ibDFY6t1zH6zpKk
    slug: hopr-channels
  safes_balance:
    query_id: GP2abJCarirMJCanuk4SBmnadiobEWH9ME2MNRAHbBTp
    slug: hopr-nodes-dufour
  staking:
    query_id: F1NZayy7TXRi2szAVXvMFfJuC9uSdNYLUPAb6p6BYRmZ
    slug: hopr-stake-all-seasons
...<|MERGE_RESOLUTION|>--- conflicted
+++ resolved
@@ -28,50 +28,26 @@
     retrieve_channels: 120
     retrieve_balances: 300
 
-<<<<<<< HEAD
     open_channels: 300
     fund_channels: 300
     close_old_channels: 300
     close_pending_channels: 300
     close_incoming_channels: Off
-=======
-    openChannels: 300
-    fundChannels: 300
-    closeOldChannels: 300
-    closePendingChannels: 300
-    closeIncomingChannels: ~
->>>>>>> 7dbfa27b
 
     get_total_channel_funds: 300
     
-<<<<<<< HEAD
-    observe_message_queue: On # should only be On / Off
+    observe_message_queue: On
     close_sessions: 30
 
   peer:
-    message_relay_request: On # should only be On / Off
+    message_relay_request: On
 
 # =============================================================================
 # 
 # =============================================================================
 economic_model:
-  min_safe_allowance: -1
-  nft_threshold: 30000
-=======
-    closeSessions: 30
-
-    observeMessageQueue: 0
-    
-  peer:
-    messageRelayRequest: 0
-
-# =============================================================================
-# 
-# =============================================================================
-economicModel:
-  minSafeAllowance: "0 wxHOPR"
-  NFTThreshold: "30000 wxHOPR"
->>>>>>> 7dbfa27b
+  min_safe_allowance: "0 wxHOPR"
+  nft_threshold: "30000 wxHOPR"
 
   legacy:
     proportion: 1.0
@@ -93,15 +69,9 @@
 
   sigmoid:
     proportion: 0
-<<<<<<< HEAD
     max_apr: 15
     network_capacity: 2000
-    total_token_supply: 450000000
-=======
-    maxAPR: 15
-    networkCapacity: 2000
-    totalTokenSupply: "450000000 wxHOPR"
->>>>>>> 7dbfa27b
+    total_token_supply: "450000000 wxHOPR"
 
     offset: -0.9
     buckets:
@@ -121,43 +91,24 @@
 # 
 # =============================================================================
 peer:
-<<<<<<< HEAD
   min_version: '2.2.1'
   sleep_mean_time: 30
   sleep_std_time: 2
-=======
-  minVersion: '2.2.1'
-  initialSleep:
-    mean: 30
-    std: 2
->>>>>>> 7dbfa27b
 
 # =============================================================================
 # 
 # =============================================================================
 channel:
-<<<<<<< HEAD
-  min_balance: 20
-  funding_amount: 30
+  min_balance: "20 wxHOPR"
+  funding_amount: "30 wxHOPR"
   max_age_seconds: 172800
-=======
-  minBalance: "20 wxHOPR"
-  fundingAmount: "30 wxHOPR"
-  maxAgeSeconds: 172800
->>>>>>> 7dbfa27b
   
 # =============================================================================
 # 
 # =============================================================================
 sessions:
-<<<<<<< HEAD
-  packet_size: 462 # TODO 3.0: change to 762
   aggregated_packets: 10
   batch_size: 5
-=======
-  aggregatedPackets: 10
-  batchSize: 5
->>>>>>> 7dbfa27b
 
 # =============================================================================
 # 
