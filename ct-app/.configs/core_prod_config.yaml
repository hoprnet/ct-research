--- conflicted
+++ resolved
@@ -88,24 +88,11 @@
 # 
 # =============================================================================
 peer:
-<<<<<<< HEAD
   min_version: '2.2.1'
   sleep_mean_time: 30
   sleep_std_time: 2
-    
-=======
-  minVersion: '2.2.1'
-  initialSleep:
-    mean: 30
-    std: 2
+  message_multiplier: 1
 
-  # Controls how many messages are batched at a time. Increasing this reduces
-  # the queue size but also privacy as the load gets less spread over time. 
-  # NOTE: Should be replaced by a dynamic approch, by setting the minimum delay
-  # acceptable before increasing the batch size accordingly (auto-mode)
-  messageMultiplier: 1
-
->>>>>>> 56a989ce
 # =============================================================================
 # 
 # =============================================================================
