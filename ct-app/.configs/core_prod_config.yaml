--- conflicted
+++ resolved
@@ -34,12 +34,8 @@
     getTotalChannelFunds: 300
     
     observeMessageQueue: On # should only be On / Off
-<<<<<<< HEAD
     observeRelayedMessages: On # should only be On / Off
     observeSessions: 60
-=======
-    observeRelayedMessages: 15
->>>>>>> c3ef701d
 
   peer:
     messageRelayRequest: On # should only be On / Off
@@ -88,16 +84,6 @@
         skewness: 0.72
         upperbound: 1.0
         offset: 4.08
-
-<<<<<<< HEAD
-# =============================================================================
-# 
-# =============================================================================
-storage:
-  count: 100 # wxHOPR
-  timeout: 900 # seconds
-=======
->>>>>>> c3ef701d
 
 # =============================================================================
 # 
