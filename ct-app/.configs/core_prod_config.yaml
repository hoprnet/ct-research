---
# =============================================================================
# 
# =============================================================================
flags:
  core: 
    healthcheck: 60
    rotateSubgraphs: 300
    peersRewards: 300
    ticketParameters: 120

    connectedPeers: 300
    registeredNodes: 300
    topology: 300
<<<<<<< HEAD
    allocations: 300
=======
>>>>>>> 6823fd21
    NFTHolders: 300
    
    applyEconomicModel: 120
    
  node:
    healthcheck: 60
    retrievePeers: 300
    retrieveIncomingChannels: 600
    retrieveOutgoingChannels: 600
    retrieveBalances: 900

    openChannels: 300
    fundChannels: 300
    closeOldChannels: 300
    closePendingChannels: 1800
    closeIncomingChannels: Off

    getTotalChannelFunds: 900
    
    watchMessageQueue: On
    relayedMessagesToDB: 120

  peer:
<<<<<<< HEAD
    messageRelayRequest: Off
    sentMessagesToDB: 900
=======
    messageRelayRequest: On
    sentMessagesToDB: 120
>>>>>>> 6823fd21

# =============================================================================
# 
# =============================================================================
economicModel:
  minSafeAllowance: -1
  NFTThreshold: 30000
  winningProbability: 1

  legacy:
    proportion: 1.0

    apr: 12.5

    coefficients:
      a: 1
      b: 1.4
      c: 75000
      l: 10000
    
    equations: 
      fx: 
        formula: "a * x"
        condition: "l <= x <= c"
      gx:
        formula: "a * c + (x - c) ** (1 / b)"
        condition: "x > c"

  sigmoid:
    proportion: 0
    maxAPR: 15
    networkCapacity: 2000
    totalTokenSupply: 450000000

    offset: -0.9
    buckets:
      economicSecurity:
        flatness: 1.8
        skewness: 1.52
        upperbound: 0.4
        offset: 3.14

      networkCapacity:
        flatness: 2.97
        skewness: 0.72
        upperbound: 1.0
        offset: 4.08

# =============================================================================
# 
# =============================================================================
storage:
<<<<<<< HEAD
  value: 5 # wxHOPR
=======
  count: 1000
>>>>>>> 6823fd21
  timeout: 43200 # seconds

# =============================================================================
# 
# =============================================================================
peer:
  minVersion: '2.1.0'

# =============================================================================
# 
# =============================================================================
channel:
  minBalance: 30
  fundingAmount: 35
  maxAgeSeconds: 172800

# =============================================================================
# 
# =============================================================================
subgraph:
  type: auto # auto | default | backup
  userID: 78696

  allocations:
    queryID: FhU1GxUovoP1zphNbWFEQHwpabLGELQBdWWyFX1yjBkf
    slug: hopr-allocations
    version: version/latest
  rewards:
    queryID: GoJ4KRuYEcELQk42hir2tjau6r1u4ibDFY6t1zH6zpKk
    slug: hopr-channels
    version: version/latest
  safesBalance:
    queryID: GP2abJCarirMJCanuk4SBmnadiobEWH9ME2MNRAHbBTp
    slug: hopr-nodes-dufour
    version: version/latest
  staking:
    queryID: F1NZayy7TXRi2szAVXvMFfJuC9uSdNYLUPAb6p6BYRmZ
    slug: hopr-stake-all-seasons
    version: version/latest
...<|MERGE_RESOLUTION|>--- conflicted
+++ resolved
@@ -12,10 +12,7 @@
     connectedPeers: 300
     registeredNodes: 300
     topology: 300
-<<<<<<< HEAD
     allocations: 300
-=======
->>>>>>> 6823fd21
     NFTHolders: 300
     
     applyEconomicModel: 120
@@ -39,13 +36,8 @@
     relayedMessagesToDB: 120
 
   peer:
-<<<<<<< HEAD
-    messageRelayRequest: Off
-    sentMessagesToDB: 900
-=======
     messageRelayRequest: On
     sentMessagesToDB: 120
->>>>>>> 6823fd21
 
 # =============================================================================
 # 
@@ -98,11 +90,7 @@
 # 
 # =============================================================================
 storage:
-<<<<<<< HEAD
-  value: 5 # wxHOPR
-=======
   count: 1000
->>>>>>> 6823fd21
   timeout: 43200 # seconds
 
 # =============================================================================
