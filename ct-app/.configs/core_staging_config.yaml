---
# =============================================================================
# 
# =============================================================================
environment: staging

flags:
  core: 
    applyEconomicModel: 30
    ticketParameters: 60

    connectedPeers: 30
    topology: 30

<<<<<<< HEAD
    rotateSubgraphs: 300
=======
    openSessions: 60

    rotateSubgraphs: 60
>>>>>>> 52a94a78

    # through subgraph queries
    peersRewards: 300
    registeredNodes: 300

    # through rpc calls
    allocations: 300
    eoaBalances: 300
    
  node:
    healthcheck: 15
    retrievePeers: 60
    retrieveChannels: 120
    retrieveBalances: 300

    openChannels: 300
    fundChannels: 300
    closeOldChannels: 300
    closePendingChannels: 300
    closeIncomingChannels: Off

    getTotalChannelFunds: 300

    closeSessions: 30

    observeMessageQueue: On # should only be On / Off

  peer:
    messageRelayRequest: On # should only be On / Off
    
# =============================================================================
# 
# =============================================================================
economicModel:
  minSafeAllowance: -1
  NFTThreshold: ~

  legacy:
    proportion: 1.0
    apr: 0.000002

    coefficients:
      a: 1
      b: 1.4
      c: 15
      l: 0.1
    
    equations: 
      fx: 
        formula: "a * x"
        condition: "l <= x <= c"
      gx:
        formula: "a * c + (x - c) ** (1 / b)"
        condition: "x > c"

  sigmoid:
    proportion: 0
    maxAPR: 0.0000001
    networkCapacity: 100
    totalTokenSupply: 5000

    offset: 10
    buckets:
      economicSecurity:
        flatness: 1.65
        skewness: 1.50
        upperbound: 0.75
        offset: 0

      networkCapacity:
        flatness: 10.0
        skewness: 2.75
        upperbound: 1.0
        offset: 0

# =============================================================================
# 
# =============================================================================
peer:
  minVersion: '2.1.5'
  initialSleep:
    mean: 10
    std: 2

  # Controls how many messages are batched at a time. Increasing this reduces
  # the queue size but also privacy as the load gets less spread over time. 
  # NOTE: Should be replaced by a dynamic approch, by setting the minimum delay
  # acceptable before increasing the batch size accordingly (auto-mode)
  messageMultiplier: 1

# =============================================================================
# 
# =============================================================================
channel:
  minBalance: 0.05
  fundingAmount: 0.1
  maxAgeSeconds: 86400

# =============================================================================
# 
# =============================================================================
<<<<<<< HEAD
investors:
  schedule: 
  addresses: []

# =============================================================================
# 
# =============================================================================
nftHolders:
  filepath: ".configs/nft_holders.txt"

# =============================================================================
# 
# =============================================================================
rpc:
  gnosis:   
  mainnet: 
=======
sessions:
  packetSize: 452 # TODO 3.0: change to 762
  aggregatedPackets: 3
  batchSize: 5

# =============================================================================
# 
# =============================================================================
fundings:
  constant: 0
>>>>>>> 52a94a78

# =============================================================================
# 
# =============================================================================
subgraph:
  type: auto # auto | default | backup
  userID: 78696

  rewards:
    queryID: GoJ4KRuYEcELQk42hir2tjau6r1u4ibDFY6t1zH6zpKk
    slug: hopr-channels
  safesBalance:
    queryID: GmbJTpa1o4baeStDT48TfQu4ditJmQwwXYPG1DvEiufB
    slug: hopr-nodes-rotsee
...<|MERGE_RESOLUTION|>--- conflicted
+++ resolved
@@ -12,13 +12,9 @@
     connectedPeers: 30
     topology: 30
 
-<<<<<<< HEAD
-    rotateSubgraphs: 300
-=======
     openSessions: 60
 
-    rotateSubgraphs: 60
->>>>>>> 52a94a78
+    rotateSubgraphs: 300
 
     # through subgraph queries
     peersRewards: 300
@@ -120,7 +116,14 @@
 # =============================================================================
 # 
 # =============================================================================
-<<<<<<< HEAD
+sessions:
+  packetSize: 452 # TODO 3.0: change to 762
+  aggregatedPackets: 3
+  batchSize: 5
+
+# =============================================================================
+# 
+# =============================================================================
 investors:
   schedule: 
   addresses: []
@@ -137,18 +140,6 @@
 rpc:
   gnosis:   
   mainnet: 
-=======
-sessions:
-  packetSize: 452 # TODO 3.0: change to 762
-  aggregatedPackets: 3
-  batchSize: 5
-
-# =============================================================================
-# 
-# =============================================================================
-fundings:
-  constant: 0
->>>>>>> 52a94a78
 
 # =============================================================================
 # 
