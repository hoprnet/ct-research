--- conflicted
+++ resolved
@@ -34,12 +34,8 @@
     getTotalChannelFunds: 300
 
     observeMessageQueue: On  # should only be On / Off
-<<<<<<< HEAD
     observeRelayedMessages: On # should only be On / Off
     observeSessions: 60
-=======
-    observeRelayedMessages: 15
->>>>>>> c3ef701d
 
   peer:
     messageRelayRequest: On # should only be On / Off
@@ -53,13 +49,8 @@
 
   legacy:
     proportion: 1.0
-<<<<<<< HEAD
-    apr: 0.0001
-    
-=======
     apr: 0.0000008
 
->>>>>>> c3ef701d
     coefficients:
       a: 1
       b: 1.4
