--- conflicted
+++ resolved
@@ -48,11 +48,7 @@
 
   legacy:
     proportion: 1.0
-<<<<<<< HEAD
     apr: 0.000005
-=======
-    apr: 0.000001
->>>>>>> d34637aa
 
     coefficients:
       a: 1
