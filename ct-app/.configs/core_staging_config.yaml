--- conflicted
+++ resolved
@@ -10,10 +10,8 @@
     connectedPeers: 30
     topology: 30
 
-<<<<<<< HEAD
     openSessions: 60
 
-=======
     rotateSubgraphs: 60
 
     peersRewards: 300
@@ -23,7 +21,6 @@
     NFTHolders: 300
     safeFundings: 300
     
->>>>>>> 4ce45ccf
   node:
     healthcheck: 15
     retrievePeers: 60
@@ -38,16 +35,10 @@
 
     getTotalChannelFunds: 300
 
-<<<<<<< HEAD
     closeSessions: 30
 
     observeMessageQueue: On  # should only be On / Off
-    observeRelayedMessages: On # should only be On / Off
-
-=======
-    observeMessageQueue: On # should only be On / Off
-    observeRelayedMessages: 15
->>>>>>> 4ce45ccf
+    observeRelayedMessages: 15 # should only be On / Off
 
   peer:
     messageRelayRequest: On # should only be On / Off
@@ -82,11 +73,7 @@
 
     maxAPR: 0.0000001
     networkCapacity: 100
-<<<<<<< HEAD
-    totalTokenSupply: 500
-=======
     totalTokenSupply: 5000
->>>>>>> 4ce45ccf
 
     offset: 10
     buckets:
