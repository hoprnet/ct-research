--- conflicted
+++ resolved
@@ -12,13 +12,8 @@
     connected_peers: 30
     topology: 30
 
-<<<<<<< HEAD
     rotate_subgraphs: 60
-=======
-    openSessions: 60
-
-    rotateSubgraphs: 60
->>>>>>> 62894de3
+    open_sessions: 60
 
     peers_rewards: 300
     registered_nodes: 300
@@ -41,14 +36,8 @@
 
     get_total_channel_funds: 300
 
-<<<<<<< HEAD
     observe_message_queue: On # should only be On / Off
-    observe_relayed_messages: 15
-=======
-    closeSessions: 30
-
-    observeMessageQueue: On # should only be On / Off
->>>>>>> 62894de3
+    close_sessions: 30
 
   peer:
     message_relay_request: On # should only be On / Off
@@ -105,15 +94,6 @@
   min_version: '2.1.5'
   sleep_mean_time: 10
   sleep_std_time: 2
-  # Controls how many messages are batched at a time. Increasing this reduces
-  # the queue size but also privacy as the load gets less spread over time. 
-  # NOTE: Should be replaced by a dynamic approch, by setting the minimum delay
-  # acceptable before increasing the batch size accordingly (auto-mode)
-<<<<<<< HEAD
-  message_multiplier: 5 
-=======
-  messageMultiplier: 1
->>>>>>> 62894de3
 
 # =============================================================================
 # 
