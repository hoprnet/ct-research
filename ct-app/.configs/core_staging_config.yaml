---
# =============================================================================
# 
# =============================================================================
flags:
  core: 
    rotateSubgraphs: 300
    peersRewards: 120
    ticketParameters: 120

    connectedPeers: 120
<<<<<<< HEAD
    registeredNodes: 120
    topology: 120
    allocations: 120
    NFTHolders: 120
=======
    registeredNodes: 600
    topology: 600
    allocations: 600
    EOABalances: 600
    NFTHolders: 600
>>>>>>> 17c1a1ee
    
    applyEconomicModel: 120
    
    safeFundings: 600

  node:
    healthcheck: 60
    retrievePeers: 120
    retrieveIncomingChannels: 120
    retrieveOutgoingChannels: 120
    retrieveBalances: 120

    openChannels: 120
    fundChannels: 120
    closeOldChannels: Off
    closePendingChannels: Off
    closeIncomingChannels: Off

    getTotalChannelFunds: 300
    
<<<<<<< HEAD
    watchMessageQueue: On # should only be On / Off
    relayedMessagesToDB: 120
=======
    watchMessageQueue: Off  # should only be On / Off
    relayedMessagesToDB: Off
>>>>>>> 17c1a1ee

  peer:
    messageRelayRequest: Off # should only be On / Off
    sentMessagesToDB: Off
    
# =============================================================================
# 
# =============================================================================
economicModel:
  minSafeAllowance: -1
  NFTThreshold: ~
  winningProbability: 1

  legacy:
    proportion: 1.0
    apr: 0.000005
    
    coefficients:
      a: 1
      b: 1.4
      c: 15
      l: 0.1
    
    equations: 
      fx: 
        formula: "a * x"
        condition: "l <= x <= c"
      gx:
        formula: "a * c + (x - c) ** (1 / b)"
        condition: "x > c"

  sigmoid:
    proportion: 0

    maxAPR: 0.0000001
    networkCapacity: 100
    totalTokenSupply: 200

    offset: 10
    buckets:
      economicSecurity:
        flatness: 1.65
        skewness: 1.50
        upperbound: 0.5
        offset: 0

      networkCapacity:
        flatness: 10.0
        skewness: 2.75
        upperbound: 1.0
        offset: 0

# =============================================================================
# 
# =============================================================================
storage:
  count: 1000
  timeout: 43200 # seconds

# =============================================================================
# 
# =============================================================================
peer:
  minVersion: '2.1.0'
  initialSleep:
    mean: 30
    std: 2

# =============================================================================
# 
# =============================================================================
channel:
  minBalance: 0.05
  fundingAmount: 0.2
  maxAgeSeconds: 86400

# =============================================================================
# 
# =============================================================================
fundings:
  sender: '0xd9a00176cf49dfb9ca3ef61805a2850f45cb1d05'
  constant: 0

# =============================================================================
# 
# =============================================================================
subgraph:
  type: auto # auto | default | backup
  userID: 78696

<<<<<<< HEAD
  allocations:
    queryID: FhU1GxUovoP1zphNbWFEQHwpabLGELQBdWWyFX1yjBkf
    slug: hopr-allocations
    version: version/latest
  fundings:
    queryID: EpAdSFzDLT7N5RhA3UxtqGUwkFxmMunSE2yGLb8juQjC
    slug: subgraph-wxhopr-txs
    version: version/latest
  rewards:
    queryID: GoJ4KRuYEcELQk42hir2tjau6r1u4ibDFY6t1zH6zpKk
    slug: hopr-channels
    version: version/latest
  safesBalance:
    queryID: GmbJTpa1o4baeStDT48TfQu4ditJmQwwXYPG1DvEiufB
    slug: hopr-nodes-rotsee
    version: version/latest
  staking:
    queryID: F1NZayy7TXRi2szAVXvMFfJuC9uSdNYLUPAb6p6BYRmZ
    slug: hopr-stake-all-seasons
    version: version/latest
=======
  mainnetAllocations:
    queryID: FhU1GxUovoP1zphNbWFEQHwpabLGELQBdWWyFX1yjBkf
    slug: hopr-allocations
    inputs:
      schedule_in:
        - investor-node-remainder-2024-01
  gnosisAllocations:
    queryID: DXy4UwhNms3zm7abYeSYaD3hTkuaWYyNvozrXSXejMbS
    slug: hopr-allocations---gnosis
    inputs:
      schedule_in:
        - investor-node-remainder-2024-01
  hoprOnMainet:
    queryID: 4GZdwVtPcQp95RF77W27GK2ezgGLB1iintG6mYZQ1w33
    slug: hopr---mainnet
  hoprOnGnosis:
    queryID: 2wMRp1AW1ghxoFiM6WeRD93djHNvNGhXsuQyadmwCyqE
    slug: hopr-on-gnosis
  rewards:
    queryID: GoJ4KRuYEcELQk42hir2tjau6r1u4ibDFY6t1zH6zpKk
    slug: hopr-channels
  safesBalance:
    queryID: GmbJTpa1o4baeStDT48TfQu4ditJmQwwXYPG1DvEiufB
    slug: hopr-nodes-rotsee
  staking:
    queryID: F1NZayy7TXRi2szAVXvMFfJuC9uSdNYLUPAb6p6BYRmZ
    slug: hopr-stake-all-seasons
  allBalances:
    queryID: 2wMRp1AW1ghxoFiM6WeRD93djHNvNGhXsuQyadmwCyqE
    slug: hopr-on-gnosis
>>>>>>> 17c1a1ee
...<|MERGE_RESOLUTION|>--- conflicted
+++ resolved
@@ -9,18 +9,12 @@
     ticketParameters: 120
 
     connectedPeers: 120
-<<<<<<< HEAD
-    registeredNodes: 120
-    topology: 120
-    allocations: 120
-    NFTHolders: 120
-=======
     registeredNodes: 600
     topology: 600
     allocations: 600
     EOABalances: 600
+    allocations: 600
     NFTHolders: 600
->>>>>>> 17c1a1ee
     
     applyEconomicModel: 120
     
@@ -40,14 +34,9 @@
     closeIncomingChannels: Off
 
     getTotalChannelFunds: 300
-    
-<<<<<<< HEAD
-    watchMessageQueue: On # should only be On / Off
-    relayedMessagesToDB: 120
-=======
+
     watchMessageQueue: Off  # should only be On / Off
     relayedMessagesToDB: Off
->>>>>>> 17c1a1ee
 
   peer:
     messageRelayRequest: Off # should only be On / Off
@@ -138,28 +127,6 @@
   type: auto # auto | default | backup
   userID: 78696
 
-<<<<<<< HEAD
-  allocations:
-    queryID: FhU1GxUovoP1zphNbWFEQHwpabLGELQBdWWyFX1yjBkf
-    slug: hopr-allocations
-    version: version/latest
-  fundings:
-    queryID: EpAdSFzDLT7N5RhA3UxtqGUwkFxmMunSE2yGLb8juQjC
-    slug: subgraph-wxhopr-txs
-    version: version/latest
-  rewards:
-    queryID: GoJ4KRuYEcELQk42hir2tjau6r1u4ibDFY6t1zH6zpKk
-    slug: hopr-channels
-    version: version/latest
-  safesBalance:
-    queryID: GmbJTpa1o4baeStDT48TfQu4ditJmQwwXYPG1DvEiufB
-    slug: hopr-nodes-rotsee
-    version: version/latest
-  staking:
-    queryID: F1NZayy7TXRi2szAVXvMFfJuC9uSdNYLUPAb6p6BYRmZ
-    slug: hopr-stake-all-seasons
-    version: version/latest
-=======
   mainnetAllocations:
     queryID: FhU1GxUovoP1zphNbWFEQHwpabLGELQBdWWyFX1yjBkf
     slug: hopr-allocations
@@ -178,6 +145,9 @@
   hoprOnGnosis:
     queryID: 2wMRp1AW1ghxoFiM6WeRD93djHNvNGhXsuQyadmwCyqE
     slug: hopr-on-gnosis
+  fundings:
+    queryID: EpAdSFzDLT7N5RhA3UxtqGUwkFxmMunSE2yGLb8juQjC
+    slug: subgraph-wxhopr-txs
   rewards:
     queryID: GoJ4KRuYEcELQk42hir2tjau6r1u4ibDFY6t1zH6zpKk
     slug: hopr-channels
@@ -187,8 +157,4 @@
   staking:
     queryID: F1NZayy7TXRi2szAVXvMFfJuC9uSdNYLUPAb6p6BYRmZ
     slug: hopr-stake-all-seasons
-  allBalances:
-    queryID: 2wMRp1AW1ghxoFiM6WeRD93djHNvNGhXsuQyadmwCyqE
-    slug: hopr-on-gnosis
->>>>>>> 17c1a1ee
 ...