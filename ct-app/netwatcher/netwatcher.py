import asyncio
import random
import time


from tools.decorator import connectguard, formalin
from tools.hopr_node import HOPRNode
from tools.utils import getlogger, post_dictionary

log = getlogger()


class NetWatcher(HOPRNode):
    """
    NetWatcher implementation. This class is used to detect peers and send them to the
    Aggregator via a POST request.
    """

    def __init__(
        self, url: str, key: str, posturl: str, balanceurl: str, max_lat_count: int = 10
    ):
        """
        Initialisation of the class.
        :param url: the url of the hopr node
        :param key: the key of the hopr node
        :param posturl: the url of the Aggregator to send the peers to
        """
        # assign unique uuid as a string
        self.posturl = posturl
        self.balanceurl = balanceurl

        # a set to keep the peers of this node, see:
        self.peers = set[str]()

        # a dict to keep the max_lat_count latency measures {peer: 51, }
        self.latency = dict[str, int]()
        self.last_peer_transmission: float = 0

        self.max_lat_count = max_lat_count
        self._mock_mode = False

        self.latency_lock = asyncio.Lock()

        ############### MOCKING ###################
        # set of 100 random peers
        self.mocking_peers = set(
            [
                "0x" + "".join(random.choices("0123456789abcdef", k=20))
                for _ in range(20)
            ]
        )
        ###########################################

        super().__init__(url, key)

    @property
    def mock_mode(self):
        return self._mock_mode

    @mock_mode.setter
    def mock_mode(self, value: bool):
        self._mock_mode = value
<<<<<<< HEAD

        if self._mock_mode:
            index = random.randint(0, 100)
            self.peer_id = f"<mock-node-address-{index:03d}>"
=======

        if value is True:
            index = random.randint(0, 100)
            self.peer_id = f"<mock-node-address-{index:03d}>"

    def wipe_peers(self):
        """
        Wipes the list of peers
        """
        log.info("Wiping peers")

        self.peers.clear()
        self.latency.clear()

    async def _post_list(self, session: ClientSession):
        """
        Sends the detected peers to the Aggregator. For the moment, only the last
        latency is transmitted for each peer.
        :param session: the aiohttp session
        :param peers: the list of peers
        :param latencies: the list of latencies
        """

        # list standard peer ids (creating a secure copy of the list)
        peers_copy = [p for p in self.peers]

        latency_dict = {}
        for peer in peers_copy:
            if peer in self.latency and len(self.latency[peer]) > 0:
                latency_dict[peer] = self.latency[peer][-1]

        data = {"id": self.peer_id, "list": latency_dict}

        if len(data["list"]) == 0:
            log.info("No peers to transmit")
            return True

        try:
            async with session.post(self.posturl, json=data) as response:
                if response.status == 200:
                    log.info(f"Transmitted peers: {', '.join(peers_copy)}")
                    return True
        except Exception:  # ClientConnectorError
            log.exception("Error transmitting peers")

        return False

    async def _post_balance(self, session: ClientSession, balances: dict[str:int]):
        """
        Sends the node balance (xDai) to the Aggregator.
        :param session: the aiohttp session
        :param balance: the node balance
        """
        data = {"id": self.peer_id, "balances": balances}
        try:
            async with session.post(self.balanceurl, json=data) as response:
                if response.status == 200:
                    for key, value in data["balances"].items():
                        log.info(f"Transmitted {key} balance: {value}")
                    return True
                log.error(f"{response}")
        except Exception:  # ClientConnectorError
            log.exception("Error transmitting balance")

        return False
>>>>>>> d1ace213

    @formalin(message="Gathering peers", sleep=60 * 0.5)
    @connectguard
    async def gather_peers(self, quality: float = 1.0):
        """
        Long-running task that continously updates the set of peers connected to this
        node.
        :param quality:
        :returns: nothing; the set of connected peerIds is kept in self.peers.
        """

        if self.mock_mode:
            number_to_pick = random.randint(5, 10)
            found_peers = random.sample(self.mocking_peers, number_to_pick)
        else:
            found_peers = await self.api.peers(param="peerId", quality=quality)

        new_peers = set(found_peers) - set(self.peers)

        [self.peers.add(peer) for peer in new_peers]
        log.info(f"Found new peers {', '.join(new_peers)} (total of {len(self.peers)})")

<<<<<<< HEAD
    @formalin(message="Pinging peers", sleep=0.1)
=======
    @formalin(message="Pinging peers", sleep=60 * 0.2)
>>>>>>> d1ace213
    @connectguard
    async def ping_peers(self):
        """
        Pings the peers of this node and records latency measures.

        The recorded latency measures are kept in the dictionary `self.latency`,
        where each peer ID is associated with a list of latency values.
        Only the most recent `self.max_lat_count` latency measures are stored
        for each peer.
        """

        # pick a random peer to ping among all peers
        rand_peer = random.choice(self.peers)

        if self.mock_mode:
            latency = random.randint(10, 100) if random.random() < 0.8 else 0
        else:
            latency = await self.api.ping(rand_peer, "latency")

        async with self.latency_lock.acquire():
            if latency is None:
                log.warning(f"Failed to ping {rand_peer}")
                self.latency.pop(rand_peer, None)
            else:
                log.debug(f"Measured latency to {rand_peer}: {latency}ms")
                self.latency[rand_peer] = latency

<<<<<<< HEAD
    @formalin(message="Initiated peers transmission", sleep=5)
=======
            self.latency[peer_id].append(latency)
            self.latency[peer_id] = self.latency[peer_id][-self.max_lat_count :]

    @formalin(message="Initiated peers transmission", sleep=60 * 1)
>>>>>>> d1ace213
    @connectguard
    async def transmit_peers(self):
        """
        Sends the detected peers to the Aggregator
        """
        peers_to_send: dict[str, int] = {}

        # access the peers address in the latency dictionary in a thread-safe way
        async with self.latency_lock.acquire():
            latency_peers = self.latency.items()

        # pick the first `self.max_lat_count` peers from the latency dictionary
        for (peer, latency), _ in zip(latency_peers, range(self.max_lat_count)):
            peers_to_send[peer] = latency

<<<<<<< HEAD
        # checks if transmission needs to be triggered by peer-list size
        if len(peers_to_send) == self.max_lat_count:
            log.info("Peers transmission triggered by latency dictionary size")
        # checks if transmission needs to be triggered by timestamp
        elif time.time() - self.last_peer_transmission > 60 * 5:  # 5 minutes
            log.info("Peers transmission triggered by timestamp")
        else:
            return

        data = {"id": self.peer_id, "peers": peers_to_send}
=======
            await asyncio.sleep(5)
            await self._post_list(session)
>>>>>>> d1ace213

        # send peer list to aggregator.
        success = await post_dictionary(self.posturl, data)

        if not success:
            log.error("Peers transmission failed")
            return

        log.info(
            f"Transmitted {len(list(peers_to_send))} peers: {', '.join(peers_to_send)}"
        )

        # completely remove the transmitted key-value pair from self.latency in a
        # thread-safe way
        async with self.latency_lock.acquire():
            self.last_peer_transmission = time.time()
            for peer in peers_to_send:
                self.latency.pop(peer, None)

    @formalin(message="Sending node balance", sleep=60 * 5)
    @connectguard
    async def transmit_balance(self):
        if self.mock_mode:
            native_balance = random.randint(100, 1000)
            hopr_balance = random.randint(100, 1000)

            balances = {"native": native_balance, "hopr": hopr_balance}
        else:
            balance = await self.api.balance("native")
            balances = {"native": balance}

        log.info(f"Got balances: {balances}")

<<<<<<< HEAD
        data = {"id": self.peer_id, "balances": {"native": balance}}
=======
        async with ClientSession() as session:
            success = await self._post_balance(session, balances)
>>>>>>> d1ace213

        # sends balance to aggregator.

        success = await post_dictionary(self.balanceurl, data)

        if not success:
            log.error("Balance transmission failed")
            return

        log.info(f"Transmitted balances: {data['balances']}")

    async def start(self):
        """
        Starts the tasks of this node
        """
        log.info(f"Starting instance connected to '{self.peer_id}'")
        if self.tasks:
            return

        self.started = True
        if not self.mock_mode:
            self.tasks.add(asyncio.create_task(self.connect(address="hopr")))
        else:
            self.peer_id = "<mock_peer_id>"

        self.tasks.add(asyncio.create_task(self.gather_peers()))
        self.tasks.add(asyncio.create_task(self.ping_peers()))
        self.tasks.add(asyncio.create_task(self.transmit_peers()))
        self.tasks.add(asyncio.create_task(self.transmit_balance()))

        await asyncio.gather(*self.tasks)

    def stop(self):
        """
        Stops the tasks of this instance
        """
        log.debug(f"Stopping instance {self.peer_id}")

        self.started = False
        for task in self.tasks:
            task.add_done_callback(self.tasks.discard)
            task.cancel()

        self.tasks = set()<|MERGE_RESOLUTION|>--- conflicted
+++ resolved
@@ -60,78 +60,10 @@
     @mock_mode.setter
     def mock_mode(self, value: bool):
         self._mock_mode = value
-<<<<<<< HEAD
-
+        
         if self._mock_mode:
             index = random.randint(0, 100)
             self.peer_id = f"<mock-node-address-{index:03d}>"
-=======
-
-        if value is True:
-            index = random.randint(0, 100)
-            self.peer_id = f"<mock-node-address-{index:03d}>"
-
-    def wipe_peers(self):
-        """
-        Wipes the list of peers
-        """
-        log.info("Wiping peers")
-
-        self.peers.clear()
-        self.latency.clear()
-
-    async def _post_list(self, session: ClientSession):
-        """
-        Sends the detected peers to the Aggregator. For the moment, only the last
-        latency is transmitted for each peer.
-        :param session: the aiohttp session
-        :param peers: the list of peers
-        :param latencies: the list of latencies
-        """
-
-        # list standard peer ids (creating a secure copy of the list)
-        peers_copy = [p for p in self.peers]
-
-        latency_dict = {}
-        for peer in peers_copy:
-            if peer in self.latency and len(self.latency[peer]) > 0:
-                latency_dict[peer] = self.latency[peer][-1]
-
-        data = {"id": self.peer_id, "list": latency_dict}
-
-        if len(data["list"]) == 0:
-            log.info("No peers to transmit")
-            return True
-
-        try:
-            async with session.post(self.posturl, json=data) as response:
-                if response.status == 200:
-                    log.info(f"Transmitted peers: {', '.join(peers_copy)}")
-                    return True
-        except Exception:  # ClientConnectorError
-            log.exception("Error transmitting peers")
-
-        return False
-
-    async def _post_balance(self, session: ClientSession, balances: dict[str:int]):
-        """
-        Sends the node balance (xDai) to the Aggregator.
-        :param session: the aiohttp session
-        :param balance: the node balance
-        """
-        data = {"id": self.peer_id, "balances": balances}
-        try:
-            async with session.post(self.balanceurl, json=data) as response:
-                if response.status == 200:
-                    for key, value in data["balances"].items():
-                        log.info(f"Transmitted {key} balance: {value}")
-                    return True
-                log.error(f"{response}")
-        except Exception:  # ClientConnectorError
-            log.exception("Error transmitting balance")
-
-        return False
->>>>>>> d1ace213
 
     @formalin(message="Gathering peers", sleep=60 * 0.5)
     @connectguard
@@ -154,11 +86,7 @@
         [self.peers.add(peer) for peer in new_peers]
         log.info(f"Found new peers {', '.join(new_peers)} (total of {len(self.peers)})")
 
-<<<<<<< HEAD
     @formalin(message="Pinging peers", sleep=0.1)
-=======
-    @formalin(message="Pinging peers", sleep=60 * 0.2)
->>>>>>> d1ace213
     @connectguard
     async def ping_peers(self):
         """
@@ -186,14 +114,7 @@
                 log.debug(f"Measured latency to {rand_peer}: {latency}ms")
                 self.latency[rand_peer] = latency
 
-<<<<<<< HEAD
     @formalin(message="Initiated peers transmission", sleep=5)
-=======
-            self.latency[peer_id].append(latency)
-            self.latency[peer_id] = self.latency[peer_id][-self.max_lat_count :]
-
-    @formalin(message="Initiated peers transmission", sleep=60 * 1)
->>>>>>> d1ace213
     @connectguard
     async def transmit_peers(self):
         """
@@ -209,7 +130,6 @@
         for (peer, latency), _ in zip(latency_peers, range(self.max_lat_count)):
             peers_to_send[peer] = latency
 
-<<<<<<< HEAD
         # checks if transmission needs to be triggered by peer-list size
         if len(peers_to_send) == self.max_lat_count:
             log.info("Peers transmission triggered by latency dictionary size")
@@ -220,10 +140,6 @@
             return
 
         data = {"id": self.peer_id, "peers": peers_to_send}
-=======
-            await asyncio.sleep(5)
-            await self._post_list(session)
->>>>>>> d1ace213
 
         # send peer list to aggregator.
         success = await post_dictionary(self.posturl, data)
@@ -257,15 +173,9 @@
 
         log.info(f"Got balances: {balances}")
 
-<<<<<<< HEAD
         data = {"id": self.peer_id, "balances": {"native": balance}}
-=======
-        async with ClientSession() as session:
-            success = await self._post_balance(session, balances)
->>>>>>> d1ace213
 
         # sends balance to aggregator.
-
         success = await post_dictionary(self.balanceurl, data)
 
         if not success:
