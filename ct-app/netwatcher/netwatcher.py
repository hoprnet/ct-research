import asyncio
from copy import deepcopy
import random
import time

from tools.decorator import connectguard, formalin
from tools.hopr_node import HOPRNode
from tools.utils import getlogger, post_dictionary

log = getlogger()


class NetWatcher(HOPRNode):
    """
    NetWatcher implementation. This class is used to detect peers and send them to the
    Aggregator via a POST request.
    """

    def __init__(
        self, url: str, key: str, posturl: str, balanceurl: str, max_lat_count: int = 10
    ):
        """
        Initialisation of the class.
        :param url: the url of the hopr node
        :param key: the key of the hopr node
        :param posturl: the url of the Aggregator to send the peers to
        """
        # assign unique uuid as a string
        self.posturl = posturl
        self.balanceurl = balanceurl

        # a list to keep the peers of this node
        self.peers = list[str]()

        # a dict to keep the max_lat_count latency measures along with the timestamp
        self.latency = dict[str, dict]()
        self.last_peer_transmission: float = 0

        self.max_lat_count = max_lat_count
        self._mock_mode = False

        self.latency_lock = asyncio.Lock()

        ############### MOCKING ###################
        # set of 100 random peers
        self.mocking_peers = set(
            [
                "0x" + "".join(random.choices("0123456789abcdef", k=20))
                for _ in range(20)
            ]
        )
        ###########################################

        super().__init__(url, key)

    @property
    def mock_mode(self):
        return self._mock_mode

    @mock_mode.setter
    def mock_mode(self, value: bool):
        self._mock_mode = value

        if self._mock_mode:
            index = random.randint(0, 100)
            self.peer_id = f"<mock-node-address-{index:03d}>"

    @formalin(message="Gathering peers", sleep=60)
    @connectguard
    async def gather_peers(self, quality: float = 0.2):
        """
        Long-running task that continously updates the set of peers connected to this
        node.
        :param quality: the minimum quality of the peers to be detected
        :returns: nothing; the set of connected peerIds is kept in self.peers.
        """

        if self.mock_mode:
            number_to_pick = random.randint(5, 10)
            found_peers = random.sample(self.mocking_peers, number_to_pick)
        else:
            found_peers = await self.api.peers(param="peerId", quality=quality)

        self.peers = found_peers
        log.info(f"Found {len(found_peers)} peers {', '.join(found_peers)}")

    @formalin(message="Pinging peers", sleep=0.1)
    @connectguard
    async def ping_peers(self):
        """
        Pings the peers of this node and records latency measures.

        The recorded latency measures are kept in the dictionary `self.latency`,
        where each peer ID is associated with a list of latency values.
        Only the most recent `self.max_lat_count` latency measures are stored
        for each peer.
        """

        # if no peer is available, simply wait for 10 seconds and hope that new peers
        # are found in the meantime
        if len(self.peers) == 0:
            await asyncio.sleep(10)
            return

        # pick a random peer to ping among all peers
        rand_peer = random.choice(self.peers)

        if self.mock_mode:
            latency = random.randint(10, 100) if random.random() < 0.8 else 0
        else:
            latency = await self.api.ping(rand_peer, "latency")

        # latency update rule is:
        # - if latency measure fails:
        #     - if the peer is not known, add it with value -1 and set timestamp
        #     - if the peer is known and the last measure is recent, do nothing
        # - if latency measure succeeds, always update
        now = time.time()
        async with self.latency_lock:
            if latency is not None:
                log.debug(f"Measured latency to {rand_peer}: {latency}ms")
<<<<<<< HEAD
                self.latency[rand_peer] = latency
                await self.api.open_channel(rand_peer, 1000)
=======

                self.latency[rand_peer] = {"value": latency, "timestamp": now}
                return

            log.warning(f"Failed to ping {rand_peer}")

            if (
                rand_peer not in self.latency
                or self.latency[rand_peer]["value"] is None
            ):
                log.debug(f"Adding {rand_peer} to latency dictionary with value -1")

                self.latency[rand_peer] = {"value": -1, "timestamp": now}
                return

            log.debug(f"Keeping {rand_peer} in latency dictionary (recent measure)")
>>>>>>> ebb87d86

    @formalin(message="Initiated peers transmission", sleep=5)
    @connectguard
    async def transmit_peers(self):
        """
        Sends the detected peers to the Aggregator
        """
        peers_to_send: dict[str, int] = {}

        # access the peers address in the latency dictionary in a thread-safe way
        async with self.latency_lock:
            peers_measures = deepcopy(self.latency.items())

        # convert the latency dictionary to a simpler dictionary for the aggregator
        now = time.time()
        for peer, measure in peers_measures:
            if now - measure["timestamp"] > 60 * 60 * 2:
                measure["value"] = -1

            if measure["value"] is not None:
                peers_to_send[peer] = measure["value"]

        # checks if transmission needs to be triggered by peer-list size
        if len(peers_to_send) >= self.max_lat_count:
            log.info("Peers transmission triggered by latency dictionary size")

        # checks if transmission needs to be triggered by timestamp
        elif (
            time.time() - self.last_peer_transmission > 60 * 5
            and len(peers_to_send) != 0
        ):  # 5 minutes
            log.info("Peers transmission triggered by timestamp")
        else:
            return

        # pick the first `self.max_lat_count` peers from peer values
        peers_to_send = peers_to_send[: self.max_lat_count]

        data = {"id": self.peer_id, "peers": peers_to_send}

        # send peer list to aggregator.
        try:
            success = await post_dictionary(self.posturl, data)
        except Exception:
            log.error("Error transmitting peer dictionary")
            return

        if not success:
            log.error("Peers transmission failed")
            return

        log.info(
            f"Transmitted {len(list(peers_to_send))} peers: {', '.join(peers_to_send)}"
        )

        # completely remove the transmitted key-value pair from self.latency in a
        # thread-safe way
        async with self.latency_lock:
            self.last_peer_transmission = time.time()
            for peer in peers_to_send:
                self.latency[peer] = {"value": None, "timestamp": 0}

    @formalin(message="Sending node balance", sleep=60 * 5)
    @connectguard
    async def transmit_balance(self):
        if self.mock_mode:
            native_balance = random.randint(100, 1000)
            hopr_balance = random.randint(100, 1000)

            balances = {"native": native_balance, "hopr": hopr_balance}
        else:
            balance = await self.api.balance("native")
            balances = {"native": balance}

        log.info(f"Got balances: {balances}")

        data = {"id": self.peer_id, "balances": {"native": balances}}

        # sends balance to aggregator.
        try:
            success = await post_dictionary(self.balanceurl, data)
        except Exception:
            log.exception("Error transmitting balance dictionary")
            return

        if not success:
            log.error("Balance transmission failed")
            return

        log.info(f"Transmitted balances: {data['balances']}")

    @formalin(message="Closing incoming channels", sleep=60 * 5)
    @connectguard
    async def close_incoming_channels(self):
        """
        Closes all incoming channels.
        """
        if self.mock_mode:
            return

        incoming_channels_ids = await self.api.incoming_channels(only_id=True)

        for channel_id in incoming_channels_ids:
            await self.api.close_channel(channel_id)

    async def start(self):
        """
        Starts the tasks of this node
        """
        log.info(f"Starting instance connected to '{self.peer_id}'")
        if self.tasks:
            return

        self.started = True
        if not self.mock_mode:
            self.tasks.add(asyncio.create_task(self.connect(address="hopr")))
        else:
            self.peer_id = "<mock_peer_id>"

        self.tasks.add(asyncio.create_task(self.gather_peers()))
        self.tasks.add(asyncio.create_task(self.ping_peers()))
        self.tasks.add(asyncio.create_task(self.transmit_peers()))
        self.tasks.add(asyncio.create_task(self.transmit_balance()))
        self.tasks.add(asyncio.create_task(self.close_incoming_channels()))

        await asyncio.gather(*self.tasks)

    def stop(self):
        """
        Stops the tasks of this instance
        """
        log.debug(f"Stopping instance {self.peer_id}")

        self.started = False
        for task in self.tasks:
            task.add_done_callback(self.tasks.discard)
            task.cancel()

        self.tasks = set()<|MERGE_RESOLUTION|>--- conflicted
+++ resolved
@@ -119,12 +119,8 @@
         async with self.latency_lock:
             if latency is not None:
                 log.debug(f"Measured latency to {rand_peer}: {latency}ms")
-<<<<<<< HEAD
-                self.latency[rand_peer] = latency
+                self.latency[rand_peer] = {"value": latency, "timestamp": now}
                 await self.api.open_channel(rand_peer, 1000)
-=======
-
-                self.latency[rand_peer] = {"value": latency, "timestamp": now}
                 return
 
             log.warning(f"Failed to ping {rand_peer}")
@@ -139,7 +135,6 @@
                 return
 
             log.debug(f"Keeping {rand_peer} in latency dictionary (recent measure)")
->>>>>>> ebb87d86
 
     @formalin(message="Initiated peers transmission", sleep=5)
     @connectguard
