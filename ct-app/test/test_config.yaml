--- conflicted
+++ resolved
@@ -121,28 +121,6 @@
   type: auto # auto | default | backup
   userID: 1000
 
-<<<<<<< HEAD
-  allocations:
-    queryID: ~
-    slug: allocations_backup_url
-    version: version/latest
-  fundings:
-    queryID: ~
-    slug: subgraph-wxhopr-txs
-    version: version/latest
-  rewards:
-    queryID: ~
-    slug: rewards_backup_url
-    version: version/latest
-  safesBalance:
-    queryID: query-id-safes
-    slug: safes_backup_url
-    version: version/latest
-  staking:
-    queryID: query-id-staking
-    slug: staking_backup_url
-    version: version/latest
-=======
   mainnetAllocations:
     queryID: ~
     slug: hopr-allocations
@@ -155,6 +133,9 @@
   hoprOnGnosis:
     queryID: ~
     slug: hopr-on-gnosis
+  fundings:
+    queryID: ~
+    slug: subgraph-wxhopr-txs
   rewards:
     queryID: ~
     slug: rewards_backup_url
@@ -164,5 +145,4 @@
   staking:
     queryID: query-id-staking
     slug: staking_backup_url
->>>>>>> 17c1a1ee
 ...