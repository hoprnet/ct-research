--- conflicted
+++ resolved
@@ -44,13 +44,8 @@
 economicModel:
   minSafeAllowance: -1
   NFTThreshold: ~
-<<<<<<< HEAD
   winningProbability: 1
-  
-=======
-  intervals: 120 # in seconds
 
->>>>>>> cb78dd6f
   legacy:
     proportion: 0.9
     apr: 12.0
@@ -87,12 +82,6 @@
         skewness: 2.75
         upperbound: 1.0
         offset: 0
-<<<<<<< HEAD
-=======
-
-  budget:
-    winningProbability: 1
->>>>>>> cb78dd6f
 
 # =============================================================================
 # 
