--- conflicted
+++ resolved
@@ -35,10 +35,7 @@
     
     observeMessageQueue: On # should only be On / Off
     observeRelayedMessages: On # should only be On / Off
-<<<<<<< HEAD
     observeSessions: 60
-=======
->>>>>>> c3ef701d
 
   peer:
     messageRelayRequest: Off
