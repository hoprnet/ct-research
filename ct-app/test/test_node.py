<<<<<<< HEAD
import inspect
=======
import asyncio
import inspect
import time
from random import randint, random
>>>>>>> cb78dd6f

import pytest
from hoprd_sdk.models import NodeChannelsResponse

from .conftest import Node, Peer


@pytest.mark.asyncio
async def test_retrieve_address(node: Node, addresses: dict):
    await node.retrieve_address()
    address = await node.address.get()

    assert address.address in [addr["native"] for addr in addresses]
    assert address.id in [addr["hopr"] for addr in addresses]


@pytest.mark.asyncio
async def test_node_healthcheck(node: Node):
    await node.healthcheck()

    assert await node.connected.get()


@pytest.mark.asyncio
async def test_retrieve_balances(node: Node):
    await node.healthcheck()

    balances = await node.retrieve_balances()

    assert balances.get("hopr", None) is not None
    assert balances.get("native", None) is not None
    assert isinstance(balances.get("hopr"), int)
    assert isinstance(balances.get("native"), int)


@pytest.mark.asyncio
async def test_open_channels(node: Node):
    pytest.skip(f"{inspect.stack()[0][3]} not implemented")


@pytest.mark.asyncio
async def test_close_incoming_channels(node: Node):
    pytest.skip(f"{inspect.stack()[0][3]} not implemented")


@pytest.mark.asyncio
async def test_close_pending_channels(node: Node):
    pytest.skip(f"{inspect.stack()[0][3]} not implemented")


@pytest.mark.asyncio
async def test_close_old_channels(node: Node):
    pytest.skip(f"{inspect.stack()[0][3]} not implemented")


@pytest.mark.asyncio
async def test_fund_channels(node: Node):
    pytest.skip(f"{inspect.stack()[0][3]} not implemented")


@pytest.mark.asyncio
async def test_retrieve_peers(node: Node, peers: list[Peer]):
    await node.peers.set(set())
    await node.peer_history.set(dict())
    await node.retrieve_peers()

    assert len(await node.peers.get()) == len(peers) - 1
    assert await node.peer_history.get() != dict()


@pytest.mark.asyncio
async def test_retrieve_outgoing_channels(node: Node, channels: NodeChannelsResponse):
    assert await node.outgoings.get() == []

    await node.retrieve_outgoing_channels()

    outgoings_from_node = await node.outgoings.get()
    outgoings_from_fixture = [
        c for c in channels.all if c.source_peer_id == (await node.address.get()).id
    ]

    assert [c.channel_id for c in outgoings_from_node] == [
        c.channel_id for c in outgoings_from_fixture
    ]


@pytest.mark.asyncio
async def test_retrieve_incoming_channels(node: Node, channels: NodeChannelsResponse):
    assert await node.incomings.get() == []

    await node.retrieve_incoming_channels()

    incomings_from_node = await node.incomings.get()
    incomings_from_fixture = [
        c
        for c in channels.all
        if c.destination_peer_id == (await node.address.get()).id
    ]

    assert [c.channel_id for c in incomings_from_node] == [
        c.channel_id for c in incomings_from_fixture
    ]


@pytest.mark.asyncio
async def test_get_total_channel_funds(node: Node, channels: NodeChannelsResponse):
    await node.retrieve_outgoing_channels()

    total_funds_from_node = await node.get_total_channel_funds()
    total_funds_from_fixture = sum(
        [
            int(c.balance)
            for c in channels.all
            if c.source_peer_id == (await node.address.get()).id
        ]
    )

    assert total_funds_from_fixture / 1e18 == total_funds_from_node


<<<<<<< HEAD
def test_fromCredentials():
=======
@pytest.mark.asyncio
@pytest.mark.parametrize(
    "num_tasks,sleep", [(randint(10, 20), round(random() * 0.3 + 0.2, 2))]
)
async def test__delay_message(node: Node, num_tasks: int, sleep: float):
    tasks = set[asyncio.Task]()

    for idx in range(num_tasks):
        tasks.add(
            asyncio.create_task(
                node._delay_message(idx, "random_relayer", 0, sleep * idx)
            )
        )

    before = time.time()
    issued = await asyncio.gather(*tasks)
    after = time.time()

    assert after - before <= sleep * num_tasks
    assert after - before >= sleep * (num_tasks - 1)
    assert sum(issued) == num_tasks


@pytest.mark.asyncio
async def test_distribute_rewards(node: Node):
    await node.retrieve_peers()

    peer_group = {}
    for idx, peer in enumerate(await node.peers.get()):
        message_count = randint(4, 10)

        peer_group[peer.address.id] = {
            "expected": message_count,
            "remaining": message_count,
            "issued": 0,
            "tag": idx,
            "ticket-price": 0.01,
        }

    issued_count = await node.distribute_rewards(peer_group)

    assert len(issued_count) == len(peer_group)
    assert all([v != 0 for v in issued_count.values()])


@pytest.mark.asyncio
async def test_check_inbox(node: Node):
    pytest.skip(f"{inspect.stack()[0][3]} not implemented")


@pytest.mark.asyncio
async def test_fromAddressAndKeyLists(node: Node):
>>>>>>> cb78dd6f
    addresses = ["LOCALHOST:9091", "LOCALHOST:9092", "LOCALHOST:9093"]
    keys = ["key1", "key2", "key3"]

    nodes = Node.fromCredentials(addresses, keys)

    assert len(nodes) == len(addresses) == len(keys)<|MERGE_RESOLUTION|>--- conflicted
+++ resolved
@@ -1,11 +1,7 @@
-<<<<<<< HEAD
-import inspect
-=======
 import asyncio
 import inspect
 import time
 from random import randint, random
->>>>>>> cb78dd6f
 
 import pytest
 from hoprd_sdk.models import NodeChannelsResponse
@@ -125,10 +121,7 @@
 
     assert total_funds_from_fixture / 1e18 == total_funds_from_node
 
-
-<<<<<<< HEAD
-def test_fromCredentials():
-=======
+    
 @pytest.mark.asyncio
 @pytest.mark.parametrize(
     "num_tasks,sleep", [(randint(10, 20), round(random() * 0.3 + 0.2, 2))]
@@ -181,7 +174,6 @@
 
 @pytest.mark.asyncio
 async def test_fromAddressAndKeyLists(node: Node):
->>>>>>> cb78dd6f
     addresses = ["LOCALHOST:9091", "LOCALHOST:9092", "LOCALHOST:9093"]
     keys = ["key1", "key2", "key3"]
 
