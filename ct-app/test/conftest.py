from itertools import repeat
from random import randint
from test.decorators_patches import patches

import pytest
import yaml
from core.api.response_objects import (
    Addresses,
    Balances,
    Channel,
    Channels,
    ConnectedPeer,
)
<<<<<<< HEAD
from core.components import Peer
from core.components.config_parser import LegacyParams, Parameters
=======
from core.components import Parameters, Peer
from core.components.balance import Balance
>>>>>>> 7dbfa27b

# needs to be imported after the patches are applied
from core.core import Core
from core.node import Node
from pytest_mock import MockerFixture


class SideEffect:
    def __init__(self):
        self.it_node_balance = self.generator_node_balance()

    @staticmethod
    def generator_node_balance():
        yield from repeat(
            Balances({"hopr": f"{randint(1, 10)} wxHOPR", "native": f"{randint(1, 10)} xDai"})
        )

    def node_balance(self, *args, **kwargs):
        return next(self.it_node_balance)


@pytest.fixture
<<<<<<< HEAD
def economic_model() -> LegacyParams:
    return LegacyParams(
        {
            "proportion": 1,
            "apr": 15,
            "coefficients": {"a": 1, "b": 1, "c": 3, "l": 0},
            "equations": {
                "fx": {"formula": "a * x", "condition": "l <= x <= c"},
                "gx": {"formula": "a * c + (x - c) ** (1 / b)", "condition": "x > c"},
            },
        }
    )
=======
def budget() -> Budget:
    budget = Budget()
    budget.ticket_price = Balance("0.0001 wxHOPR")
    return budget


@pytest.fixture
def economic_model(budget: Budget) -> EconomicModelLegacy:
    equations = Equations(
        Equation("a * x", "l <= x <= c"),
        Equation("a * c + (x - c) ** (1 / b)", "x > c"),
    )
    parameters = Coefficients(1, 1, Balance("3 wxHOPR"), Balance("0 wxHOPR"))

    model = EconomicModelLegacy(equations, parameters, 1, 15)
    model.budget = budget
    return model
>>>>>>> 7dbfa27b


@pytest.fixture
def peers_raw() -> list[dict]:
    return [
        {"address": "address_0", "reportedVersion": "2.0.0"},
        {"address": "address_1", "reportedVersion": "2.7.0"},
        {"address": "address_2", "reportedVersion": "2.0.8"},
        {
            "address": "address_3",
            "reportedVersion": "2.1.0-rc.3",
        },
        {"address": "address_4", "reportedVersion": "2.0.9"},
    ]


@pytest.fixture
def peers(peers_raw: list[dict]) -> set[Peer]:
    peers = [Peer(peer["address"], peer["reportedVersion"]) for peer in peers_raw]
    for peer in peers:
        peer.safe_balance = Balance(f"{randint(100, 200)} wxHOPR")
        peer.channel_balance = Balance(f"{randint(10, 50)} wxHOPR")

    return set(peers)


@pytest.fixture
def addresses() -> list[dict]:
    return [
        {"native": "address_0"},
        {"native": "address_1"},
        {"native": "address_2"},
        {"native": "address_3"},
        {"native": "address_4"},
    ]


@pytest.fixture
async def nodes(
    mocker: MockerFixture,
    peers: set[Peer],
    addresses: list[dict],
    peers_raw: list[dict],
    channels: Channels,
) -> list[Node]:
    nodes = [
        Node("localhost:9000", "random_key"),
        Node("localhost:9001", "random_key"),
        Node("localhost:9002", "random_key"),
        Node("localhost:9003", "random_key"),
        Node("localhost:9004", "random_key"),
    ]
    for idx, node in enumerate(nodes):
        mocker.patch.object(node.api, "get_address", return_value=Addresses(addresses[idx]))
        mocker.patch.object(node.api, "channels", return_value=channels)
        mocker.patch.object(node.api, "balances", side_effect=SideEffect().node_balance)
        mocker.patch.object(
            node.api,
            "peers",
            return_value=[ConnectedPeer(peer) for peer in peers_raw[:idx] + peers_raw[idx + 1 :]],
        )

        mocker.patch.object(node.api, "healthyz", return_value=True)
        mocker.patch.object(node.api, "ticket_price", return_value=Balance("0.0001 wxHOPR"))
        await node.retrieve_address()

    return nodes


@pytest.fixture
def channels(peers: set[Peer]) -> Channels:
    all_channels = list[Channel]()
    index = 0

    for src in peers:
        for dest in peers:
            if src.address == dest.address:
                continue

            all_channels.append(
                Channel(
                    {
                        "balance": "1 wxHOPR",
                        "id": f"channel_{index}",
                        "destination": dest.address.native,
                        "source": src.address.native,
                        "status": "Open",
                    }
                )
            )

            index += 1

    channels = Channels({})
    channels.all = all_channels

    return channels


@pytest.fixture
async def core(mocker: MockerFixture, nodes: list[Node]) -> Core:

    with open("./test/test_config.yaml", "r") as file:
<<<<<<< HEAD
        params = Parameters(yaml.safe_load(file))
    setattr(params.subgraph, "api_key", "foo_deployer_key")

    core = Core(nodes, params)

=======
        params.parse(yaml.safe_load(file))
    setattr(params.subgraph, "apiKey", "foo_deployer_key")

    core = Core(nodes, params)

    for model in core.models.values():
        model.budget.ticket_price = Balance("0.1 wxHOPR")

>>>>>>> 7dbfa27b
    return core


@pytest.fixture
async def node(
    nodes: list[Node],
    mocker: MockerFixture,
    peers_raw: list[dict],
    channels: Channels,
    addresses: dict,
) -> Node:
    node = Node("localhost", "random_key")

    mocker.patch.object(node.api, "channels", return_value=channels)
    mocker.patch.object(
        node.api, "peers", return_value=[ConnectedPeer(peer) for peer in peers_raw[1:]]
    )
    mocker.patch.object(node.api, "get_address", return_value=Addresses(addresses[0]))
    mocker.patch.object(node.api, "balances", side_effect=SideEffect().node_balance)
    # mocker.patch.object(node.api, "send_message", return_value=1)
    mocker.patch.object(node.api, "healthyz", return_value=True)

    params = Parameters()
    with open("./test/test_config.yaml", "r") as file:
        params = Parameters(yaml.safe_load(file))
    setattr(params.subgraph, "api_key", "foo_deployer_key")

    node.params = params

    await node.healthcheck()
    await node.retrieve_address()

    return node


for p in patches:
    p.stop()<|MERGE_RESOLUTION|>--- conflicted
+++ resolved
@@ -4,6 +4,8 @@
 
 import pytest
 import yaml
+from pytest_mock import MockerFixture
+
 from core.api.response_objects import (
     Addresses,
     Balances,
@@ -11,18 +13,11 @@
     Channels,
     ConnectedPeer,
 )
-<<<<<<< HEAD
 from core.components import Peer
+from core.components.balance import Balance
 from core.components.config_parser import LegacyParams, Parameters
-=======
-from core.components import Parameters, Peer
-from core.components.balance import Balance
->>>>>>> 7dbfa27b
-
-# needs to be imported after the patches are applied
 from core.core import Core
 from core.node import Node
-from pytest_mock import MockerFixture
 
 
 class SideEffect:
@@ -40,38 +35,18 @@
 
 
 @pytest.fixture
-<<<<<<< HEAD
 def economic_model() -> LegacyParams:
     return LegacyParams(
         {
             "proportion": 1,
             "apr": 15,
-            "coefficients": {"a": 1, "b": 1, "c": 3, "l": 0},
+            "coefficients": {"a": 1, "b": 1, "c": "3 wxHOPR", "l": "0 wxHOPR"},
             "equations": {
                 "fx": {"formula": "a * x", "condition": "l <= x <= c"},
                 "gx": {"formula": "a * c + (x - c) ** (1 / b)", "condition": "x > c"},
             },
         }
     )
-=======
-def budget() -> Budget:
-    budget = Budget()
-    budget.ticket_price = Balance("0.0001 wxHOPR")
-    return budget
-
-
-@pytest.fixture
-def economic_model(budget: Budget) -> EconomicModelLegacy:
-    equations = Equations(
-        Equation("a * x", "l <= x <= c"),
-        Equation("a * c + (x - c) ** (1 / b)", "x > c"),
-    )
-    parameters = Coefficients(1, 1, Balance("3 wxHOPR"), Balance("0 wxHOPR"))
-
-    model = EconomicModelLegacy(equations, parameters, 1, 15)
-    model.budget = budget
-    return model
->>>>>>> 7dbfa27b
 
 
 @pytest.fixture
@@ -175,22 +150,11 @@
 async def core(mocker: MockerFixture, nodes: list[Node]) -> Core:
 
     with open("./test/test_config.yaml", "r") as file:
-<<<<<<< HEAD
         params = Parameters(yaml.safe_load(file))
     setattr(params.subgraph, "api_key", "foo_deployer_key")
 
     core = Core(nodes, params)
 
-=======
-        params.parse(yaml.safe_load(file))
-    setattr(params.subgraph, "apiKey", "foo_deployer_key")
-
-    core = Core(nodes, params)
-
-    for model in core.models.values():
-        model.budget.ticket_price = Balance("0.1 wxHOPR")
-
->>>>>>> 7dbfa27b
     return core
 
 
