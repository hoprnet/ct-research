--- conflicted
+++ resolved
@@ -1,9 +1,6 @@
 import pytest
 from core.components import Utils
 from core.model import Address, Peer
-<<<<<<< HEAD
-from core.model.subgraph import AllocationEntry, NodeEntry, SafeEntry, TopologyEntry
-=======
 from core.model.subgraph import (
     AllocationEntry,
     BalanceEntry,
@@ -11,7 +8,6 @@
     SafeEntry,
     TopologyEntry,
 )
->>>>>>> 17c1a1ee
 from hoprd_sdk.models import ChannelInfoResponse
 
 from .utils import handle_envvars
@@ -124,13 +120,9 @@
     allocation_list[0].linked_safes = ["safe_address_1", "safe_address_2"]
     allocation_list[1].linked_safes = ["safe_address_2"]
 
-<<<<<<< HEAD
-    await Utils.mergeDataSources(topology_list, peers_list, nodes_list, allocation_list)
-=======
     await Utils.mergeDataSources(
         topology_list, peers_list, nodes_list, allocation_list, {}
     )
->>>>>>> 17c1a1ee
 
     assert len(peers_list) == 3
     assert len([p for p in peers_list if p.safe is not None]) == 3
@@ -143,11 +135,7 @@
     )
 
 
-<<<<<<< HEAD
-def test_associateAllocationsAndSafes():
-=======
 def test_associateEntitiesToNodes_with_allocations():
->>>>>>> 17c1a1ee
     allocations = [
         AllocationEntry("owner_1", "0", f"{100*1e18:.0f}"),
         AllocationEntry("owner_2", "0", f"{250*1e18:.0f}"),
@@ -160,12 +148,6 @@
         NodeEntry("address_3", SafeEntry("safe_address_3", None, "3", ["owner_3"])),
     ]
 
-<<<<<<< HEAD
-    Utils.associateAllocationsAndSafes(allocations, nodes)
-
-    assert allocations[0].linked_safes == {"safe_address_1", "safe_address_2"}
-    assert allocations[1].linked_safes == {"safe_address_2"}
-=======
     Utils.associateEntitiesToNodes(allocations, nodes)
 
     assert allocations[0].linked_safes == {"safe_address_1", "safe_address_2"}
@@ -189,7 +171,6 @@
 
     assert balances[0].linked_safes == {"safe_address_1", "safe_address_2"}
     assert balances[1].linked_safes == {"safe_address_2"}
->>>>>>> 17c1a1ee
 
 
 def test_allowManyNodePerSafe():
