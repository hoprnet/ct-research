import pytest
from core.components import Utils
from core.model import Address, Peer
from core.model.subgraph import AllocationEntry, NodeEntry, SafeEntry, TopologyEntry
from hoprd_sdk.models import ChannelInfoResponse

from .utils import handle_envvars


@pytest.fixture
def channel_topology():
    return [
        ChannelInfoResponse(
            f"{1*1e18:.0f}",
            1,
            "channel_1",
            5,
            "dst_addr_1",
            "dst_1",
            "src_addr_1",
            "src_1",
            "Open",
            0,
        ),
        ChannelInfoResponse(
            f"{2*1e18:.0f}",
            1,
            "channel_2",
            5,
            "dst_addr_2",
            "dst_2",
            "src_addr_1",
            "src_1",
            "Open",
            0,
        ),
        ChannelInfoResponse(
            f"{3*1e18:.0f}",
            1,
            "channel_3",
            5,
            "dst_addr_3",
            "dst_3",
            "src_addr_1",
            "src_1",
            "Closed",
            0,
        ),
        ChannelInfoResponse(
            f"{4*1e18:.0f}",
            1,
            "channel_4",
            5,
            "dst_addr_1",
            "dst_1",
            "src_addr_2",
            "src_2",
            "Open",
            0,
        ),
        ChannelInfoResponse(
            f"{1*1e18:.0f}",
            1,
            "channel_5",
            5,
            "dst_addr_2",
            "dst_2",
            "src_addr_2",
            "src_2",
            "Open",
            0,
        ),
    ]


def test_nodesCredentials():
    with handle_envvars(
        node_address_1="address_1",
        node_address_2="address_2",
        node_key_1="address_1_key",
        node_key_2="address_2_key",
    ):
        addresses, keys = Utils.nodesCredentials("NODE_ADDRESS", "NODE_KEY")
        assert addresses == ["address_1", "address_2"]
        assert keys == ["address_1_key", "address_2_key"]


@pytest.mark.asyncio
async def test_mergeDataSources():

    topology_list = [
        TopologyEntry("peer_id_1", "address_1", 1),
        TopologyEntry("peer_id_2", "address_2", 2),
        TopologyEntry(None, None, 3),
        TopologyEntry("peer_id_4", "address_4", 4),
    ]
    peers_list = [
        Peer("peer_id_1", "address_1", "1.0.0"),
        Peer("peer_id_2", "address_2", "1.1.0"),
        Peer("peer_id_3", "address_3", "1.0.2"),
    ]
    nodes_list = [
        NodeEntry("address_1", SafeEntry("safe_address_1", "10", "1", ["owner_1"])),
        NodeEntry(
            "address_2", SafeEntry("safe_address_2", "10", "2", ["owner_1", "owner_2"])
        ),
        NodeEntry("address_3", SafeEntry("safe_address_3", None, "3", ["owner_3"])),
    ]
    allocation_list = [
        AllocationEntry("owner_1", "0", f"{100*1e18:.0f}"),
        AllocationEntry("owner_2", "0", f"{250*1e18:.0f}"),
    ]

<<<<<<< HEAD
    allocation_list[0].linked_safes = ["safe_address_1", "safe_address_2"]
    allocation_list[1].linked_safes = ["safe_address_2"]

    merged: list[Peer] = await Utils.mergeDataSources(
        topology_list, peers_list, nodes_list, allocation_list
    )

    assert len(merged) == 3
    assert len([p for p in merged if p.safe is not None]) == 2
    assert merged[0].safe.additional_balance == allocation_list[0].allocatedAmount / 2
    assert (
        merged[1].safe.additional_balance
        == allocation_list[0].allocatedAmount / 2 + allocation_list[1].allocatedAmount
    )


def test_associateAllocationsAndSafes():
    allocations = [
        AllocationEntry("owner_1", "0", f"{100*1e18:.0f}"),
        AllocationEntry("owner_2", "0", f"{250*1e18:.0f}"),
    ]
    nodes = [
        NodeEntry("address_1", SafeEntry("safe_address_1", "10", "1", ["owner_1"])),
        NodeEntry(
            "address_2", SafeEntry("safe_address_2", "10", "2", ["owner_1", "owner_2"])
        ),
        NodeEntry("address_3", SafeEntry("safe_address_3", None, "3", ["owner_3"])),
    ]

    Utils.associateAllocationsAndSafes(allocations, nodes)

    assert allocations[0].linked_safes == ["safe_address_1", "safe_address_2"]
    assert allocations[1].linked_safes == ["safe_address_2"]
=======
    await Utils.mergeDataSources(topology_list, peers_list, subgraph_list)

    assert len(peers_list) == 3
>>>>>>> db8cd47e


def test_allowManyNodePerSafe():
    peer_1 = Peer("id_1", "address_1", "v1.0.0")
    peer_2 = Peer("id_2", "address_2", "v1.1.0")
    peer_3 = Peer("id_3", "address_3", "v1.0.2")
    peer_4 = Peer("id_4", "address_4", "v1.0.0")

    peer_1.safe_address = "safe_address_1"
    peer_2.safe_address = "safe_address_2"
    peer_3.safe_address = "safe_address_3"
    peer_4.safe_address = "safe_address_2"

    source_data = [peer_1, peer_2, peer_3, peer_4]

    assert all([peer.safe_address_count == 1 for peer in source_data])

    Utils.allowManyNodePerSafe(source_data)

    assert peer_1.safe_address_count == 1
    assert peer_2.safe_address_count == 2
    assert peer_3.safe_address_count == 1


def test_exclude():
    source_data = [
        Peer("id_1", "address_1", "v1.0.0"),
        Peer("id_2", "address_2", "v1.1.0"),
        Peer("id_3", "address_3", "v1.0.2"),
        Peer("id_4", "address_4", "v1.0.0"),
        Peer("id_5", "address_5", "v1.1.1"),
    ]
    blacklist = [Address("id_2", "address_2"), Address("id_4", "address_4")]

    excluded = Utils.exclude(source_data, blacklist)

    assert len(source_data) == 3
    assert len(excluded) == 2
    for item in excluded:
        assert item.address in blacklist


@pytest.mark.asyncio
async def test_balanceInChannels(channel_topology):
    results = await Utils.balanceInChannels(channel_topology)

    assert len(results) == 2
    assert results["src_1"]["channels_balance"] == 3
    assert results["src_2"]["channels_balance"] == 5<|MERGE_RESOLUTION|>--- conflicted
+++ resolved
@@ -111,19 +111,18 @@
         AllocationEntry("owner_2", "0", f"{250*1e18:.0f}"),
     ]
 
-<<<<<<< HEAD
     allocation_list[0].linked_safes = ["safe_address_1", "safe_address_2"]
     allocation_list[1].linked_safes = ["safe_address_2"]
 
-    merged: list[Peer] = await Utils.mergeDataSources(
+    Utils.mergeDataSources(
         topology_list, peers_list, nodes_list, allocation_list
     )
 
-    assert len(merged) == 3
-    assert len([p for p in merged if p.safe is not None]) == 2
-    assert merged[0].safe.additional_balance == allocation_list[0].allocatedAmount / 2
+    assert len(peers_list) == 3
+    assert len([p for p in peers_list if p.safe is not None]) == 2
+    assert peers_list[0].safe.additional_balance == allocation_list[0].allocatedAmount / 2
     assert (
-        merged[1].safe.additional_balance
+        peers_list[1].safe.additional_balance
         == allocation_list[0].allocatedAmount / 2 + allocation_list[1].allocatedAmount
     )
 
@@ -145,11 +144,6 @@
 
     assert allocations[0].linked_safes == ["safe_address_1", "safe_address_2"]
     assert allocations[1].linked_safes == ["safe_address_2"]
-=======
-    await Utils.mergeDataSources(topology_list, peers_list, subgraph_list)
-
-    assert len(peers_list) == 3
->>>>>>> db8cd47e
 
 
 def test_allowManyNodePerSafe():
