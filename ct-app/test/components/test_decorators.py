import asyncio

import pytest
from core.components.baseclass import Base
from core.components.decorators import connectguard, flagguard, formalin
from core.components.lockedvar import LockedVar
from core.components.parameters import Parameters

flag_dictionary = {"flags": {"fooclass": {"fooFlagguardFunc": 1, "fooFormalinFunc": 1}}}


class FooClass(Base):
    @property
    def print_prefix(self):
        return "FooClass"

    def __init__(self):
        super().__init__()
        self.connected = LockedVar("connected", False)
        self.started = False
        self.counter = 0
        self.params = Parameters()
        self.params.parse(flag_dictionary)

    @connectguard
    async def foo_connectguard_func(self):
        await asyncio.sleep(0.1)
        return True

    @flagguard
    async def foo_flagguard_func(self):
        await asyncio.sleep(0.1)
        return True

    @flagguard
    @formalin("Foo formalin")
    async def foo_formalin_func(self):
        self.counter += 1
        await asyncio.sleep(0.1)


@pytest.fixture
def foo_class():
    return FooClass()


@pytest.mark.asyncio
async def test_connectguard(foo_class: FooClass):
    await foo_class.connected.set(False)
    res = await foo_class.foo_connectguard_func()
    assert res is None

    await foo_class.connected.set(True)
    res = await foo_class.foo_connectguard_func()
    assert res is True


@pytest.mark.asyncio
async def test_flagguard(foo_class: FooClass):
<<<<<<< HEAD
    res = await foo_class.foo_flagguard_func()
    assert res is None

    # delete flag cache so that new flags are retrieved from env
    foo_class.params.parse(flag_dictionary)

    res = await foo_class.foo_flagguard_func()
    assert res is True


@pytest.mark.asyncio
async def test_flagguard_missing_flags(foo_class: FooClass):
    # reset instance counter
    flags = deepcopy(flag_dictionary)
    # # # # # # # # # # # # # # # # # # # #

    # should not run
    del flags["flags"]["fooclass"]["fooFlagguardFunc"]

    foo_class.params.parse(flags)

    with pytest.raises(AttributeError):
        await foo_class.foo_flagguard_func()

    # reset instance counter
    flags = deepcopy(flag_dictionary)
    foo_class.params = Parameters()
    # # # # # # # # # # # # # # # # # # # #

    del flags["flags"]["fooclass"]
    foo_class.params.parse(flags)

    with pytest.raises(AttributeError):
        await foo_class.foo_flagguard_func()

    # reset instance counter
    flags = deepcopy(flag_dictionary)
    foo_class.params = Parameters()
    # # # # # # # # # # # # # # # # # # # #

    foo_class.params.parse(flag_dictionary)
=======
>>>>>>> c4160590
    foo_class.params.flags.fooclass.fooFlagguardFunc = None
    assert await foo_class.foo_flagguard_func() is None

    foo_class.params.flags.fooclass.fooFlagguardFunc = 1
    assert await foo_class.foo_flagguard_func() is True


@pytest.mark.asyncio
async def test_formalin(foo_class: FooClass):
    async def setup_test(run_time: float, sleep_time: float, expected_count: int):
        foo_class.params.flags.fooclass.foo_formalin_func = sleep_time
        foo_class.started = True
        asyncio.create_task(foo_class.foo_formalin_func())
        await asyncio.sleep(run_time)
        foo_class.started = False
        await asyncio.sleep(0.5)
        assert foo_class.counter == expected_count
        foo_class.counter = 0

    setup_test(1, 0, 1)
    setup_test(1.3, 0.5, 2)<|MERGE_RESOLUTION|>--- conflicted
+++ resolved
@@ -57,50 +57,6 @@
 
 @pytest.mark.asyncio
 async def test_flagguard(foo_class: FooClass):
-<<<<<<< HEAD
-    res = await foo_class.foo_flagguard_func()
-    assert res is None
-
-    # delete flag cache so that new flags are retrieved from env
-    foo_class.params.parse(flag_dictionary)
-
-    res = await foo_class.foo_flagguard_func()
-    assert res is True
-
-
-@pytest.mark.asyncio
-async def test_flagguard_missing_flags(foo_class: FooClass):
-    # reset instance counter
-    flags = deepcopy(flag_dictionary)
-    # # # # # # # # # # # # # # # # # # # #
-
-    # should not run
-    del flags["flags"]["fooclass"]["fooFlagguardFunc"]
-
-    foo_class.params.parse(flags)
-
-    with pytest.raises(AttributeError):
-        await foo_class.foo_flagguard_func()
-
-    # reset instance counter
-    flags = deepcopy(flag_dictionary)
-    foo_class.params = Parameters()
-    # # # # # # # # # # # # # # # # # # # #
-
-    del flags["flags"]["fooclass"]
-    foo_class.params.parse(flags)
-
-    with pytest.raises(AttributeError):
-        await foo_class.foo_flagguard_func()
-
-    # reset instance counter
-    flags = deepcopy(flag_dictionary)
-    foo_class.params = Parameters()
-    # # # # # # # # # # # # # # # # # # # #
-
-    foo_class.params.parse(flag_dictionary)
-=======
->>>>>>> c4160590
     foo_class.params.flags.fooclass.fooFlagguardFunc = None
     assert await foo_class.foo_flagguard_func() is None
 
