<<<<<<< HEAD
import random

from core.components import MessageFormat


def test_message_bytes():
    size = random.randint(1, 100)
    relayer = "foo"
    message = MessageFormat(relayer, size)

    assert len(message.bytes) == size
    assert message.relayer == relayer
=======
>>>>>>> c3ef701d
<|MERGE_RESOLUTION|>--- conflicted
+++ resolved
@@ -1,4 +1,3 @@
-<<<<<<< HEAD
 import random
 
 from core.components import MessageFormat
@@ -11,5 +10,3 @@
 
     assert len(message.bytes) == size
     assert message.relayer == relayer
-=======
->>>>>>> c3ef701d
