version = 1
revision = 1
requires-python = ">=3.12"

[manifest]
members = [
    "core",
    "core-api",
    "core-components",
    "core-economic-model",
    "core-rpc",
    "core-subgraph",
    "ct-app",
    "test",
]

[[package]]
name = "aiohappyeyeballs"
version = "2.6.1"
source = { registry = "https://pypi.org/simple" }
sdist = { url = "https://files.pythonhosted.org/packages/26/30/f84a107a9c4331c14b2b586036f40965c128aa4fee4dda5d3d51cb14ad54/aiohappyeyeballs-2.6.1.tar.gz", hash = "sha256:c3f9d0113123803ccadfdf3f0faa505bc78e6a72d1cc4806cbd719826e943558", size = 22760 }
wheels = [
    { url = "https://files.pythonhosted.org/packages/0f/15/5bf3b99495fb160b63f95972b81750f18f7f4e02ad051373b669d17d44f2/aiohappyeyeballs-2.6.1-py3-none-any.whl", hash = "sha256:f349ba8f4b75cb25c99c5c2d84e997e485204d2902a9597802b0371f09331fb8", size = 15265 },
]

[[package]]
name = "aiohttp"
version = "3.11.18"
source = { registry = "https://pypi.org/simple" }
dependencies = [
    { name = "aiohappyeyeballs" },
    { name = "aiosignal" },
    { name = "attrs" },
    { name = "frozenlist" },
    { name = "multidict" },
    { name = "propcache" },
    { name = "yarl" },
]
sdist = { url = "https://files.pythonhosted.org/packages/63/e7/fa1a8c00e2c54b05dc8cb5d1439f627f7c267874e3f7bb047146116020f9/aiohttp-3.11.18.tar.gz", hash = "sha256:ae856e1138612b7e412db63b7708735cff4d38d0399f6a5435d3dac2669f558a", size = 7678653 }
wheels = [
    { url = "https://files.pythonhosted.org/packages/b5/d2/5bc436f42bf4745c55f33e1e6a2d69e77075d3e768e3d1a34f96ee5298aa/aiohttp-3.11.18-cp312-cp312-macosx_10_13_universal2.whl", hash = "sha256:63d71eceb9cad35d47d71f78edac41fcd01ff10cacaa64e473d1aec13fa02df2", size = 706671 },
    { url = "https://files.pythonhosted.org/packages/fe/d0/2dbabecc4e078c0474abb40536bbde717fb2e39962f41c5fc7a216b18ea7/aiohttp-3.11.18-cp312-cp312-macosx_10_13_x86_64.whl", hash = "sha256:d1929da615840969929e8878d7951b31afe0bac883d84418f92e5755d7b49508", size = 466169 },
    { url = "https://files.pythonhosted.org/packages/70/84/19edcf0b22933932faa6e0be0d933a27bd173da02dc125b7354dff4d8da4/aiohttp-3.11.18-cp312-cp312-macosx_11_0_arm64.whl", hash = "sha256:7d0aebeb2392f19b184e3fdd9e651b0e39cd0f195cdb93328bd124a1d455cd0e", size = 457554 },
    { url = "https://files.pythonhosted.org/packages/32/d0/e8d1f034ae5624a0f21e4fb3feff79342ce631f3a4d26bd3e58b31ef033b/aiohttp-3.11.18-cp312-cp312-manylinux_2_17_aarch64.manylinux2014_aarch64.whl", hash = "sha256:3849ead845e8444f7331c284132ab314b4dac43bfae1e3cf350906d4fff4620f", size = 1690154 },
    { url = "https://files.pythonhosted.org/packages/16/de/2f9dbe2ac6f38f8495562077131888e0d2897e3798a0ff3adda766b04a34/aiohttp-3.11.18-cp312-cp312-manylinux_2_17_ppc64le.manylinux2014_ppc64le.whl", hash = "sha256:5e8452ad6b2863709f8b3d615955aa0807bc093c34b8e25b3b52097fe421cb7f", size = 1733402 },
    { url = "https://files.pythonhosted.org/packages/e0/04/bd2870e1e9aef990d14b6df2a695f17807baf5c85a4c187a492bda569571/aiohttp-3.11.18-cp312-cp312-manylinux_2_17_s390x.manylinux2014_s390x.whl", hash = "sha256:3b8d2b42073611c860a37f718b3d61ae8b4c2b124b2e776e2c10619d920350ec", size = 1783958 },
    { url = "https://files.pythonhosted.org/packages/23/06/4203ffa2beb5bedb07f0da0f79b7d9039d1c33f522e0d1a2d5b6218e6f2e/aiohttp-3.11.18-cp312-cp312-manylinux_2_17_x86_64.manylinux2014_x86_64.whl", hash = "sha256:40fbf91f6a0ac317c0a07eb328a1384941872f6761f2e6f7208b63c4cc0a7ff6", size = 1695288 },
    { url = "https://files.pythonhosted.org/packages/30/b2/e2285dda065d9f29ab4b23d8bcc81eb881db512afb38a3f5247b191be36c/aiohttp-3.11.18-cp312-cp312-manylinux_2_5_i686.manylinux1_i686.manylinux_2_17_i686.manylinux2014_i686.whl", hash = "sha256:44ff5625413fec55216da5eaa011cf6b0a2ed67a565914a212a51aa3755b0009", size = 1618871 },
    { url = "https://files.pythonhosted.org/packages/57/e0/88f2987885d4b646de2036f7296ebea9268fdbf27476da551c1a7c158bc0/aiohttp-3.11.18-cp312-cp312-musllinux_1_2_aarch64.whl", hash = "sha256:7f33a92a2fde08e8c6b0c61815521324fc1612f397abf96eed86b8e31618fdb4", size = 1646262 },
    { url = "https://files.pythonhosted.org/packages/e0/19/4d2da508b4c587e7472a032290b2981f7caeca82b4354e19ab3df2f51d56/aiohttp-3.11.18-cp312-cp312-musllinux_1_2_armv7l.whl", hash = "sha256:11d5391946605f445ddafda5eab11caf310f90cdda1fd99865564e3164f5cff9", size = 1677431 },
    { url = "https://files.pythonhosted.org/packages/eb/ae/047473ea50150a41440f3265f53db1738870b5a1e5406ece561ca61a3bf4/aiohttp-3.11.18-cp312-cp312-musllinux_1_2_i686.whl", hash = "sha256:3cc314245deb311364884e44242e00c18b5896e4fe6d5f942e7ad7e4cb640adb", size = 1637430 },
    { url = "https://files.pythonhosted.org/packages/11/32/c6d1e3748077ce7ee13745fae33e5cb1dac3e3b8f8787bf738a93c94a7d2/aiohttp-3.11.18-cp312-cp312-musllinux_1_2_ppc64le.whl", hash = "sha256:0f421843b0f70740772228b9e8093289924359d306530bcd3926f39acbe1adda", size = 1703342 },
    { url = "https://files.pythonhosted.org/packages/c5/1d/a3b57bfdbe285f0d45572d6d8f534fd58761da3e9cbc3098372565005606/aiohttp-3.11.18-cp312-cp312-musllinux_1_2_s390x.whl", hash = "sha256:e220e7562467dc8d589e31c1acd13438d82c03d7f385c9cd41a3f6d1d15807c1", size = 1740600 },
    { url = "https://files.pythonhosted.org/packages/a5/71/f9cd2fed33fa2b7ce4d412fb7876547abb821d5b5520787d159d0748321d/aiohttp-3.11.18-cp312-cp312-musllinux_1_2_x86_64.whl", hash = "sha256:ab2ef72f8605046115bc9aa8e9d14fd49086d405855f40b79ed9e5c1f9f4faea", size = 1695131 },
    { url = "https://files.pythonhosted.org/packages/97/97/d1248cd6d02b9de6aa514793d0dcb20099f0ec47ae71a933290116c070c5/aiohttp-3.11.18-cp312-cp312-win32.whl", hash = "sha256:12a62691eb5aac58d65200c7ae94d73e8a65c331c3a86a2e9670927e94339ee8", size = 412442 },
    { url = "https://files.pythonhosted.org/packages/33/9a/e34e65506e06427b111e19218a99abf627638a9703f4b8bcc3e3021277ed/aiohttp-3.11.18-cp312-cp312-win_amd64.whl", hash = "sha256:364329f319c499128fd5cd2d1c31c44f234c58f9b96cc57f743d16ec4f3238c8", size = 439444 },
    { url = "https://files.pythonhosted.org/packages/0a/18/be8b5dd6b9cf1b2172301dbed28e8e5e878ee687c21947a6c81d6ceaa15d/aiohttp-3.11.18-cp313-cp313-macosx_10_13_universal2.whl", hash = "sha256:474215ec618974054cf5dc465497ae9708543cbfc312c65212325d4212525811", size = 699833 },
    { url = "https://files.pythonhosted.org/packages/0d/84/ecdc68e293110e6f6f6d7b57786a77555a85f70edd2b180fb1fafaff361a/aiohttp-3.11.18-cp313-cp313-macosx_10_13_x86_64.whl", hash = "sha256:6ced70adf03920d4e67c373fd692123e34d3ac81dfa1c27e45904a628567d804", size = 462774 },
    { url = "https://files.pythonhosted.org/packages/d7/85/f07718cca55884dad83cc2433746384d267ee970e91f0dcc75c6d5544079/aiohttp-3.11.18-cp313-cp313-macosx_11_0_arm64.whl", hash = "sha256:2d9f6c0152f8d71361905aaf9ed979259537981f47ad099c8b3d81e0319814bd", size = 454429 },
    { url = "https://files.pythonhosted.org/packages/82/02/7f669c3d4d39810db8842c4e572ce4fe3b3a9b82945fdd64affea4c6947e/aiohttp-3.11.18-cp313-cp313-manylinux_2_17_aarch64.manylinux2014_aarch64.whl", hash = "sha256:a35197013ed929c0aed5c9096de1fc5a9d336914d73ab3f9df14741668c0616c", size = 1670283 },
    { url = "https://files.pythonhosted.org/packages/ec/79/b82a12f67009b377b6c07a26bdd1b81dab7409fc2902d669dbfa79e5ac02/aiohttp-3.11.18-cp313-cp313-manylinux_2_17_ppc64le.manylinux2014_ppc64le.whl", hash = "sha256:540b8a1f3a424f1af63e0af2d2853a759242a1769f9f1ab053996a392bd70118", size = 1717231 },
    { url = "https://files.pythonhosted.org/packages/a6/38/d5a1f28c3904a840642b9a12c286ff41fc66dfa28b87e204b1f242dbd5e6/aiohttp-3.11.18-cp313-cp313-manylinux_2_17_s390x.manylinux2014_s390x.whl", hash = "sha256:f9e6710ebebfce2ba21cee6d91e7452d1125100f41b906fb5af3da8c78b764c1", size = 1769621 },
    { url = "https://files.pythonhosted.org/packages/53/2d/deb3749ba293e716b5714dda06e257f123c5b8679072346b1eb28b766a0b/aiohttp-3.11.18-cp313-cp313-manylinux_2_17_x86_64.manylinux2014_x86_64.whl", hash = "sha256:f8af2ef3b4b652ff109f98087242e2ab974b2b2b496304063585e3d78de0b000", size = 1678667 },
    { url = "https://files.pythonhosted.org/packages/b8/a8/04b6e11683a54e104b984bd19a9790eb1ae5f50968b601bb202d0406f0ff/aiohttp-3.11.18-cp313-cp313-manylinux_2_5_i686.manylinux1_i686.manylinux_2_17_i686.manylinux2014_i686.whl", hash = "sha256:28c3f975e5ae3dbcbe95b7e3dcd30e51da561a0a0f2cfbcdea30fc1308d72137", size = 1601592 },
    { url = "https://files.pythonhosted.org/packages/5e/9d/c33305ae8370b789423623f0e073d09ac775cd9c831ac0f11338b81c16e0/aiohttp-3.11.18-cp313-cp313-musllinux_1_2_aarch64.whl", hash = "sha256:c28875e316c7b4c3e745172d882d8a5c835b11018e33432d281211af35794a93", size = 1621679 },
    { url = "https://files.pythonhosted.org/packages/56/45/8e9a27fff0538173d47ba60362823358f7a5f1653c6c30c613469f94150e/aiohttp-3.11.18-cp313-cp313-musllinux_1_2_armv7l.whl", hash = "sha256:13cd38515568ae230e1ef6919e2e33da5d0f46862943fcda74e7e915096815f3", size = 1656878 },
    { url = "https://files.pythonhosted.org/packages/84/5b/8c5378f10d7a5a46b10cb9161a3aac3eeae6dba54ec0f627fc4ddc4f2e72/aiohttp-3.11.18-cp313-cp313-musllinux_1_2_i686.whl", hash = "sha256:0e2a92101efb9f4c2942252c69c63ddb26d20f46f540c239ccfa5af865197bb8", size = 1620509 },
    { url = "https://files.pythonhosted.org/packages/9e/2f/99dee7bd91c62c5ff0aa3c55f4ae7e1bc99c6affef780d7777c60c5b3735/aiohttp-3.11.18-cp313-cp313-musllinux_1_2_ppc64le.whl", hash = "sha256:e6d3e32b8753c8d45ac550b11a1090dd66d110d4ef805ffe60fa61495360b3b2", size = 1680263 },
    { url = "https://files.pythonhosted.org/packages/03/0a/378745e4ff88acb83e2d5c884a4fe993a6e9f04600a4560ce0e9b19936e3/aiohttp-3.11.18-cp313-cp313-musllinux_1_2_s390x.whl", hash = "sha256:ea4cf2488156e0f281f93cc2fd365025efcba3e2d217cbe3df2840f8c73db261", size = 1715014 },
    { url = "https://files.pythonhosted.org/packages/f6/0b/b5524b3bb4b01e91bc4323aad0c2fcaebdf2f1b4d2eb22743948ba364958/aiohttp-3.11.18-cp313-cp313-musllinux_1_2_x86_64.whl", hash = "sha256:9d4df95ad522c53f2b9ebc07f12ccd2cb15550941e11a5bbc5ddca2ca56316d7", size = 1666614 },
    { url = "https://files.pythonhosted.org/packages/c7/b7/3d7b036d5a4ed5a4c704e0754afe2eef24a824dfab08e6efbffb0f6dd36a/aiohttp-3.11.18-cp313-cp313-win32.whl", hash = "sha256:cdd1bbaf1e61f0d94aced116d6e95fe25942f7a5f42382195fd9501089db5d78", size = 411358 },
    { url = "https://files.pythonhosted.org/packages/1e/3c/143831b32cd23b5263a995b2a1794e10aa42f8a895aae5074c20fda36c07/aiohttp-3.11.18-cp313-cp313-win_amd64.whl", hash = "sha256:bdd619c27e44382cf642223f11cfd4d795161362a5a1fc1fa3940397bc89db01", size = 437658 },
]

[[package]]
name = "aiosignal"
version = "1.4.0"
source = { registry = "https://pypi.org/simple" }
dependencies = [
    { name = "frozenlist" },
    { name = "typing-extensions", marker = "python_full_version < '3.13'" },
]
sdist = { url = "https://files.pythonhosted.org/packages/61/62/06741b579156360248d1ec624842ad0edf697050bbaf7c3e46394e106ad1/aiosignal-1.4.0.tar.gz", hash = "sha256:f47eecd9468083c2029cc99945502cb7708b082c232f9aca65da147157b251c7", size = 25007 }
wheels = [
    { url = "https://files.pythonhosted.org/packages/fb/76/641ae371508676492379f16e2fa48f4e2c11741bd63c48be4b12a6b09cba/aiosignal-1.4.0-py3-none-any.whl", hash = "sha256:053243f8b92b990551949e63930a839ff0cf0b0ebbe0597b0f3fb19e1a0fe82e", size = 7490 },
]

[[package]]
name = "attrs"
version = "25.3.0"
source = { registry = "https://pypi.org/simple" }
sdist = { url = "https://files.pythonhosted.org/packages/5a/b0/1367933a8532ee6ff8d63537de4f1177af4bff9f3e829baf7331f595bb24/attrs-25.3.0.tar.gz", hash = "sha256:75d7cefc7fb576747b2c81b4442d4d4a1ce0900973527c011d1030fd3bf4af1b", size = 812032 }
wheels = [
    { url = "https://files.pythonhosted.org/packages/77/06/bb80f5f86020c4551da315d78b3ab75e8228f89f0162f2c3a819e407941a/attrs-25.3.0-py3-none-any.whl", hash = "sha256:427318ce031701fea540783410126f03899a97ffc6f61596ad581ac2e40e3bc3", size = 63815 },
]

[[package]]
name = "black"
version = "25.1.0"
source = { registry = "https://pypi.org/simple" }
dependencies = [
    { name = "click" },
    { name = "mypy-extensions" },
    { name = "packaging" },
    { name = "pathspec" },
    { name = "platformdirs" },
]
sdist = { url = "https://files.pythonhosted.org/packages/94/49/26a7b0f3f35da4b5a65f081943b7bcd22d7002f5f0fb8098ec1ff21cb6ef/black-25.1.0.tar.gz", hash = "sha256:33496d5cd1222ad73391352b4ae8da15253c5de89b93a80b3e2c8d9a19ec2666", size = 649449 }
wheels = [
    { url = "https://files.pythonhosted.org/packages/83/71/3fe4741df7adf015ad8dfa082dd36c94ca86bb21f25608eb247b4afb15b2/black-25.1.0-cp312-cp312-macosx_10_13_x86_64.whl", hash = "sha256:4b60580e829091e6f9238c848ea6750efed72140b91b048770b64e74fe04908b", size = 1650988 },
    { url = "https://files.pythonhosted.org/packages/13/f3/89aac8a83d73937ccd39bbe8fc6ac8860c11cfa0af5b1c96d081facac844/black-25.1.0-cp312-cp312-macosx_11_0_arm64.whl", hash = "sha256:1e2978f6df243b155ef5fa7e558a43037c3079093ed5d10fd84c43900f2d8ecc", size = 1453985 },
    { url = "https://files.pythonhosted.org/packages/6f/22/b99efca33f1f3a1d2552c714b1e1b5ae92efac6c43e790ad539a163d1754/black-25.1.0-cp312-cp312-manylinux_2_17_x86_64.manylinux2014_x86_64.manylinux_2_28_x86_64.whl", hash = "sha256:3b48735872ec535027d979e8dcb20bf4f70b5ac75a8ea99f127c106a7d7aba9f", size = 1783816 },
    { url = "https://files.pythonhosted.org/packages/18/7e/a27c3ad3822b6f2e0e00d63d58ff6299a99a5b3aee69fa77cd4b0076b261/black-25.1.0-cp312-cp312-win_amd64.whl", hash = "sha256:ea0213189960bda9cf99be5b8c8ce66bb054af5e9e861249cd23471bd7b0b3ba", size = 1440860 },
    { url = "https://files.pythonhosted.org/packages/98/87/0edf98916640efa5d0696e1abb0a8357b52e69e82322628f25bf14d263d1/black-25.1.0-cp313-cp313-macosx_10_13_x86_64.whl", hash = "sha256:8f0b18a02996a836cc9c9c78e5babec10930862827b1b724ddfe98ccf2f2fe4f", size = 1650673 },
    { url = "https://files.pythonhosted.org/packages/52/e5/f7bf17207cf87fa6e9b676576749c6b6ed0d70f179a3d812c997870291c3/black-25.1.0-cp313-cp313-macosx_11_0_arm64.whl", hash = "sha256:afebb7098bfbc70037a053b91ae8437c3857482d3a690fefc03e9ff7aa9a5fd3", size = 1453190 },
    { url = "https://files.pythonhosted.org/packages/e3/ee/adda3d46d4a9120772fae6de454c8495603c37c4c3b9c60f25b1ab6401fe/black-25.1.0-cp313-cp313-manylinux_2_17_x86_64.manylinux2014_x86_64.manylinux_2_28_x86_64.whl", hash = "sha256:030b9759066a4ee5e5aca28c3c77f9c64789cdd4de8ac1df642c40b708be6171", size = 1782926 },
    { url = "https://files.pythonhosted.org/packages/cc/64/94eb5f45dcb997d2082f097a3944cfc7fe87e071907f677e80788a2d7b7a/black-25.1.0-cp313-cp313-win_amd64.whl", hash = "sha256:a22f402b410566e2d1c950708c77ebf5ebd5d0d88a6a2e87c86d9fb48afa0d18", size = 1442613 },
    { url = "https://files.pythonhosted.org/packages/09/71/54e999902aed72baf26bca0d50781b01838251a462612966e9fc4891eadd/black-25.1.0-py3-none-any.whl", hash = "sha256:95e8176dae143ba9097f351d174fdaf0ccd29efb414b362ae3fd72bf0f710717", size = 207646 },
]

[[package]]
name = "click"
version = "8.2.0"
source = { registry = "https://pypi.org/simple" }
dependencies = [
    { name = "colorama", marker = "sys_platform == 'win32'" },
]
sdist = { url = "https://files.pythonhosted.org/packages/cd/0f/62ca20172d4f87d93cf89665fbaedcd560ac48b465bd1d92bfc7ea6b0a41/click-8.2.0.tar.gz", hash = "sha256:f5452aeddd9988eefa20f90f05ab66f17fce1ee2a36907fd30b05bbb5953814d", size = 235857 }
wheels = [
    { url = "https://files.pythonhosted.org/packages/a2/58/1f37bf81e3c689cc74ffa42102fa8915b59085f54a6e4a80bc6265c0f6bf/click-8.2.0-py3-none-any.whl", hash = "sha256:6b303f0b2aa85f1cb4e5303078fadcbcd4e476f114fab9b5007005711839325c", size = 102156 },
]

[[package]]
name = "colorama"
version = "0.4.6"
source = { registry = "https://pypi.org/simple" }
sdist = { url = "https://files.pythonhosted.org/packages/d8/53/6f443c9a4a8358a93a6792e2acffb9d9d5cb0a5cfd8802644b7b1c9a02e4/colorama-0.4.6.tar.gz", hash = "sha256:08695f5cb7ed6e0531a20572697297273c47b8cae5a63ffc6d6ed5c201be6e44", size = 27697 }
wheels = [
    { url = "https://files.pythonhosted.org/packages/d1/d6/3965ed04c63042e047cb6a3e6ed1a63a35087b6a609aa3a15ed8ac56c221/colorama-0.4.6-py2.py3-none-any.whl", hash = "sha256:4f1d9991f5acc0ca119f9d443620b77f9d6b33703e51011c16baf57afb285fc6", size = 25335 },
]

[[package]]
name = "core"
version = "3.11.0"
source = { virtual = "core" }
dependencies = [
    { name = "click" },
    { name = "core-api" },
    { name = "core-components" },
    { name = "core-economic-model" },
    { name = "core-subgraph" },
]

[package.metadata]
requires-dist = [
    { name = "click", specifier = ">=8.1.8" },
    { name = "core-api", virtual = "core/api" },
    { name = "core-components", virtual = "core/components" },
    { name = "core-economic-model", virtual = "core/economic_model" },
    { name = "core-subgraph", virtual = "core/subgraph" },
]

[[package]]
name = "core-api"
version = "1.1.0"
source = { virtual = "core/api" }
dependencies = [
    { name = "aiohttp" },
]

[package.metadata]
requires-dist = [{ name = "aiohttp", specifier = ">=3.10.11" }]

[[package]]
name = "core-components"
version = "1.0.1"
source = { virtual = "core/components" }
dependencies = [
    { name = "janus" },
    { name = "prometheus-client" },
]

[package.metadata]
requires-dist = [
    { name = "janus", specifier = "==2.0.0" },
    { name = "prometheus-client", specifier = "==0.21.1" },
]

[[package]]
name = "core-economic-model"
version = "1.0.0"
source = { virtual = "core/economic_model" }
dependencies = [
    { name = "prometheus-client" },
]

[package.metadata]
requires-dist = [{ name = "prometheus-client", specifier = "==0.21.1" }]

[[package]]
name = "core-rpc"
version = "1.0.1"
source = { virtual = "core/rpc" }
dependencies = [
    { name = "aiohttp" },
]

[package.metadata]
requires-dist = [{ name = "aiohttp", specifier = ">=3.10.11" }]

[[package]]
name = "core-subgraph"
version = "1.0.1"
source = { virtual = "core/subgraph" }
dependencies = [
    { name = "aiohttp" },
    { name = "multidict" },
    { name = "prometheus-client" },
    { name = "pyyaml" },
]

[package.metadata]
requires-dist = [
    { name = "aiohttp", specifier = ">=3.10.11" },
    { name = "multidict", specifier = ">=6.4.3" },
    { name = "prometheus-client", specifier = "==0.21.1" },
    { name = "pyyaml", specifier = ">=6.0.1" },
]

[[package]]
name = "ct-app"
<<<<<<< HEAD
version = "3.10.0"
=======
version = "3.10.1"
>>>>>>> 52a94a78
source = { virtual = "." }
dependencies = [
    { name = "core" },
]

[package.dev-dependencies]
dev = [
    { name = "dotenv" },
    { name = "ruff" },
    { name = "test" },
]
lint = [
    { name = "black" },
]

[package.metadata]
requires-dist = [{ name = "core", virtual = "core" }]

[package.metadata.requires-dev]
dev = [
    { name = "dotenv", specifier = ">=0.9.9" },
    { name = "ruff", specifier = ">=0.11.4" },
    { name = "test", virtual = "test" },
]
lint = [{ name = "black", specifier = "==25.1.0" }]

[[package]]
name = "dotenv"
version = "0.9.9"
source = { registry = "https://pypi.org/simple" }
dependencies = [
    { name = "python-dotenv" },
]
wheels = [
    { url = "https://files.pythonhosted.org/packages/b2/b7/545d2c10c1fc15e48653c91efde329a790f2eecfbbf2bd16003b5db2bab0/dotenv-0.9.9-py2.py3-none-any.whl", hash = "sha256:29cf74a087b31dafdb5a446b6d7e11cbce8ed2741540e2339c69fbef92c94ce9", size = 1892 },
]

[[package]]
name = "frozenlist"
version = "1.6.0"
source = { registry = "https://pypi.org/simple" }
sdist = { url = "https://files.pythonhosted.org/packages/ee/f4/d744cba2da59b5c1d88823cf9e8a6c74e4659e2b27604ed973be2a0bf5ab/frozenlist-1.6.0.tar.gz", hash = "sha256:b99655c32c1c8e06d111e7f41c06c29a5318cb1835df23a45518e02a47c63b68", size = 42831 }
wheels = [
    { url = "https://files.pythonhosted.org/packages/9c/8a/289b7d0de2fbac832ea80944d809759976f661557a38bb8e77db5d9f79b7/frozenlist-1.6.0-cp312-cp312-macosx_10_13_universal2.whl", hash = "sha256:c5b9e42ace7d95bf41e19b87cec8f262c41d3510d8ad7514ab3862ea2197bfb1", size = 160193 },
    { url = "https://files.pythonhosted.org/packages/19/80/2fd17d322aec7f430549f0669f599997174f93ee17929ea5b92781ec902c/frozenlist-1.6.0-cp312-cp312-macosx_10_13_x86_64.whl", hash = "sha256:ca9973735ce9f770d24d5484dcb42f68f135351c2fc81a7a9369e48cf2998a29", size = 123831 },
    { url = "https://files.pythonhosted.org/packages/99/06/f5812da431273f78c6543e0b2f7de67dfd65eb0a433978b2c9c63d2205e4/frozenlist-1.6.0-cp312-cp312-macosx_11_0_arm64.whl", hash = "sha256:6ac40ec76041c67b928ca8aaffba15c2b2ee3f5ae8d0cb0617b5e63ec119ca25", size = 121862 },
    { url = "https://files.pythonhosted.org/packages/d0/31/9e61c6b5fc493cf24d54881731204d27105234d09878be1a5983182cc4a5/frozenlist-1.6.0-cp312-cp312-manylinux_2_17_aarch64.manylinux2014_aarch64.whl", hash = "sha256:95b7a8a3180dfb280eb044fdec562f9b461614c0ef21669aea6f1d3dac6ee576", size = 316361 },
    { url = "https://files.pythonhosted.org/packages/9d/55/22ca9362d4f0222324981470fd50192be200154d51509ee6eb9baa148e96/frozenlist-1.6.0-cp312-cp312-manylinux_2_17_armv7l.manylinux2014_armv7l.manylinux_2_31_armv7l.whl", hash = "sha256:c444d824e22da6c9291886d80c7d00c444981a72686e2b59d38b285617cb52c8", size = 307115 },
    { url = "https://files.pythonhosted.org/packages/ae/39/4fff42920a57794881e7bb3898dc7f5f539261711ea411b43bba3cde8b79/frozenlist-1.6.0-cp312-cp312-manylinux_2_17_ppc64le.manylinux2014_ppc64le.whl", hash = "sha256:bb52c8166499a8150bfd38478248572c924c003cbb45fe3bcd348e5ac7c000f9", size = 322505 },
    { url = "https://files.pythonhosted.org/packages/55/f2/88c41f374c1e4cf0092a5459e5f3d6a1e17ed274c98087a76487783df90c/frozenlist-1.6.0-cp312-cp312-manylinux_2_17_s390x.manylinux2014_s390x.whl", hash = "sha256:b35298b2db9c2468106278537ee529719228950a5fdda686582f68f247d1dc6e", size = 322666 },
    { url = "https://files.pythonhosted.org/packages/75/51/034eeb75afdf3fd03997856195b500722c0b1a50716664cde64e28299c4b/frozenlist-1.6.0-cp312-cp312-manylinux_2_5_i686.manylinux1_i686.manylinux_2_17_i686.manylinux2014_i686.whl", hash = "sha256:d108e2d070034f9d57210f22fefd22ea0d04609fc97c5f7f5a686b3471028590", size = 302119 },
    { url = "https://files.pythonhosted.org/packages/2b/a6/564ecde55ee633270a793999ef4fd1d2c2b32b5a7eec903b1012cb7c5143/frozenlist-1.6.0-cp312-cp312-manylinux_2_5_x86_64.manylinux1_x86_64.manylinux_2_17_x86_64.manylinux2014_x86_64.whl", hash = "sha256:4e1be9111cb6756868ac242b3c2bd1f09d9aea09846e4f5c23715e7afb647103", size = 316226 },
    { url = "https://files.pythonhosted.org/packages/f1/c8/6c0682c32377f402b8a6174fb16378b683cf6379ab4d2827c580892ab3c7/frozenlist-1.6.0-cp312-cp312-musllinux_1_2_aarch64.whl", hash = "sha256:94bb451c664415f02f07eef4ece976a2c65dcbab9c2f1705b7031a3a75349d8c", size = 312788 },
    { url = "https://files.pythonhosted.org/packages/b6/b8/10fbec38f82c5d163ca1750bfff4ede69713badf236a016781cf1f10a0f0/frozenlist-1.6.0-cp312-cp312-musllinux_1_2_armv7l.whl", hash = "sha256:d1a686d0b0949182b8faddea596f3fc11f44768d1f74d4cad70213b2e139d821", size = 325914 },
    { url = "https://files.pythonhosted.org/packages/62/ca/2bf4f3a1bd40cdedd301e6ecfdbb291080d5afc5f9ce350c0739f773d6b9/frozenlist-1.6.0-cp312-cp312-musllinux_1_2_i686.whl", hash = "sha256:ea8e59105d802c5a38bdbe7362822c522230b3faba2aa35c0fa1765239b7dd70", size = 305283 },
    { url = "https://files.pythonhosted.org/packages/09/64/20cc13ccf94abc2a1f482f74ad210703dc78a590d0b805af1c9aa67f76f9/frozenlist-1.6.0-cp312-cp312-musllinux_1_2_ppc64le.whl", hash = "sha256:abc4e880a9b920bc5020bf6a431a6bb40589d9bca3975c980495f63632e8382f", size = 319264 },
    { url = "https://files.pythonhosted.org/packages/20/ff/86c6a2bbe98cfc231519f5e6d712a0898488ceac804a917ce014f32e68f6/frozenlist-1.6.0-cp312-cp312-musllinux_1_2_s390x.whl", hash = "sha256:9a79713adfe28830f27a3c62f6b5406c37376c892b05ae070906f07ae4487046", size = 326482 },
    { url = "https://files.pythonhosted.org/packages/2f/da/8e381f66367d79adca245d1d71527aac774e30e291d41ef161ce2d80c38e/frozenlist-1.6.0-cp312-cp312-musllinux_1_2_x86_64.whl", hash = "sha256:9a0318c2068e217a8f5e3b85e35899f5a19e97141a45bb925bb357cfe1daf770", size = 318248 },
    { url = "https://files.pythonhosted.org/packages/39/24/1a1976563fb476ab6f0fa9fefaac7616a4361dbe0461324f9fd7bf425dbe/frozenlist-1.6.0-cp312-cp312-win32.whl", hash = "sha256:853ac025092a24bb3bf09ae87f9127de9fe6e0c345614ac92536577cf956dfcc", size = 115161 },
    { url = "https://files.pythonhosted.org/packages/80/2e/fb4ed62a65f8cd66044706b1013f0010930d8cbb0729a2219561ea075434/frozenlist-1.6.0-cp312-cp312-win_amd64.whl", hash = "sha256:2bdfe2d7e6c9281c6e55523acd6c2bf77963cb422fdc7d142fb0cb6621b66878", size = 120548 },
    { url = "https://files.pythonhosted.org/packages/6f/e5/04c7090c514d96ca00887932417f04343ab94904a56ab7f57861bf63652d/frozenlist-1.6.0-cp313-cp313-macosx_10_13_universal2.whl", hash = "sha256:1d7fb014fe0fbfee3efd6a94fc635aeaa68e5e1720fe9e57357f2e2c6e1a647e", size = 158182 },
    { url = "https://files.pythonhosted.org/packages/e9/8f/60d0555c61eec855783a6356268314d204137f5e0c53b59ae2fc28938c99/frozenlist-1.6.0-cp313-cp313-macosx_10_13_x86_64.whl", hash = "sha256:01bcaa305a0fdad12745502bfd16a1c75b14558dabae226852f9159364573117", size = 122838 },
    { url = "https://files.pythonhosted.org/packages/5a/a7/d0ec890e3665b4b3b7c05dc80e477ed8dc2e2e77719368e78e2cd9fec9c8/frozenlist-1.6.0-cp313-cp313-macosx_11_0_arm64.whl", hash = "sha256:8b314faa3051a6d45da196a2c495e922f987dc848e967d8cfeaee8a0328b1cd4", size = 120980 },
    { url = "https://files.pythonhosted.org/packages/cc/19/9b355a5e7a8eba903a008579964192c3e427444752f20b2144b10bb336df/frozenlist-1.6.0-cp313-cp313-manylinux_2_17_aarch64.manylinux2014_aarch64.whl", hash = "sha256:da62fecac21a3ee10463d153549d8db87549a5e77eefb8c91ac84bb42bb1e4e3", size = 305463 },
    { url = "https://files.pythonhosted.org/packages/9c/8d/5b4c758c2550131d66935ef2fa700ada2461c08866aef4229ae1554b93ca/frozenlist-1.6.0-cp313-cp313-manylinux_2_17_armv7l.manylinux2014_armv7l.manylinux_2_31_armv7l.whl", hash = "sha256:d1eb89bf3454e2132e046f9599fbcf0a4483ed43b40f545551a39316d0201cd1", size = 297985 },
    { url = "https://files.pythonhosted.org/packages/48/2c/537ec09e032b5865715726b2d1d9813e6589b571d34d01550c7aeaad7e53/frozenlist-1.6.0-cp313-cp313-manylinux_2_17_ppc64le.manylinux2014_ppc64le.whl", hash = "sha256:d18689b40cb3936acd971f663ccb8e2589c45db5e2c5f07e0ec6207664029a9c", size = 311188 },
    { url = "https://files.pythonhosted.org/packages/31/2f/1aa74b33f74d54817055de9a4961eff798f066cdc6f67591905d4fc82a84/frozenlist-1.6.0-cp313-cp313-manylinux_2_17_s390x.manylinux2014_s390x.whl", hash = "sha256:e67ddb0749ed066b1a03fba812e2dcae791dd50e5da03be50b6a14d0c1a9ee45", size = 311874 },
    { url = "https://files.pythonhosted.org/packages/bf/f0/cfec18838f13ebf4b37cfebc8649db5ea71a1b25dacd691444a10729776c/frozenlist-1.6.0-cp313-cp313-manylinux_2_5_i686.manylinux1_i686.manylinux_2_17_i686.manylinux2014_i686.whl", hash = "sha256:fc5e64626e6682638d6e44398c9baf1d6ce6bc236d40b4b57255c9d3f9761f1f", size = 291897 },
    { url = "https://files.pythonhosted.org/packages/ea/a5/deb39325cbbea6cd0a46db8ccd76150ae2fcbe60d63243d9df4a0b8c3205/frozenlist-1.6.0-cp313-cp313-manylinux_2_5_x86_64.manylinux1_x86_64.manylinux_2_17_x86_64.manylinux2014_x86_64.whl", hash = "sha256:437cfd39564744ae32ad5929e55b18ebd88817f9180e4cc05e7d53b75f79ce85", size = 305799 },
    { url = "https://files.pythonhosted.org/packages/78/22/6ddec55c5243a59f605e4280f10cee8c95a449f81e40117163383829c241/frozenlist-1.6.0-cp313-cp313-musllinux_1_2_aarch64.whl", hash = "sha256:62dd7df78e74d924952e2feb7357d826af8d2f307557a779d14ddf94d7311be8", size = 302804 },
    { url = "https://files.pythonhosted.org/packages/5d/b7/d9ca9bab87f28855063c4d202936800219e39db9e46f9fb004d521152623/frozenlist-1.6.0-cp313-cp313-musllinux_1_2_armv7l.whl", hash = "sha256:a66781d7e4cddcbbcfd64de3d41a61d6bdde370fc2e38623f30b2bd539e84a9f", size = 316404 },
    { url = "https://files.pythonhosted.org/packages/a6/3a/1255305db7874d0b9eddb4fe4a27469e1fb63720f1fc6d325a5118492d18/frozenlist-1.6.0-cp313-cp313-musllinux_1_2_i686.whl", hash = "sha256:482fe06e9a3fffbcd41950f9d890034b4a54395c60b5e61fae875d37a699813f", size = 295572 },
    { url = "https://files.pythonhosted.org/packages/2a/f2/8d38eeee39a0e3a91b75867cc102159ecccf441deb6ddf67be96d3410b84/frozenlist-1.6.0-cp313-cp313-musllinux_1_2_ppc64le.whl", hash = "sha256:e4f9373c500dfc02feea39f7a56e4f543e670212102cc2eeb51d3a99c7ffbde6", size = 307601 },
    { url = "https://files.pythonhosted.org/packages/38/04/80ec8e6b92f61ef085422d7b196822820404f940950dde5b2e367bede8bc/frozenlist-1.6.0-cp313-cp313-musllinux_1_2_s390x.whl", hash = "sha256:e69bb81de06827147b7bfbaeb284d85219fa92d9f097e32cc73675f279d70188", size = 314232 },
    { url = "https://files.pythonhosted.org/packages/3a/58/93b41fb23e75f38f453ae92a2f987274c64637c450285577bd81c599b715/frozenlist-1.6.0-cp313-cp313-musllinux_1_2_x86_64.whl", hash = "sha256:7613d9977d2ab4a9141dde4a149f4357e4065949674c5649f920fec86ecb393e", size = 308187 },
    { url = "https://files.pythonhosted.org/packages/6a/a2/e64df5c5aa36ab3dee5a40d254f3e471bb0603c225f81664267281c46a2d/frozenlist-1.6.0-cp313-cp313-win32.whl", hash = "sha256:4def87ef6d90429f777c9d9de3961679abf938cb6b7b63d4a7eb8a268babfce4", size = 114772 },
    { url = "https://files.pythonhosted.org/packages/a0/77/fead27441e749b2d574bb73d693530d59d520d4b9e9679b8e3cb779d37f2/frozenlist-1.6.0-cp313-cp313-win_amd64.whl", hash = "sha256:37a8a52c3dfff01515e9bbbee0e6063181362f9de3db2ccf9bc96189b557cbfd", size = 119847 },
    { url = "https://files.pythonhosted.org/packages/df/bd/cc6d934991c1e5d9cafda83dfdc52f987c7b28343686aef2e58a9cf89f20/frozenlist-1.6.0-cp313-cp313t-macosx_10_13_universal2.whl", hash = "sha256:46138f5a0773d064ff663d273b309b696293d7a7c00a0994c5c13a5078134b64", size = 174937 },
    { url = "https://files.pythonhosted.org/packages/f2/a2/daf945f335abdbfdd5993e9dc348ef4507436936ab3c26d7cfe72f4843bf/frozenlist-1.6.0-cp313-cp313t-macosx_10_13_x86_64.whl", hash = "sha256:f88bc0a2b9c2a835cb888b32246c27cdab5740059fb3688852bf91e915399b91", size = 136029 },
    { url = "https://files.pythonhosted.org/packages/51/65/4c3145f237a31247c3429e1c94c384d053f69b52110a0d04bfc8afc55fb2/frozenlist-1.6.0-cp313-cp313t-macosx_11_0_arm64.whl", hash = "sha256:777704c1d7655b802c7850255639672e90e81ad6fa42b99ce5ed3fbf45e338dd", size = 134831 },
    { url = "https://files.pythonhosted.org/packages/77/38/03d316507d8dea84dfb99bdd515ea245628af964b2bf57759e3c9205cc5e/frozenlist-1.6.0-cp313-cp313t-manylinux_2_17_aarch64.manylinux2014_aarch64.whl", hash = "sha256:85ef8d41764c7de0dcdaf64f733a27352248493a85a80661f3c678acd27e31f2", size = 392981 },
    { url = "https://files.pythonhosted.org/packages/37/02/46285ef9828f318ba400a51d5bb616ded38db8466836a9cfa39f3903260b/frozenlist-1.6.0-cp313-cp313t-manylinux_2_17_armv7l.manylinux2014_armv7l.manylinux_2_31_armv7l.whl", hash = "sha256:da5cb36623f2b846fb25009d9d9215322318ff1c63403075f812b3b2876c8506", size = 371999 },
    { url = "https://files.pythonhosted.org/packages/0d/64/1212fea37a112c3c5c05bfb5f0a81af4836ce349e69be75af93f99644da9/frozenlist-1.6.0-cp313-cp313t-manylinux_2_17_ppc64le.manylinux2014_ppc64le.whl", hash = "sha256:cbb56587a16cf0fb8acd19e90ff9924979ac1431baea8681712716a8337577b0", size = 392200 },
    { url = "https://files.pythonhosted.org/packages/81/ce/9a6ea1763e3366e44a5208f76bf37c76c5da570772375e4d0be85180e588/frozenlist-1.6.0-cp313-cp313t-manylinux_2_17_s390x.manylinux2014_s390x.whl", hash = "sha256:c6154c3ba59cda3f954c6333025369e42c3acd0c6e8b6ce31eb5c5b8116c07e0", size = 390134 },
    { url = "https://files.pythonhosted.org/packages/bc/36/939738b0b495b2c6d0c39ba51563e453232813042a8d908b8f9544296c29/frozenlist-1.6.0-cp313-cp313t-manylinux_2_5_i686.manylinux1_i686.manylinux_2_17_i686.manylinux2014_i686.whl", hash = "sha256:2e8246877afa3f1ae5c979fe85f567d220f86a50dc6c493b9b7d8191181ae01e", size = 365208 },
    { url = "https://files.pythonhosted.org/packages/b4/8b/939e62e93c63409949c25220d1ba8e88e3960f8ef6a8d9ede8f94b459d27/frozenlist-1.6.0-cp313-cp313t-manylinux_2_5_x86_64.manylinux1_x86_64.manylinux_2_17_x86_64.manylinux2014_x86_64.whl", hash = "sha256:7b0f6cce16306d2e117cf9db71ab3a9e8878a28176aeaf0dbe35248d97b28d0c", size = 385548 },
    { url = "https://files.pythonhosted.org/packages/62/38/22d2873c90102e06a7c5a3a5b82ca47e393c6079413e8a75c72bff067fa8/frozenlist-1.6.0-cp313-cp313t-musllinux_1_2_aarch64.whl", hash = "sha256:1b8e8cd8032ba266f91136d7105706ad57770f3522eac4a111d77ac126a25a9b", size = 391123 },
    { url = "https://files.pythonhosted.org/packages/44/78/63aaaf533ee0701549500f6d819be092c6065cb5c577edb70c09df74d5d0/frozenlist-1.6.0-cp313-cp313t-musllinux_1_2_armv7l.whl", hash = "sha256:e2ada1d8515d3ea5378c018a5f6d14b4994d4036591a52ceaf1a1549dec8e1ad", size = 394199 },
    { url = "https://files.pythonhosted.org/packages/54/45/71a6b48981d429e8fbcc08454dc99c4c2639865a646d549812883e9c9dd3/frozenlist-1.6.0-cp313-cp313t-musllinux_1_2_i686.whl", hash = "sha256:cdb2c7f071e4026c19a3e32b93a09e59b12000751fc9b0b7758da899e657d215", size = 373854 },
    { url = "https://files.pythonhosted.org/packages/3f/f3/dbf2a5e11736ea81a66e37288bf9f881143a7822b288a992579ba1b4204d/frozenlist-1.6.0-cp313-cp313t-musllinux_1_2_ppc64le.whl", hash = "sha256:03572933a1969a6d6ab509d509e5af82ef80d4a5d4e1e9f2e1cdd22c77a3f4d2", size = 395412 },
    { url = "https://files.pythonhosted.org/packages/b3/f1/c63166806b331f05104d8ea385c4acd511598568b1f3e4e8297ca54f2676/frozenlist-1.6.0-cp313-cp313t-musllinux_1_2_s390x.whl", hash = "sha256:77effc978947548b676c54bbd6a08992759ea6f410d4987d69feea9cd0919911", size = 394936 },
    { url = "https://files.pythonhosted.org/packages/ef/ea/4f3e69e179a430473eaa1a75ff986526571215fefc6b9281cdc1f09a4eb8/frozenlist-1.6.0-cp313-cp313t-musllinux_1_2_x86_64.whl", hash = "sha256:a2bda8be77660ad4089caf2223fdbd6db1858462c4b85b67fbfa22102021e497", size = 391459 },
    { url = "https://files.pythonhosted.org/packages/d3/c3/0fc2c97dea550df9afd072a37c1e95421652e3206bbeaa02378b24c2b480/frozenlist-1.6.0-cp313-cp313t-win32.whl", hash = "sha256:a4d96dc5bcdbd834ec6b0f91027817214216b5b30316494d2b1aebffb87c534f", size = 128797 },
    { url = "https://files.pythonhosted.org/packages/ae/f5/79c9320c5656b1965634fe4be9c82b12a3305bdbc58ad9cb941131107b20/frozenlist-1.6.0-cp313-cp313t-win_amd64.whl", hash = "sha256:e18036cb4caa17ea151fd5f3d70be9d354c99eb8cf817a3ccde8a7873b074348", size = 134709 },
    { url = "https://files.pythonhosted.org/packages/71/3e/b04a0adda73bd52b390d730071c0d577073d3d26740ee1bad25c3ad0f37b/frozenlist-1.6.0-py3-none-any.whl", hash = "sha256:535eec9987adb04701266b92745d6cdcef2e77669299359c3009c3404dd5d191", size = 12404 },
]

[[package]]
name = "idna"
version = "3.10"
source = { registry = "https://pypi.org/simple" }
sdist = { url = "https://files.pythonhosted.org/packages/f1/70/7703c29685631f5a7590aa73f1f1d3fa9a380e654b86af429e0934a32f7d/idna-3.10.tar.gz", hash = "sha256:12f65c9b470abda6dc35cf8e63cc574b1c52b11df2c86030af0ac09b01b13ea9", size = 190490 }
wheels = [
    { url = "https://files.pythonhosted.org/packages/76/c6/c88e154df9c4e1a2a66ccf0005a88dfb2650c1dffb6f5ce603dfbd452ce3/idna-3.10-py3-none-any.whl", hash = "sha256:946d195a0d259cbba61165e88e65941f16e9b36ea6ddb97f00452bae8b1287d3", size = 70442 },
]

[[package]]
name = "iniconfig"
version = "2.1.0"
source = { registry = "https://pypi.org/simple" }
sdist = { url = "https://files.pythonhosted.org/packages/f2/97/ebf4da567aa6827c909642694d71c9fcf53e5b504f2d96afea02718862f3/iniconfig-2.1.0.tar.gz", hash = "sha256:3abbd2e30b36733fee78f9c7f7308f2d0050e88f0087fd25c2645f63c773e1c7", size = 4793 }
wheels = [
    { url = "https://files.pythonhosted.org/packages/2c/e1/e6716421ea10d38022b952c159d5161ca1193197fb744506875fbb87ea7b/iniconfig-2.1.0-py3-none-any.whl", hash = "sha256:9deba5723312380e77435581c6bf4935c94cbfab9b1ed33ef8d238ea168eb760", size = 6050 },
]

[[package]]
name = "janus"
version = "2.0.0"
source = { registry = "https://pypi.org/simple" }
sdist = { url = "https://files.pythonhosted.org/packages/d8/7f/69884b6618be4baf6ebcacc716ee8680a842428a19f403db6d1c0bb990aa/janus-2.0.0.tar.gz", hash = "sha256:0970f38e0e725400496c834a368a67ee551dc3b5ad0a257e132f5b46f2e77770", size = 22910 }
wheels = [
    { url = "https://files.pythonhosted.org/packages/68/34/65604740edcb20e1bda6a890348ed7d282e7dd23aa00401cbe36fd0edbd9/janus-2.0.0-py3-none-any.whl", hash = "sha256:7e6449d34eab04cd016befbd7d8c0d8acaaaab67cb59e076a69149f9031745f9", size = 12161 },
]

[[package]]
name = "multidict"
version = "6.4.3"
source = { registry = "https://pypi.org/simple" }
sdist = { url = "https://files.pythonhosted.org/packages/da/2c/e367dfb4c6538614a0c9453e510d75d66099edf1c4e69da1b5ce691a1931/multidict-6.4.3.tar.gz", hash = "sha256:3ada0b058c9f213c5f95ba301f922d402ac234f1111a7d8fd70f1b99f3c281ec", size = 89372 }
wheels = [
    { url = "https://files.pythonhosted.org/packages/fc/bb/3abdaf8fe40e9226ce8a2ba5ecf332461f7beec478a455d6587159f1bf92/multidict-6.4.3-cp312-cp312-macosx_10_13_universal2.whl", hash = "sha256:1f1c2f58f08b36f8475f3ec6f5aeb95270921d418bf18f90dffd6be5c7b0e676", size = 64019 },
    { url = "https://files.pythonhosted.org/packages/7e/b5/1b2e8de8217d2e89db156625aa0fe4a6faad98972bfe07a7b8c10ef5dd6b/multidict-6.4.3-cp312-cp312-macosx_10_13_x86_64.whl", hash = "sha256:26ae9ad364fc61b936fb7bf4c9d8bd53f3a5b4417142cd0be5c509d6f767e2f1", size = 37925 },
    { url = "https://files.pythonhosted.org/packages/b4/e2/3ca91c112644a395c8eae017144c907d173ea910c913ff8b62549dcf0bbf/multidict-6.4.3-cp312-cp312-macosx_11_0_arm64.whl", hash = "sha256:659318c6c8a85f6ecfc06b4e57529e5a78dfdd697260cc81f683492ad7e9435a", size = 37008 },
    { url = "https://files.pythonhosted.org/packages/60/23/79bc78146c7ac8d1ac766b2770ca2e07c2816058b8a3d5da6caed8148637/multidict-6.4.3-cp312-cp312-manylinux_2_17_aarch64.manylinux2014_aarch64.whl", hash = "sha256:e1eb72c741fd24d5a28242ce72bb61bc91f8451877131fa3fe930edb195f7054", size = 224374 },
    { url = "https://files.pythonhosted.org/packages/86/35/77950ed9ebd09136003a85c1926ba42001ca5be14feb49710e4334ee199b/multidict-6.4.3-cp312-cp312-manylinux_2_17_armv7l.manylinux2014_armv7l.manylinux_2_31_armv7l.whl", hash = "sha256:3cd06d88cb7398252284ee75c8db8e680aa0d321451132d0dba12bc995f0adcc", size = 230869 },
    { url = "https://files.pythonhosted.org/packages/49/97/2a33c6e7d90bc116c636c14b2abab93d6521c0c052d24bfcc231cbf7f0e7/multidict-6.4.3-cp312-cp312-manylinux_2_17_ppc64le.manylinux2014_ppc64le.whl", hash = "sha256:4543d8dc6470a82fde92b035a92529317191ce993533c3c0c68f56811164ed07", size = 231949 },
    { url = "https://files.pythonhosted.org/packages/56/ce/e9b5d9fcf854f61d6686ada7ff64893a7a5523b2a07da6f1265eaaea5151/multidict-6.4.3-cp312-cp312-manylinux_2_17_s390x.manylinux2014_s390x.whl", hash = "sha256:30a3ebdc068c27e9d6081fca0e2c33fdf132ecea703a72ea216b81a66860adde", size = 231032 },
    { url = "https://files.pythonhosted.org/packages/f0/ac/7ced59dcdfeddd03e601edb05adff0c66d81ed4a5160c443e44f2379eef0/multidict-6.4.3-cp312-cp312-manylinux_2_17_x86_64.manylinux2014_x86_64.whl", hash = "sha256:b038f10e23f277153f86f95c777ba1958bcd5993194fda26a1d06fae98b2f00c", size = 223517 },
    { url = "https://files.pythonhosted.org/packages/db/e6/325ed9055ae4e085315193a1b58bdb4d7fc38ffcc1f4975cfca97d015e17/multidict-6.4.3-cp312-cp312-manylinux_2_5_i686.manylinux1_i686.manylinux_2_17_i686.manylinux2014_i686.whl", hash = "sha256:c605a2b2dc14282b580454b9b5d14ebe0668381a3a26d0ac39daa0ca115eb2ae", size = 216291 },
    { url = "https://files.pythonhosted.org/packages/fa/84/eeee6d477dd9dcb7691c3bb9d08df56017f5dd15c730bcc9383dcf201cf4/multidict-6.4.3-cp312-cp312-musllinux_1_2_aarch64.whl", hash = "sha256:8bd2b875f4ca2bb527fe23e318ddd509b7df163407b0fb717df229041c6df5d3", size = 228982 },
    { url = "https://files.pythonhosted.org/packages/82/94/4d1f3e74e7acf8b0c85db350e012dcc61701cd6668bc2440bb1ecb423c90/multidict-6.4.3-cp312-cp312-musllinux_1_2_armv7l.whl", hash = "sha256:c2e98c840c9c8e65c0e04b40c6c5066c8632678cd50c8721fdbcd2e09f21a507", size = 226823 },
    { url = "https://files.pythonhosted.org/packages/09/f0/1e54b95bda7cd01080e5732f9abb7b76ab5cc795b66605877caeb2197476/multidict-6.4.3-cp312-cp312-musllinux_1_2_i686.whl", hash = "sha256:66eb80dd0ab36dbd559635e62fba3083a48a252633164857a1d1684f14326427", size = 222714 },
    { url = "https://files.pythonhosted.org/packages/e7/a2/f6cbca875195bd65a3e53b37ab46486f3cc125bdeab20eefe5042afa31fb/multidict-6.4.3-cp312-cp312-musllinux_1_2_ppc64le.whl", hash = "sha256:c23831bdee0a2a3cf21be057b5e5326292f60472fb6c6f86392bbf0de70ba731", size = 233739 },
    { url = "https://files.pythonhosted.org/packages/79/68/9891f4d2b8569554723ddd6154375295f789dc65809826c6fb96a06314fd/multidict-6.4.3-cp312-cp312-musllinux_1_2_s390x.whl", hash = "sha256:1535cec6443bfd80d028052e9d17ba6ff8a5a3534c51d285ba56c18af97e9713", size = 230809 },
    { url = "https://files.pythonhosted.org/packages/e6/72/a7be29ba1e87e4fc5ceb44dabc7940b8005fd2436a332a23547709315f70/multidict-6.4.3-cp312-cp312-musllinux_1_2_x86_64.whl", hash = "sha256:3b73e7227681f85d19dec46e5b881827cd354aabe46049e1a61d2f9aaa4e285a", size = 226934 },
    { url = "https://files.pythonhosted.org/packages/12/c1/259386a9ad6840ff7afc686da96808b503d152ac4feb3a96c651dc4f5abf/multidict-6.4.3-cp312-cp312-win32.whl", hash = "sha256:8eac0c49df91b88bf91f818e0a24c1c46f3622978e2c27035bfdca98e0e18124", size = 35242 },
    { url = "https://files.pythonhosted.org/packages/06/24/c8fdff4f924d37225dc0c56a28b1dca10728fc2233065fafeb27b4b125be/multidict-6.4.3-cp312-cp312-win_amd64.whl", hash = "sha256:11990b5c757d956cd1db7cb140be50a63216af32cd6506329c2c59d732d802db", size = 38635 },
    { url = "https://files.pythonhosted.org/packages/6c/4b/86fd786d03915c6f49998cf10cd5fe6b6ac9e9a071cb40885d2e080fb90d/multidict-6.4.3-cp313-cp313-macosx_10_13_universal2.whl", hash = "sha256:7a76534263d03ae0cfa721fea40fd2b5b9d17a6f85e98025931d41dc49504474", size = 63831 },
    { url = "https://files.pythonhosted.org/packages/45/05/9b51fdf7aef2563340a93be0a663acba2c428c4daeaf3960d92d53a4a930/multidict-6.4.3-cp313-cp313-macosx_10_13_x86_64.whl", hash = "sha256:805031c2f599eee62ac579843555ed1ce389ae00c7e9f74c2a1b45e0564a88dd", size = 37888 },
    { url = "https://files.pythonhosted.org/packages/0b/43/53fc25394386c911822419b522181227ca450cf57fea76e6188772a1bd91/multidict-6.4.3-cp313-cp313-macosx_11_0_arm64.whl", hash = "sha256:c56c179839d5dcf51d565132185409d1d5dd8e614ba501eb79023a6cab25576b", size = 36852 },
    { url = "https://files.pythonhosted.org/packages/8a/68/7b99c751e822467c94a235b810a2fd4047d4ecb91caef6b5c60116991c4b/multidict-6.4.3-cp313-cp313-manylinux_2_17_aarch64.manylinux2014_aarch64.whl", hash = "sha256:9c64f4ddb3886dd8ab71b68a7431ad4aa01a8fa5be5b11543b29674f29ca0ba3", size = 223644 },
    { url = "https://files.pythonhosted.org/packages/80/1b/d458d791e4dd0f7e92596667784fbf99e5c8ba040affe1ca04f06b93ae92/multidict-6.4.3-cp313-cp313-manylinux_2_17_armv7l.manylinux2014_armv7l.manylinux_2_31_armv7l.whl", hash = "sha256:3002a856367c0b41cad6784f5b8d3ab008eda194ed7864aaa58f65312e2abcac", size = 230446 },
    { url = "https://files.pythonhosted.org/packages/e2/46/9793378d988905491a7806d8987862dc5a0bae8a622dd896c4008c7b226b/multidict-6.4.3-cp313-cp313-manylinux_2_17_ppc64le.manylinux2014_ppc64le.whl", hash = "sha256:3d75e621e7d887d539d6e1d789f0c64271c250276c333480a9e1de089611f790", size = 231070 },
    { url = "https://files.pythonhosted.org/packages/a7/b8/b127d3e1f8dd2a5bf286b47b24567ae6363017292dc6dec44656e6246498/multidict-6.4.3-cp313-cp313-manylinux_2_17_s390x.manylinux2014_s390x.whl", hash = "sha256:995015cf4a3c0d72cbf453b10a999b92c5629eaf3a0c3e1efb4b5c1f602253bb", size = 229956 },
    { url = "https://files.pythonhosted.org/packages/0c/93/f70a4c35b103fcfe1443059a2bb7f66e5c35f2aea7804105ff214f566009/multidict-6.4.3-cp313-cp313-manylinux_2_17_x86_64.manylinux2014_x86_64.whl", hash = "sha256:a2b0fabae7939d09d7d16a711468c385272fa1b9b7fb0d37e51143585d8e72e0", size = 222599 },
    { url = "https://files.pythonhosted.org/packages/63/8c/e28e0eb2fe34921d6aa32bfc4ac75b09570b4d6818cc95d25499fe08dc1d/multidict-6.4.3-cp313-cp313-manylinux_2_5_i686.manylinux1_i686.manylinux_2_17_i686.manylinux2014_i686.whl", hash = "sha256:61ed4d82f8a1e67eb9eb04f8587970d78fe7cddb4e4d6230b77eda23d27938f9", size = 216136 },
    { url = "https://files.pythonhosted.org/packages/72/f5/fbc81f866585b05f89f99d108be5d6ad170e3b6c4d0723d1a2f6ba5fa918/multidict-6.4.3-cp313-cp313-musllinux_1_2_aarch64.whl", hash = "sha256:062428944a8dc69df9fdc5d5fc6279421e5f9c75a9ee3f586f274ba7b05ab3c8", size = 228139 },
    { url = "https://files.pythonhosted.org/packages/bb/ba/7d196bad6b85af2307d81f6979c36ed9665f49626f66d883d6c64d156f78/multidict-6.4.3-cp313-cp313-musllinux_1_2_armv7l.whl", hash = "sha256:b90e27b4674e6c405ad6c64e515a505c6d113b832df52fdacb6b1ffd1fa9a1d1", size = 226251 },
    { url = "https://files.pythonhosted.org/packages/cc/e2/fae46a370dce79d08b672422a33df721ec8b80105e0ea8d87215ff6b090d/multidict-6.4.3-cp313-cp313-musllinux_1_2_i686.whl", hash = "sha256:7d50d4abf6729921e9613d98344b74241572b751c6b37feed75fb0c37bd5a817", size = 221868 },
    { url = "https://files.pythonhosted.org/packages/26/20/bbc9a3dec19d5492f54a167f08546656e7aef75d181d3d82541463450e88/multidict-6.4.3-cp313-cp313-musllinux_1_2_ppc64le.whl", hash = "sha256:43fe10524fb0a0514be3954be53258e61d87341008ce4914f8e8b92bee6f875d", size = 233106 },
    { url = "https://files.pythonhosted.org/packages/ee/8d/f30ae8f5ff7a2461177f4d8eb0d8f69f27fb6cfe276b54ec4fd5a282d918/multidict-6.4.3-cp313-cp313-musllinux_1_2_s390x.whl", hash = "sha256:236966ca6c472ea4e2d3f02f6673ebfd36ba3f23159c323f5a496869bc8e47c9", size = 230163 },
    { url = "https://files.pythonhosted.org/packages/15/e9/2833f3c218d3c2179f3093f766940ded6b81a49d2e2f9c46ab240d23dfec/multidict-6.4.3-cp313-cp313-musllinux_1_2_x86_64.whl", hash = "sha256:422a5ec315018e606473ba1f5431e064cf8b2a7468019233dcf8082fabad64c8", size = 225906 },
    { url = "https://files.pythonhosted.org/packages/f1/31/6edab296ac369fd286b845fa5dd4c409e63bc4655ed8c9510fcb477e9ae9/multidict-6.4.3-cp313-cp313-win32.whl", hash = "sha256:f901a5aace8e8c25d78960dcc24c870c8d356660d3b49b93a78bf38eb682aac3", size = 35238 },
    { url = "https://files.pythonhosted.org/packages/23/57/2c0167a1bffa30d9a1383c3dab99d8caae985defc8636934b5668830d2ef/multidict-6.4.3-cp313-cp313-win_amd64.whl", hash = "sha256:1c152c49e42277bc9a2f7b78bd5fa10b13e88d1b0328221e7aef89d5c60a99a5", size = 38799 },
    { url = "https://files.pythonhosted.org/packages/c9/13/2ead63b9ab0d2b3080819268acb297bd66e238070aa8d42af12b08cbee1c/multidict-6.4.3-cp313-cp313t-macosx_10_13_universal2.whl", hash = "sha256:be8751869e28b9c0d368d94f5afcb4234db66fe8496144547b4b6d6a0645cfc6", size = 68642 },
    { url = "https://files.pythonhosted.org/packages/85/45/f1a751e1eede30c23951e2ae274ce8fad738e8a3d5714be73e0a41b27b16/multidict-6.4.3-cp313-cp313t-macosx_10_13_x86_64.whl", hash = "sha256:0d4b31f8a68dccbcd2c0ea04f0e014f1defc6b78f0eb8b35f2265e8716a6df0c", size = 40028 },
    { url = "https://files.pythonhosted.org/packages/a7/29/fcc53e886a2cc5595cc4560df333cb9630257bda65003a7eb4e4e0d8f9c1/multidict-6.4.3-cp313-cp313t-macosx_11_0_arm64.whl", hash = "sha256:032efeab3049e37eef2ff91271884303becc9e54d740b492a93b7e7266e23756", size = 39424 },
    { url = "https://files.pythonhosted.org/packages/f6/f0/056c81119d8b88703971f937b371795cab1407cd3c751482de5bfe1a04a9/multidict-6.4.3-cp313-cp313t-manylinux_2_17_aarch64.manylinux2014_aarch64.whl", hash = "sha256:9e78006af1a7c8a8007e4f56629d7252668344442f66982368ac06522445e375", size = 226178 },
    { url = "https://files.pythonhosted.org/packages/a3/79/3b7e5fea0aa80583d3a69c9d98b7913dfd4fbc341fb10bb2fb48d35a9c21/multidict-6.4.3-cp313-cp313t-manylinux_2_17_armv7l.manylinux2014_armv7l.manylinux_2_31_armv7l.whl", hash = "sha256:daeac9dd30cda8703c417e4fddccd7c4dc0c73421a0b54a7da2713be125846be", size = 222617 },
    { url = "https://files.pythonhosted.org/packages/06/db/3ed012b163e376fc461e1d6a67de69b408339bc31dc83d39ae9ec3bf9578/multidict-6.4.3-cp313-cp313t-manylinux_2_17_ppc64le.manylinux2014_ppc64le.whl", hash = "sha256:1f6f90700881438953eae443a9c6f8a509808bc3b185246992c4233ccee37fea", size = 227919 },
    { url = "https://files.pythonhosted.org/packages/b1/db/0433c104bca380989bc04d3b841fc83e95ce0c89f680e9ea4251118b52b6/multidict-6.4.3-cp313-cp313t-manylinux_2_17_s390x.manylinux2014_s390x.whl", hash = "sha256:f84627997008390dd15762128dcf73c3365f4ec0106739cde6c20a07ed198ec8", size = 226097 },
    { url = "https://files.pythonhosted.org/packages/c2/95/910db2618175724dd254b7ae635b6cd8d2947a8b76b0376de7b96d814dab/multidict-6.4.3-cp313-cp313t-manylinux_2_17_x86_64.manylinux2014_x86_64.whl", hash = "sha256:3307b48cd156153b117c0ea54890a3bdbf858a5b296ddd40dc3852e5f16e9b02", size = 220706 },
    { url = "https://files.pythonhosted.org/packages/d1/af/aa176c6f5f1d901aac957d5258d5e22897fe13948d1e69063ae3d5d0ca01/multidict-6.4.3-cp313-cp313t-manylinux_2_5_i686.manylinux1_i686.manylinux_2_17_i686.manylinux2014_i686.whl", hash = "sha256:ead46b0fa1dcf5af503a46e9f1c2e80b5d95c6011526352fa5f42ea201526124", size = 211728 },
    { url = "https://files.pythonhosted.org/packages/e7/42/d51cc5fc1527c3717d7f85137d6c79bb7a93cd214c26f1fc57523774dbb5/multidict-6.4.3-cp313-cp313t-musllinux_1_2_aarch64.whl", hash = "sha256:1748cb2743bedc339d63eb1bca314061568793acd603a6e37b09a326334c9f44", size = 226276 },
    { url = "https://files.pythonhosted.org/packages/28/6b/d836dea45e0b8432343ba4acf9a8ecaa245da4c0960fb7ab45088a5e568a/multidict-6.4.3-cp313-cp313t-musllinux_1_2_armv7l.whl", hash = "sha256:acc9fa606f76fc111b4569348cc23a771cb52c61516dcc6bcef46d612edb483b", size = 212069 },
    { url = "https://files.pythonhosted.org/packages/55/34/0ee1a7adb3560e18ee9289c6e5f7db54edc312b13e5c8263e88ea373d12c/multidict-6.4.3-cp313-cp313t-musllinux_1_2_i686.whl", hash = "sha256:31469d5832b5885adeb70982e531ce86f8c992334edd2f2254a10fa3182ac504", size = 217858 },
    { url = "https://files.pythonhosted.org/packages/04/08/586d652c2f5acefe0cf4e658eedb4d71d4ba6dfd4f189bd81b400fc1bc6b/multidict-6.4.3-cp313-cp313t-musllinux_1_2_ppc64le.whl", hash = "sha256:ba46b51b6e51b4ef7bfb84b82f5db0dc5e300fb222a8a13b8cd4111898a869cf", size = 226988 },
    { url = "https://files.pythonhosted.org/packages/82/e3/cc59c7e2bc49d7f906fb4ffb6d9c3a3cf21b9f2dd9c96d05bef89c2b1fd1/multidict-6.4.3-cp313-cp313t-musllinux_1_2_s390x.whl", hash = "sha256:389cfefb599edf3fcfd5f64c0410da686f90f5f5e2c4d84e14f6797a5a337af4", size = 220435 },
    { url = "https://files.pythonhosted.org/packages/e0/32/5c3a556118aca9981d883f38c4b1bfae646f3627157f70f4068e5a648955/multidict-6.4.3-cp313-cp313t-musllinux_1_2_x86_64.whl", hash = "sha256:64bc2bbc5fba7b9db5c2c8d750824f41c6994e3882e6d73c903c2afa78d091e4", size = 221494 },
    { url = "https://files.pythonhosted.org/packages/b9/3b/1599631f59024b75c4d6e3069f4502409970a336647502aaf6b62fb7ac98/multidict-6.4.3-cp313-cp313t-win32.whl", hash = "sha256:0ecdc12ea44bab2807d6b4a7e5eef25109ab1c82a8240d86d3c1fc9f3b72efd5", size = 41775 },
    { url = "https://files.pythonhosted.org/packages/e8/4e/09301668d675d02ca8e8e1a3e6be046619e30403f5ada2ed5b080ae28d02/multidict-6.4.3-cp313-cp313t-win_amd64.whl", hash = "sha256:7146a8742ea71b5d7d955bffcef58a9e6e04efba704b52a460134fefd10a8208", size = 45946 },
    { url = "https://files.pythonhosted.org/packages/96/10/7d526c8974f017f1e7ca584c71ee62a638e9334d8d33f27d7cdfc9ae79e4/multidict-6.4.3-py3-none-any.whl", hash = "sha256:59fe01ee8e2a1e8ceb3f6dbb216b09c8d9f4ef1c22c4fc825d045a147fa2ebc9", size = 10400 },
]

[[package]]
name = "mypy-extensions"
version = "1.1.0"
source = { registry = "https://pypi.org/simple" }
sdist = { url = "https://files.pythonhosted.org/packages/a2/6e/371856a3fb9d31ca8dac321cda606860fa4548858c0cc45d9d1d4ca2628b/mypy_extensions-1.1.0.tar.gz", hash = "sha256:52e68efc3284861e772bbcd66823fde5ae21fd2fdb51c62a211403730b916558", size = 6343 }
wheels = [
    { url = "https://files.pythonhosted.org/packages/79/7b/2c79738432f5c924bef5071f933bcc9efd0473bac3b4aa584a6f7c1c8df8/mypy_extensions-1.1.0-py3-none-any.whl", hash = "sha256:1be4cccdb0f2482337c4743e60421de3a356cd97508abadd57d47403e94f5505", size = 4963 },
]

[[package]]
name = "packaging"
version = "25.0"
source = { registry = "https://pypi.org/simple" }
sdist = { url = "https://files.pythonhosted.org/packages/a1/d4/1fc4078c65507b51b96ca8f8c3ba19e6a61c8253c72794544580a7b6c24d/packaging-25.0.tar.gz", hash = "sha256:d443872c98d677bf60f6a1f2f8c1cb748e8fe762d2bf9d3148b5599295b0fc4f", size = 165727 }
wheels = [
    { url = "https://files.pythonhosted.org/packages/20/12/38679034af332785aac8774540895e234f4d07f7545804097de4b666afd8/packaging-25.0-py3-none-any.whl", hash = "sha256:29572ef2b1f17581046b3a2227d5c611fb25ec70ca1ba8554b24b0e69331a484", size = 66469 },
]

[[package]]
name = "pathspec"
version = "0.12.1"
source = { registry = "https://pypi.org/simple" }
sdist = { url = "https://files.pythonhosted.org/packages/ca/bc/f35b8446f4531a7cb215605d100cd88b7ac6f44ab3fc94870c120ab3adbf/pathspec-0.12.1.tar.gz", hash = "sha256:a482d51503a1ab33b1c67a6c3813a26953dbdc71c31dacaef9a838c4e29f5712", size = 51043 }
wheels = [
    { url = "https://files.pythonhosted.org/packages/cc/20/ff623b09d963f88bfde16306a54e12ee5ea43e9b597108672ff3a408aad6/pathspec-0.12.1-py3-none-any.whl", hash = "sha256:a0d503e138a4c123b27490a4f7beda6a01c6f288df0e4a8b79c7eb0dc7b4cc08", size = 31191 },
]

[[package]]
name = "platformdirs"
version = "4.3.8"
source = { registry = "https://pypi.org/simple" }
sdist = { url = "https://files.pythonhosted.org/packages/fe/8b/3c73abc9c759ecd3f1f7ceff6685840859e8070c4d947c93fae71f6a0bf2/platformdirs-4.3.8.tar.gz", hash = "sha256:3d512d96e16bcb959a814c9f348431070822a6496326a4be0911c40b5a74c2bc", size = 21362 }
wheels = [
    { url = "https://files.pythonhosted.org/packages/fe/39/979e8e21520d4e47a0bbe349e2713c0aac6f3d853d0e5b34d76206c439aa/platformdirs-4.3.8-py3-none-any.whl", hash = "sha256:ff7059bb7eb1179e2685604f4aaf157cfd9535242bd23742eadc3c13542139b4", size = 18567 },
]

[[package]]
name = "pluggy"
version = "1.6.0"
source = { registry = "https://pypi.org/simple" }
sdist = { url = "https://files.pythonhosted.org/packages/f9/e2/3e91f31a7d2b083fe6ef3fa267035b518369d9511ffab804f839851d2779/pluggy-1.6.0.tar.gz", hash = "sha256:7dcc130b76258d33b90f61b658791dede3486c3e6bfb003ee5c9bfb396dd22f3", size = 69412 }
wheels = [
    { url = "https://files.pythonhosted.org/packages/54/20/4d324d65cc6d9205fabedc306948156824eb9f0ee1633355a8f7ec5c66bf/pluggy-1.6.0-py3-none-any.whl", hash = "sha256:e920276dd6813095e9377c0bc5566d94c932c33b27a3e3945d8389c374dd4746", size = 20538 },
]

[[package]]
name = "prometheus-client"
version = "0.21.1"
source = { registry = "https://pypi.org/simple" }
sdist = { url = "https://files.pythonhosted.org/packages/62/14/7d0f567991f3a9af8d1cd4f619040c93b68f09a02b6d0b6ab1b2d1ded5fe/prometheus_client-0.21.1.tar.gz", hash = "sha256:252505a722ac04b0456be05c05f75f45d760c2911ffc45f2a06bcaed9f3ae3fb", size = 78551 }
wheels = [
    { url = "https://files.pythonhosted.org/packages/ff/c2/ab7d37426c179ceb9aeb109a85cda8948bb269b7561a0be870cc656eefe4/prometheus_client-0.21.1-py3-none-any.whl", hash = "sha256:594b45c410d6f4f8888940fe80b5cc2521b305a1fafe1c58609ef715a001f301", size = 54682 },
]

[[package]]
name = "propcache"
version = "0.3.2"
source = { registry = "https://pypi.org/simple" }
sdist = { url = "https://files.pythonhosted.org/packages/a6/16/43264e4a779dd8588c21a70f0709665ee8f611211bdd2c87d952cfa7c776/propcache-0.3.2.tar.gz", hash = "sha256:20d7d62e4e7ef05f221e0db2856b979540686342e7dd9973b815599c7057e168", size = 44139 }
wheels = [
    { url = "https://files.pythonhosted.org/packages/a8/42/9ca01b0a6f48e81615dca4765a8f1dd2c057e0540f6116a27dc5ee01dfb6/propcache-0.3.2-cp312-cp312-macosx_10_13_universal2.whl", hash = "sha256:8de106b6c84506b31c27168582cd3cb3000a6412c16df14a8628e5871ff83c10", size = 73674 },
    { url = "https://files.pythonhosted.org/packages/af/6e/21293133beb550f9c901bbece755d582bfaf2176bee4774000bd4dd41884/propcache-0.3.2-cp312-cp312-macosx_10_13_x86_64.whl", hash = "sha256:28710b0d3975117239c76600ea351934ac7b5ff56e60953474342608dbbb6154", size = 43570 },
    { url = "https://files.pythonhosted.org/packages/0c/c8/0393a0a3a2b8760eb3bde3c147f62b20044f0ddac81e9d6ed7318ec0d852/propcache-0.3.2-cp312-cp312-macosx_11_0_arm64.whl", hash = "sha256:ce26862344bdf836650ed2487c3d724b00fbfec4233a1013f597b78c1cb73615", size = 43094 },
    { url = "https://files.pythonhosted.org/packages/37/2c/489afe311a690399d04a3e03b069225670c1d489eb7b044a566511c1c498/propcache-0.3.2-cp312-cp312-manylinux_2_17_aarch64.manylinux2014_aarch64.whl", hash = "sha256:bca54bd347a253af2cf4544bbec232ab982f4868de0dd684246b67a51bc6b1db", size = 226958 },
    { url = "https://files.pythonhosted.org/packages/9d/ca/63b520d2f3d418c968bf596839ae26cf7f87bead026b6192d4da6a08c467/propcache-0.3.2-cp312-cp312-manylinux_2_17_ppc64le.manylinux2014_ppc64le.whl", hash = "sha256:55780d5e9a2ddc59711d727226bb1ba83a22dd32f64ee15594b9392b1f544eb1", size = 234894 },
    { url = "https://files.pythonhosted.org/packages/11/60/1d0ed6fff455a028d678df30cc28dcee7af77fa2b0e6962ce1df95c9a2a9/propcache-0.3.2-cp312-cp312-manylinux_2_17_s390x.manylinux2014_s390x.whl", hash = "sha256:035e631be25d6975ed87ab23153db6a73426a48db688070d925aa27e996fe93c", size = 233672 },
    { url = "https://files.pythonhosted.org/packages/37/7c/54fd5301ef38505ab235d98827207176a5c9b2aa61939b10a460ca53e123/propcache-0.3.2-cp312-cp312-manylinux_2_17_x86_64.manylinux2014_x86_64.whl", hash = "sha256:ee6f22b6eaa39297c751d0e80c0d3a454f112f5c6481214fcf4c092074cecd67", size = 224395 },
    { url = "https://files.pythonhosted.org/packages/ee/1a/89a40e0846f5de05fdc6779883bf46ba980e6df4d2ff8fb02643de126592/propcache-0.3.2-cp312-cp312-manylinux_2_5_i686.manylinux1_i686.manylinux_2_17_i686.manylinux2014_i686.whl", hash = "sha256:7ca3aee1aa955438c4dba34fc20a9f390e4c79967257d830f137bd5a8a32ed3b", size = 212510 },
    { url = "https://files.pythonhosted.org/packages/5e/33/ca98368586c9566a6b8d5ef66e30484f8da84c0aac3f2d9aec6d31a11bd5/propcache-0.3.2-cp312-cp312-musllinux_1_2_aarch64.whl", hash = "sha256:7a4f30862869fa2b68380d677cc1c5fcf1e0f2b9ea0cf665812895c75d0ca3b8", size = 222949 },
    { url = "https://files.pythonhosted.org/packages/ba/11/ace870d0aafe443b33b2f0b7efdb872b7c3abd505bfb4890716ad7865e9d/propcache-0.3.2-cp312-cp312-musllinux_1_2_armv7l.whl", hash = "sha256:b77ec3c257d7816d9f3700013639db7491a434644c906a2578a11daf13176251", size = 217258 },
    { url = "https://files.pythonhosted.org/packages/5b/d2/86fd6f7adffcfc74b42c10a6b7db721d1d9ca1055c45d39a1a8f2a740a21/propcache-0.3.2-cp312-cp312-musllinux_1_2_i686.whl", hash = "sha256:cab90ac9d3f14b2d5050928483d3d3b8fb6b4018893fc75710e6aa361ecb2474", size = 213036 },
    { url = "https://files.pythonhosted.org/packages/07/94/2d7d1e328f45ff34a0a284cf5a2847013701e24c2a53117e7c280a4316b3/propcache-0.3.2-cp312-cp312-musllinux_1_2_ppc64le.whl", hash = "sha256:0b504d29f3c47cf6b9e936c1852246c83d450e8e063d50562115a6be6d3a2535", size = 227684 },
    { url = "https://files.pythonhosted.org/packages/b7/05/37ae63a0087677e90b1d14710e532ff104d44bc1efa3b3970fff99b891dc/propcache-0.3.2-cp312-cp312-musllinux_1_2_s390x.whl", hash = "sha256:ce2ac2675a6aa41ddb2a0c9cbff53780a617ac3d43e620f8fd77ba1c84dcfc06", size = 234562 },
    { url = "https://files.pythonhosted.org/packages/a4/7c/3f539fcae630408d0bd8bf3208b9a647ccad10976eda62402a80adf8fc34/propcache-0.3.2-cp312-cp312-musllinux_1_2_x86_64.whl", hash = "sha256:62b4239611205294cc433845b914131b2a1f03500ff3c1ed093ed216b82621e1", size = 222142 },
    { url = "https://files.pythonhosted.org/packages/7c/d2/34b9eac8c35f79f8a962546b3e97e9d4b990c420ee66ac8255d5d9611648/propcache-0.3.2-cp312-cp312-win32.whl", hash = "sha256:df4a81b9b53449ebc90cc4deefb052c1dd934ba85012aa912c7ea7b7e38b60c1", size = 37711 },
    { url = "https://files.pythonhosted.org/packages/19/61/d582be5d226cf79071681d1b46b848d6cb03d7b70af7063e33a2787eaa03/propcache-0.3.2-cp312-cp312-win_amd64.whl", hash = "sha256:7046e79b989d7fe457bb755844019e10f693752d169076138abf17f31380800c", size = 41479 },
    { url = "https://files.pythonhosted.org/packages/dc/d1/8c747fafa558c603c4ca19d8e20b288aa0c7cda74e9402f50f31eb65267e/propcache-0.3.2-cp313-cp313-macosx_10_13_universal2.whl", hash = "sha256:ca592ed634a73ca002967458187109265e980422116c0a107cf93d81f95af945", size = 71286 },
    { url = "https://files.pythonhosted.org/packages/61/99/d606cb7986b60d89c36de8a85d58764323b3a5ff07770a99d8e993b3fa73/propcache-0.3.2-cp313-cp313-macosx_10_13_x86_64.whl", hash = "sha256:9ecb0aad4020e275652ba3975740f241bd12a61f1a784df044cf7477a02bc252", size = 42425 },
    { url = "https://files.pythonhosted.org/packages/8c/96/ef98f91bbb42b79e9bb82bdd348b255eb9d65f14dbbe3b1594644c4073f7/propcache-0.3.2-cp313-cp313-macosx_11_0_arm64.whl", hash = "sha256:7f08f1cc28bd2eade7a8a3d2954ccc673bb02062e3e7da09bc75d843386b342f", size = 41846 },
    { url = "https://files.pythonhosted.org/packages/5b/ad/3f0f9a705fb630d175146cd7b1d2bf5555c9beaed54e94132b21aac098a6/propcache-0.3.2-cp313-cp313-manylinux_2_17_aarch64.manylinux2014_aarch64.whl", hash = "sha256:d1a342c834734edb4be5ecb1e9fb48cb64b1e2320fccbd8c54bf8da8f2a84c33", size = 208871 },
    { url = "https://files.pythonhosted.org/packages/3a/38/2085cda93d2c8b6ec3e92af2c89489a36a5886b712a34ab25de9fbca7992/propcache-0.3.2-cp313-cp313-manylinux_2_17_ppc64le.manylinux2014_ppc64le.whl", hash = "sha256:8a544caaae1ac73f1fecfae70ded3e93728831affebd017d53449e3ac052ac1e", size = 215720 },
    { url = "https://files.pythonhosted.org/packages/61/c1/d72ea2dc83ac7f2c8e182786ab0fc2c7bd123a1ff9b7975bee671866fe5f/propcache-0.3.2-cp313-cp313-manylinux_2_17_s390x.manylinux2014_s390x.whl", hash = "sha256:310d11aa44635298397db47a3ebce7db99a4cc4b9bbdfcf6c98a60c8d5261cf1", size = 215203 },
    { url = "https://files.pythonhosted.org/packages/af/81/b324c44ae60c56ef12007105f1460d5c304b0626ab0cc6b07c8f2a9aa0b8/propcache-0.3.2-cp313-cp313-manylinux_2_17_x86_64.manylinux2014_x86_64.whl", hash = "sha256:4c1396592321ac83157ac03a2023aa6cc4a3cc3cfdecb71090054c09e5a7cce3", size = 206365 },
    { url = "https://files.pythonhosted.org/packages/09/73/88549128bb89e66d2aff242488f62869014ae092db63ccea53c1cc75a81d/propcache-0.3.2-cp313-cp313-manylinux_2_5_i686.manylinux1_i686.manylinux_2_17_i686.manylinux2014_i686.whl", hash = "sha256:8cabf5b5902272565e78197edb682017d21cf3b550ba0460ee473753f28d23c1", size = 196016 },
    { url = "https://files.pythonhosted.org/packages/b9/3f/3bdd14e737d145114a5eb83cb172903afba7242f67c5877f9909a20d948d/propcache-0.3.2-cp313-cp313-musllinux_1_2_aarch64.whl", hash = "sha256:0a2f2235ac46a7aa25bdeb03a9e7060f6ecbd213b1f9101c43b3090ffb971ef6", size = 205596 },
    { url = "https://files.pythonhosted.org/packages/0f/ca/2f4aa819c357d3107c3763d7ef42c03980f9ed5c48c82e01e25945d437c1/propcache-0.3.2-cp313-cp313-musllinux_1_2_armv7l.whl", hash = "sha256:92b69e12e34869a6970fd2f3da91669899994b47c98f5d430b781c26f1d9f387", size = 200977 },
    { url = "https://files.pythonhosted.org/packages/cd/4a/e65276c7477533c59085251ae88505caf6831c0e85ff8b2e31ebcbb949b1/propcache-0.3.2-cp313-cp313-musllinux_1_2_i686.whl", hash = "sha256:54e02207c79968ebbdffc169591009f4474dde3b4679e16634d34c9363ff56b4", size = 197220 },
    { url = "https://files.pythonhosted.org/packages/7c/54/fc7152e517cf5578278b242396ce4d4b36795423988ef39bb8cd5bf274c8/propcache-0.3.2-cp313-cp313-musllinux_1_2_ppc64le.whl", hash = "sha256:4adfb44cb588001f68c5466579d3f1157ca07f7504fc91ec87862e2b8e556b88", size = 210642 },
    { url = "https://files.pythonhosted.org/packages/b9/80/abeb4a896d2767bf5f1ea7b92eb7be6a5330645bd7fb844049c0e4045d9d/propcache-0.3.2-cp313-cp313-musllinux_1_2_s390x.whl", hash = "sha256:fd3e6019dc1261cd0291ee8919dd91fbab7b169bb76aeef6c716833a3f65d206", size = 212789 },
    { url = "https://files.pythonhosted.org/packages/b3/db/ea12a49aa7b2b6d68a5da8293dcf50068d48d088100ac016ad92a6a780e6/propcache-0.3.2-cp313-cp313-musllinux_1_2_x86_64.whl", hash = "sha256:4c181cad81158d71c41a2bce88edce078458e2dd5ffee7eddd6b05da85079f43", size = 205880 },
    { url = "https://files.pythonhosted.org/packages/d1/e5/9076a0bbbfb65d1198007059c65639dfd56266cf8e477a9707e4b1999ff4/propcache-0.3.2-cp313-cp313-win32.whl", hash = "sha256:8a08154613f2249519e549de2330cf8e2071c2887309a7b07fb56098f5170a02", size = 37220 },
    { url = "https://files.pythonhosted.org/packages/d3/f5/b369e026b09a26cd77aa88d8fffd69141d2ae00a2abaaf5380d2603f4b7f/propcache-0.3.2-cp313-cp313-win_amd64.whl", hash = "sha256:e41671f1594fc4ab0a6dec1351864713cb3a279910ae8b58f884a88a0a632c05", size = 40678 },
    { url = "https://files.pythonhosted.org/packages/a4/3a/6ece377b55544941a08d03581c7bc400a3c8cd3c2865900a68d5de79e21f/propcache-0.3.2-cp313-cp313t-macosx_10_13_universal2.whl", hash = "sha256:9a3cf035bbaf035f109987d9d55dc90e4b0e36e04bbbb95af3055ef17194057b", size = 76560 },
    { url = "https://files.pythonhosted.org/packages/0c/da/64a2bb16418740fa634b0e9c3d29edff1db07f56d3546ca2d86ddf0305e1/propcache-0.3.2-cp313-cp313t-macosx_10_13_x86_64.whl", hash = "sha256:156c03d07dc1323d8dacaa221fbe028c5c70d16709cdd63502778e6c3ccca1b0", size = 44676 },
    { url = "https://files.pythonhosted.org/packages/36/7b/f025e06ea51cb72c52fb87e9b395cced02786610b60a3ed51da8af017170/propcache-0.3.2-cp313-cp313t-macosx_11_0_arm64.whl", hash = "sha256:74413c0ba02ba86f55cf60d18daab219f7e531620c15f1e23d95563f505efe7e", size = 44701 },
    { url = "https://files.pythonhosted.org/packages/a4/00/faa1b1b7c3b74fc277f8642f32a4c72ba1d7b2de36d7cdfb676db7f4303e/propcache-0.3.2-cp313-cp313t-manylinux_2_17_aarch64.manylinux2014_aarch64.whl", hash = "sha256:f066b437bb3fa39c58ff97ab2ca351db465157d68ed0440abecb21715eb24b28", size = 276934 },
    { url = "https://files.pythonhosted.org/packages/74/ab/935beb6f1756e0476a4d5938ff44bf0d13a055fed880caf93859b4f1baf4/propcache-0.3.2-cp313-cp313t-manylinux_2_17_ppc64le.manylinux2014_ppc64le.whl", hash = "sha256:f1304b085c83067914721e7e9d9917d41ad87696bf70f0bc7dee450e9c71ad0a", size = 278316 },
    { url = "https://files.pythonhosted.org/packages/f8/9d/994a5c1ce4389610838d1caec74bdf0e98b306c70314d46dbe4fcf21a3e2/propcache-0.3.2-cp313-cp313t-manylinux_2_17_s390x.manylinux2014_s390x.whl", hash = "sha256:ab50cef01b372763a13333b4e54021bdcb291fc9a8e2ccb9c2df98be51bcde6c", size = 282619 },
    { url = "https://files.pythonhosted.org/packages/2b/00/a10afce3d1ed0287cef2e09506d3be9822513f2c1e96457ee369adb9a6cd/propcache-0.3.2-cp313-cp313t-manylinux_2_17_x86_64.manylinux2014_x86_64.whl", hash = "sha256:fad3b2a085ec259ad2c2842666b2a0a49dea8463579c606426128925af1ed725", size = 265896 },
    { url = "https://files.pythonhosted.org/packages/2e/a8/2aa6716ffa566ca57c749edb909ad27884680887d68517e4be41b02299f3/propcache-0.3.2-cp313-cp313t-manylinux_2_5_i686.manylinux1_i686.manylinux_2_17_i686.manylinux2014_i686.whl", hash = "sha256:261fa020c1c14deafd54c76b014956e2f86991af198c51139faf41c4d5e83892", size = 252111 },
    { url = "https://files.pythonhosted.org/packages/36/4f/345ca9183b85ac29c8694b0941f7484bf419c7f0fea2d1e386b4f7893eed/propcache-0.3.2-cp313-cp313t-musllinux_1_2_aarch64.whl", hash = "sha256:46d7f8aa79c927e5f987ee3a80205c987717d3659f035c85cf0c3680526bdb44", size = 268334 },
    { url = "https://files.pythonhosted.org/packages/3e/ca/fcd54f78b59e3f97b3b9715501e3147f5340167733d27db423aa321e7148/propcache-0.3.2-cp313-cp313t-musllinux_1_2_armv7l.whl", hash = "sha256:6d8f3f0eebf73e3c0ff0e7853f68be638b4043c65a70517bb575eff54edd8dbe", size = 255026 },
    { url = "https://files.pythonhosted.org/packages/8b/95/8e6a6bbbd78ac89c30c225210a5c687790e532ba4088afb8c0445b77ef37/propcache-0.3.2-cp313-cp313t-musllinux_1_2_i686.whl", hash = "sha256:03c89c1b14a5452cf15403e291c0ccd7751d5b9736ecb2c5bab977ad6c5bcd81", size = 250724 },
    { url = "https://files.pythonhosted.org/packages/ee/b0/0dd03616142baba28e8b2d14ce5df6631b4673850a3d4f9c0f9dd714a404/propcache-0.3.2-cp313-cp313t-musllinux_1_2_ppc64le.whl", hash = "sha256:0cc17efde71e12bbaad086d679ce575268d70bc123a5a71ea7ad76f70ba30bba", size = 268868 },
    { url = "https://files.pythonhosted.org/packages/c5/98/2c12407a7e4fbacd94ddd32f3b1e3d5231e77c30ef7162b12a60e2dd5ce3/propcache-0.3.2-cp313-cp313t-musllinux_1_2_s390x.whl", hash = "sha256:acdf05d00696bc0447e278bb53cb04ca72354e562cf88ea6f9107df8e7fd9770", size = 271322 },
    { url = "https://files.pythonhosted.org/packages/35/91/9cb56efbb428b006bb85db28591e40b7736847b8331d43fe335acf95f6c8/propcache-0.3.2-cp313-cp313t-musllinux_1_2_x86_64.whl", hash = "sha256:4445542398bd0b5d32df908031cb1b30d43ac848e20470a878b770ec2dcc6330", size = 265778 },
    { url = "https://files.pythonhosted.org/packages/9a/4c/b0fe775a2bdd01e176b14b574be679d84fc83958335790f7c9a686c1f468/propcache-0.3.2-cp313-cp313t-win32.whl", hash = "sha256:f86e5d7cd03afb3a1db8e9f9f6eff15794e79e791350ac48a8c924e6f439f394", size = 41175 },
    { url = "https://files.pythonhosted.org/packages/a4/ff/47f08595e3d9b5e149c150f88d9714574f1a7cbd89fe2817158a952674bf/propcache-0.3.2-cp313-cp313t-win_amd64.whl", hash = "sha256:9704bedf6e7cbe3c65eca4379a9b53ee6a83749f047808cbb5044d40d7d72198", size = 44857 },
    { url = "https://files.pythonhosted.org/packages/cc/35/cc0aaecf278bb4575b8555f2b137de5ab821595ddae9da9d3cd1da4072c7/propcache-0.3.2-py3-none-any.whl", hash = "sha256:98f1ec44fb675f5052cccc8e609c46ed23a35a1cfd18545ad4e29002d858a43f", size = 12663 },
]

[[package]]
name = "pytest"
version = "8.3.5"
source = { registry = "https://pypi.org/simple" }
dependencies = [
    { name = "colorama", marker = "sys_platform == 'win32'" },
    { name = "iniconfig" },
    { name = "packaging" },
    { name = "pluggy" },
]
sdist = { url = "https://files.pythonhosted.org/packages/ae/3c/c9d525a414d506893f0cd8a8d0de7706446213181570cdbd766691164e40/pytest-8.3.5.tar.gz", hash = "sha256:f4efe70cc14e511565ac476b57c279e12a855b11f48f212af1080ef2263d3845", size = 1450891 }
wheels = [
    { url = "https://files.pythonhosted.org/packages/30/3d/64ad57c803f1fa1e963a7946b6e0fea4a70df53c1a7fed304586539c2bac/pytest-8.3.5-py3-none-any.whl", hash = "sha256:c69214aa47deac29fad6c2a4f590b9c4a9fdb16a403176fe154b79c0b4d4d820", size = 343634 },
]

[[package]]
name = "pytest-asyncio"
version = "0.26.0"
source = { registry = "https://pypi.org/simple" }
dependencies = [
    { name = "pytest" },
]
sdist = { url = "https://files.pythonhosted.org/packages/8e/c4/453c52c659521066969523e87d85d54139bbd17b78f09532fb8eb8cdb58e/pytest_asyncio-0.26.0.tar.gz", hash = "sha256:c4df2a697648241ff39e7f0e4a73050b03f123f760673956cf0d72a4990e312f", size = 54156 }
wheels = [
    { url = "https://files.pythonhosted.org/packages/20/7f/338843f449ace853647ace35870874f69a764d251872ed1b4de9f234822c/pytest_asyncio-0.26.0-py3-none-any.whl", hash = "sha256:7b51ed894f4fbea1340262bdae5135797ebbe21d8638978e35d31c6d19f72fb0", size = 19694 },
]

[[package]]
name = "pytest-mock"
version = "3.14.0"
source = { registry = "https://pypi.org/simple" }
dependencies = [
    { name = "pytest" },
]
sdist = { url = "https://files.pythonhosted.org/packages/c6/90/a955c3ab35ccd41ad4de556596fa86685bf4fc5ffcc62d22d856cfd4e29a/pytest-mock-3.14.0.tar.gz", hash = "sha256:2719255a1efeceadbc056d6bf3df3d1c5015530fb40cf347c0f9afac88410bd0", size = 32814 }
wheels = [
    { url = "https://files.pythonhosted.org/packages/f2/3b/b26f90f74e2986a82df6e7ac7e319b8ea7ccece1caec9f8ab6104dc70603/pytest_mock-3.14.0-py3-none-any.whl", hash = "sha256:0b72c38033392a5f4621342fe11e9219ac11ec9d375f8e2a0c164539e0d70f6f", size = 9863 },
]

[[package]]
name = "python-dotenv"
version = "1.1.0"
source = { registry = "https://pypi.org/simple" }
sdist = { url = "https://files.pythonhosted.org/packages/88/2c/7bb1416c5620485aa793f2de31d3df393d3686aa8a8506d11e10e13c5baf/python_dotenv-1.1.0.tar.gz", hash = "sha256:41f90bc6f5f177fb41f53e87666db362025010eb28f60a01c9143bfa33a2b2d5", size = 39920 }
wheels = [
    { url = "https://files.pythonhosted.org/packages/1e/18/98a99ad95133c6a6e2005fe89faedf294a748bd5dc803008059409ac9b1e/python_dotenv-1.1.0-py3-none-any.whl", hash = "sha256:d7c01d9e2293916c18baf562d95698754b0dbbb5e74d457c45d4f6561fb9d55d", size = 20256 },
]

[[package]]
name = "pyyaml"
version = "6.0.2"
source = { registry = "https://pypi.org/simple" }
sdist = { url = "https://files.pythonhosted.org/packages/54/ed/79a089b6be93607fa5cdaedf301d7dfb23af5f25c398d5ead2525b063e17/pyyaml-6.0.2.tar.gz", hash = "sha256:d584d9ec91ad65861cc08d42e834324ef890a082e591037abe114850ff7bbc3e", size = 130631 }
wheels = [
    { url = "https://files.pythonhosted.org/packages/86/0c/c581167fc46d6d6d7ddcfb8c843a4de25bdd27e4466938109ca68492292c/PyYAML-6.0.2-cp312-cp312-macosx_10_9_x86_64.whl", hash = "sha256:c70c95198c015b85feafc136515252a261a84561b7b1d51e3384e0655ddf25ab", size = 183873 },
    { url = "https://files.pythonhosted.org/packages/a8/0c/38374f5bb272c051e2a69281d71cba6fdb983413e6758b84482905e29a5d/PyYAML-6.0.2-cp312-cp312-macosx_11_0_arm64.whl", hash = "sha256:ce826d6ef20b1bc864f0a68340c8b3287705cae2f8b4b1d932177dcc76721725", size = 173302 },
    { url = "https://files.pythonhosted.org/packages/c3/93/9916574aa8c00aa06bbac729972eb1071d002b8e158bd0e83a3b9a20a1f7/PyYAML-6.0.2-cp312-cp312-manylinux_2_17_aarch64.manylinux2014_aarch64.whl", hash = "sha256:1f71ea527786de97d1a0cc0eacd1defc0985dcf6b3f17bb77dcfc8c34bec4dc5", size = 739154 },
    { url = "https://files.pythonhosted.org/packages/95/0f/b8938f1cbd09739c6da569d172531567dbcc9789e0029aa070856f123984/PyYAML-6.0.2-cp312-cp312-manylinux_2_17_s390x.manylinux2014_s390x.whl", hash = "sha256:9b22676e8097e9e22e36d6b7bda33190d0d400f345f23d4065d48f4ca7ae0425", size = 766223 },
    { url = "https://files.pythonhosted.org/packages/b9/2b/614b4752f2e127db5cc206abc23a8c19678e92b23c3db30fc86ab731d3bd/PyYAML-6.0.2-cp312-cp312-manylinux_2_17_x86_64.manylinux2014_x86_64.whl", hash = "sha256:80bab7bfc629882493af4aa31a4cfa43a4c57c83813253626916b8c7ada83476", size = 767542 },
    { url = "https://files.pythonhosted.org/packages/d4/00/dd137d5bcc7efea1836d6264f049359861cf548469d18da90cd8216cf05f/PyYAML-6.0.2-cp312-cp312-musllinux_1_1_aarch64.whl", hash = "sha256:0833f8694549e586547b576dcfaba4a6b55b9e96098b36cdc7ebefe667dfed48", size = 731164 },
    { url = "https://files.pythonhosted.org/packages/c9/1f/4f998c900485e5c0ef43838363ba4a9723ac0ad73a9dc42068b12aaba4e4/PyYAML-6.0.2-cp312-cp312-musllinux_1_1_x86_64.whl", hash = "sha256:8b9c7197f7cb2738065c481a0461e50ad02f18c78cd75775628afb4d7137fb3b", size = 756611 },
    { url = "https://files.pythonhosted.org/packages/df/d1/f5a275fdb252768b7a11ec63585bc38d0e87c9e05668a139fea92b80634c/PyYAML-6.0.2-cp312-cp312-win32.whl", hash = "sha256:ef6107725bd54b262d6dedcc2af448a266975032bc85ef0172c5f059da6325b4", size = 140591 },
    { url = "https://files.pythonhosted.org/packages/0c/e8/4f648c598b17c3d06e8753d7d13d57542b30d56e6c2dedf9c331ae56312e/PyYAML-6.0.2-cp312-cp312-win_amd64.whl", hash = "sha256:7e7401d0de89a9a855c839bc697c079a4af81cf878373abd7dc625847d25cbd8", size = 156338 },
    { url = "https://files.pythonhosted.org/packages/ef/e3/3af305b830494fa85d95f6d95ef7fa73f2ee1cc8ef5b495c7c3269fb835f/PyYAML-6.0.2-cp313-cp313-macosx_10_13_x86_64.whl", hash = "sha256:efdca5630322a10774e8e98e1af481aad470dd62c3170801852d752aa7a783ba", size = 181309 },
    { url = "https://files.pythonhosted.org/packages/45/9f/3b1c20a0b7a3200524eb0076cc027a970d320bd3a6592873c85c92a08731/PyYAML-6.0.2-cp313-cp313-macosx_11_0_arm64.whl", hash = "sha256:50187695423ffe49e2deacb8cd10510bc361faac997de9efef88badc3bb9e2d1", size = 171679 },
    { url = "https://files.pythonhosted.org/packages/7c/9a/337322f27005c33bcb656c655fa78325b730324c78620e8328ae28b64d0c/PyYAML-6.0.2-cp313-cp313-manylinux_2_17_aarch64.manylinux2014_aarch64.whl", hash = "sha256:0ffe8360bab4910ef1b9e87fb812d8bc0a308b0d0eef8c8f44e0254ab3b07133", size = 733428 },
    { url = "https://files.pythonhosted.org/packages/a3/69/864fbe19e6c18ea3cc196cbe5d392175b4cf3d5d0ac1403ec3f2d237ebb5/PyYAML-6.0.2-cp313-cp313-manylinux_2_17_s390x.manylinux2014_s390x.whl", hash = "sha256:17e311b6c678207928d649faa7cb0d7b4c26a0ba73d41e99c4fff6b6c3276484", size = 763361 },
    { url = "https://files.pythonhosted.org/packages/04/24/b7721e4845c2f162d26f50521b825fb061bc0a5afcf9a386840f23ea19fa/PyYAML-6.0.2-cp313-cp313-manylinux_2_17_x86_64.manylinux2014_x86_64.whl", hash = "sha256:70b189594dbe54f75ab3a1acec5f1e3faa7e8cf2f1e08d9b561cb41b845f69d5", size = 759523 },
    { url = "https://files.pythonhosted.org/packages/2b/b2/e3234f59ba06559c6ff63c4e10baea10e5e7df868092bf9ab40e5b9c56b6/PyYAML-6.0.2-cp313-cp313-musllinux_1_1_aarch64.whl", hash = "sha256:41e4e3953a79407c794916fa277a82531dd93aad34e29c2a514c2c0c5fe971cc", size = 726660 },
    { url = "https://files.pythonhosted.org/packages/fe/0f/25911a9f080464c59fab9027482f822b86bf0608957a5fcc6eaac85aa515/PyYAML-6.0.2-cp313-cp313-musllinux_1_1_x86_64.whl", hash = "sha256:68ccc6023a3400877818152ad9a1033e3db8625d899c72eacb5a668902e4d652", size = 751597 },
    { url = "https://files.pythonhosted.org/packages/14/0d/e2c3b43bbce3cf6bd97c840b46088a3031085179e596d4929729d8d68270/PyYAML-6.0.2-cp313-cp313-win32.whl", hash = "sha256:bc2fa7c6b47d6bc618dd7fb02ef6fdedb1090ec036abab80d4681424b84c1183", size = 140527 },
    { url = "https://files.pythonhosted.org/packages/fa/de/02b54f42487e3d3c6efb3f89428677074ca7bf43aae402517bc7cca949f3/PyYAML-6.0.2-cp313-cp313-win_amd64.whl", hash = "sha256:8388ee1976c416731879ac16da0aff3f63b286ffdd57cdeb95f3f2e085687563", size = 156446 },
]

[[package]]
name = "ruff"
version = "0.11.9"
source = { registry = "https://pypi.org/simple" }
sdist = { url = "https://files.pythonhosted.org/packages/f5/e7/e55dda1c92cdcf34b677ebef17486669800de01e887b7831a1b8fdf5cb08/ruff-0.11.9.tar.gz", hash = "sha256:ebd58d4f67a00afb3a30bf7d383e52d0e036e6195143c6db7019604a05335517", size = 4132134 }
wheels = [
    { url = "https://files.pythonhosted.org/packages/fb/71/75dfb7194fe6502708e547941d41162574d1f579c4676a8eb645bf1a6842/ruff-0.11.9-py3-none-linux_armv6l.whl", hash = "sha256:a31a1d143a5e6f499d1fb480f8e1e780b4dfdd580f86e05e87b835d22c5c6f8c", size = 10335453 },
    { url = "https://files.pythonhosted.org/packages/74/fc/ad80c869b1732f53c4232bbf341f33c5075b2c0fb3e488983eb55964076a/ruff-0.11.9-py3-none-macosx_10_12_x86_64.whl", hash = "sha256:66bc18ca783b97186a1f3100e91e492615767ae0a3be584e1266aa9051990722", size = 11072566 },
    { url = "https://files.pythonhosted.org/packages/87/0d/0ccececef8a0671dae155cbf7a1f90ea2dd1dba61405da60228bbe731d35/ruff-0.11.9-py3-none-macosx_11_0_arm64.whl", hash = "sha256:bd576cd06962825de8aece49f28707662ada6a1ff2db848d1348e12c580acbf1", size = 10435020 },
    { url = "https://files.pythonhosted.org/packages/52/01/e249e1da6ad722278094e183cbf22379a9bbe5f21a3e46cef24ccab76e22/ruff-0.11.9-py3-none-manylinux_2_17_aarch64.manylinux2014_aarch64.whl", hash = "sha256:5b1d18b4be8182cc6fddf859ce432cc9631556e9f371ada52f3eaefc10d878de", size = 10593935 },
    { url = "https://files.pythonhosted.org/packages/ed/9a/40cf91f61e3003fe7bd43f1761882740e954506c5a0f9097b1cff861f04c/ruff-0.11.9-py3-none-manylinux_2_17_armv7l.manylinux2014_armv7l.whl", hash = "sha256:0f3f46f759ac623e94824b1e5a687a0df5cd7f5b00718ff9c24f0a894a683be7", size = 10172971 },
    { url = "https://files.pythonhosted.org/packages/61/12/d395203de1e8717d7a2071b5a340422726d4736f44daf2290aad1085075f/ruff-0.11.9-py3-none-manylinux_2_17_i686.manylinux2014_i686.whl", hash = "sha256:f34847eea11932d97b521450cf3e1d17863cfa5a94f21a056b93fb86f3f3dba2", size = 11748631 },
    { url = "https://files.pythonhosted.org/packages/66/d6/ef4d5eba77677eab511644c37c55a3bb8dcac1cdeb331123fe342c9a16c9/ruff-0.11.9-py3-none-manylinux_2_17_ppc64.manylinux2014_ppc64.whl", hash = "sha256:f33b15e00435773df97cddcd263578aa83af996b913721d86f47f4e0ee0ff271", size = 12409236 },
    { url = "https://files.pythonhosted.org/packages/c5/8f/5a2c5fc6124dd925a5faf90e1089ee9036462118b619068e5b65f8ea03df/ruff-0.11.9-py3-none-manylinux_2_17_ppc64le.manylinux2014_ppc64le.whl", hash = "sha256:7b27613a683b086f2aca8996f63cb3dd7bc49e6eccf590563221f7b43ded3f65", size = 11881436 },
    { url = "https://files.pythonhosted.org/packages/39/d1/9683f469ae0b99b95ef99a56cfe8c8373c14eba26bd5c622150959ce9f64/ruff-0.11.9-py3-none-manylinux_2_17_s390x.manylinux2014_s390x.whl", hash = "sha256:9e0d88756e63e8302e630cee3ce2ffb77859797cc84a830a24473939e6da3ca6", size = 13982759 },
    { url = "https://files.pythonhosted.org/packages/4e/0b/c53a664f06e0faab596397867c6320c3816df479e888fe3af63bc3f89699/ruff-0.11.9-py3-none-manylinux_2_17_x86_64.manylinux2014_x86_64.whl", hash = "sha256:537c82c9829d7811e3aa680205f94c81a2958a122ac391c0eb60336ace741a70", size = 11541985 },
    { url = "https://files.pythonhosted.org/packages/23/a0/156c4d7e685f6526a636a60986ee4a3c09c8c4e2a49b9a08c9913f46c139/ruff-0.11.9-py3-none-musllinux_1_2_aarch64.whl", hash = "sha256:440ac6a7029f3dee7d46ab7de6f54b19e34c2b090bb4f2480d0a2d635228f381", size = 10465775 },
    { url = "https://files.pythonhosted.org/packages/43/d5/88b9a6534d9d4952c355e38eabc343df812f168a2c811dbce7d681aeb404/ruff-0.11.9-py3-none-musllinux_1_2_armv7l.whl", hash = "sha256:71c539bac63d0788a30227ed4d43b81353c89437d355fdc52e0cda4ce5651787", size = 10170957 },
    { url = "https://files.pythonhosted.org/packages/f0/b8/2bd533bdaf469dc84b45815ab806784d561fab104d993a54e1852596d581/ruff-0.11.9-py3-none-musllinux_1_2_i686.whl", hash = "sha256:c67117bc82457e4501473c5f5217d49d9222a360794bfb63968e09e70f340abd", size = 11143307 },
    { url = "https://files.pythonhosted.org/packages/2f/d9/43cfba291788459b9bfd4e09a0479aa94d05ab5021d381a502d61a807ec1/ruff-0.11.9-py3-none-musllinux_1_2_x86_64.whl", hash = "sha256:e4b78454f97aa454586e8a5557facb40d683e74246c97372af3c2d76901d697b", size = 11603026 },
    { url = "https://files.pythonhosted.org/packages/22/e6/7ed70048e89b01d728ccc950557a17ecf8df4127b08a56944b9d0bae61bc/ruff-0.11.9-py3-none-win32.whl", hash = "sha256:7fe1bc950e7d7b42caaee2a8a3bc27410547cc032c9558ee2e0f6d3b209e845a", size = 10548627 },
    { url = "https://files.pythonhosted.org/packages/90/36/1da5d566271682ed10f436f732e5f75f926c17255c9c75cefb77d4bf8f10/ruff-0.11.9-py3-none-win_amd64.whl", hash = "sha256:52edaa4a6d70f8180343a5b7f030c7edd36ad180c9f4d224959c2d689962d964", size = 11634340 },
    { url = "https://files.pythonhosted.org/packages/40/f7/70aad26e5877c8f7ee5b161c4c9fa0100e63fc4c944dc6d97b9c7e871417/ruff-0.11.9-py3-none-win_arm64.whl", hash = "sha256:bcf42689c22f2e240f496d0c183ef2c6f7b35e809f12c1db58f75d9aa8d630ca", size = 10741080 },
]

[[package]]
name = "test"
version = "3.11.0"
source = { virtual = "test" }
dependencies = [
    { name = "pytest" },
    { name = "pytest-asyncio" },
    { name = "pytest-mock" },
]

[package.metadata]
requires-dist = [
    { name = "pytest", specifier = "==8.3.5" },
    { name = "pytest-asyncio", specifier = "==0.26.0" },
    { name = "pytest-mock", specifier = "==3.14.0" },
]

[[package]]
name = "typing-extensions"
version = "4.14.1"
source = { registry = "https://pypi.org/simple" }
sdist = { url = "https://files.pythonhosted.org/packages/98/5a/da40306b885cc8c09109dc2e1abd358d5684b1425678151cdaed4731c822/typing_extensions-4.14.1.tar.gz", hash = "sha256:38b39f4aeeab64884ce9f74c94263ef78f3c22467c8724005483154c26648d36", size = 107673 }
wheels = [
    { url = "https://files.pythonhosted.org/packages/b5/00/d631e67a838026495268c2f6884f3711a15a9a2a96cd244fdaea53b823fb/typing_extensions-4.14.1-py3-none-any.whl", hash = "sha256:d1e1e3b58374dc93031d6eda2420a48ea44a36c2b4766a4fdeb3710755731d76", size = 43906 },
]

[[package]]
name = "yarl"
version = "1.20.0"
source = { registry = "https://pypi.org/simple" }
dependencies = [
    { name = "idna" },
    { name = "multidict" },
    { name = "propcache" },
]
sdist = { url = "https://files.pythonhosted.org/packages/62/51/c0edba5219027f6eab262e139f73e2417b0f4efffa23bf562f6e18f76ca5/yarl-1.20.0.tar.gz", hash = "sha256:686d51e51ee5dfe62dec86e4866ee0e9ed66df700d55c828a615640adc885307", size = 185258 }
wheels = [
    { url = "https://files.pythonhosted.org/packages/c3/e8/3efdcb83073df978bb5b1a9cc0360ce596680e6c3fac01f2a994ccbb8939/yarl-1.20.0-cp312-cp312-macosx_10_13_universal2.whl", hash = "sha256:e06b9f6cdd772f9b665e5ba8161968e11e403774114420737f7884b5bd7bdf6f", size = 147089 },
    { url = "https://files.pythonhosted.org/packages/60/c3/9e776e98ea350f76f94dd80b408eaa54e5092643dbf65fd9babcffb60509/yarl-1.20.0-cp312-cp312-macosx_10_13_x86_64.whl", hash = "sha256:b9ae2fbe54d859b3ade40290f60fe40e7f969d83d482e84d2c31b9bff03e359e", size = 97706 },
    { url = "https://files.pythonhosted.org/packages/0c/5b/45cdfb64a3b855ce074ae607b9fc40bc82e7613b94e7612b030255c93a09/yarl-1.20.0-cp312-cp312-macosx_11_0_arm64.whl", hash = "sha256:6d12b8945250d80c67688602c891237994d203d42427cb14e36d1a732eda480e", size = 95719 },
    { url = "https://files.pythonhosted.org/packages/2d/4e/929633b249611eeed04e2f861a14ed001acca3ef9ec2a984a757b1515889/yarl-1.20.0-cp312-cp312-manylinux_2_17_aarch64.manylinux2014_aarch64.whl", hash = "sha256:087e9731884621b162a3e06dc0d2d626e1542a617f65ba7cc7aeab279d55ad33", size = 343972 },
    { url = "https://files.pythonhosted.org/packages/49/fd/047535d326c913f1a90407a3baf7ff535b10098611eaef2c527e32e81ca1/yarl-1.20.0-cp312-cp312-manylinux_2_17_armv7l.manylinux2014_armv7l.manylinux_2_31_armv7l.whl", hash = "sha256:69df35468b66c1a6e6556248e6443ef0ec5f11a7a4428cf1f6281f1879220f58", size = 339639 },
    { url = "https://files.pythonhosted.org/packages/48/2f/11566f1176a78f4bafb0937c0072410b1b0d3640b297944a6a7a556e1d0b/yarl-1.20.0-cp312-cp312-manylinux_2_17_ppc64le.manylinux2014_ppc64le.whl", hash = "sha256:3b2992fe29002fd0d4cbaea9428b09af9b8686a9024c840b8a2b8f4ea4abc16f", size = 353745 },
    { url = "https://files.pythonhosted.org/packages/26/17/07dfcf034d6ae8837b33988be66045dd52f878dfb1c4e8f80a7343f677be/yarl-1.20.0-cp312-cp312-manylinux_2_17_s390x.manylinux2014_s390x.whl", hash = "sha256:4c903e0b42aab48abfbac668b5a9d7b6938e721a6341751331bcd7553de2dcae", size = 354178 },
    { url = "https://files.pythonhosted.org/packages/15/45/212604d3142d84b4065d5f8cab6582ed3d78e4cc250568ef2a36fe1cf0a5/yarl-1.20.0-cp312-cp312-manylinux_2_17_x86_64.manylinux2014_x86_64.whl", hash = "sha256:bf099e2432131093cc611623e0b0bcc399b8cddd9a91eded8bfb50402ec35018", size = 349219 },
    { url = "https://files.pythonhosted.org/packages/e6/e0/a10b30f294111c5f1c682461e9459935c17d467a760c21e1f7db400ff499/yarl-1.20.0-cp312-cp312-manylinux_2_5_i686.manylinux1_i686.manylinux_2_17_i686.manylinux2014_i686.whl", hash = "sha256:8a7f62f5dc70a6c763bec9ebf922be52aa22863d9496a9a30124d65b489ea672", size = 337266 },
    { url = "https://files.pythonhosted.org/packages/33/a6/6efa1d85a675d25a46a167f9f3e80104cde317dfdf7f53f112ae6b16a60a/yarl-1.20.0-cp312-cp312-musllinux_1_2_aarch64.whl", hash = "sha256:54ac15a8b60382b2bcefd9a289ee26dc0920cf59b05368c9b2b72450751c6eb8", size = 360873 },
    { url = "https://files.pythonhosted.org/packages/77/67/c8ab718cb98dfa2ae9ba0f97bf3cbb7d45d37f13fe1fbad25ac92940954e/yarl-1.20.0-cp312-cp312-musllinux_1_2_armv7l.whl", hash = "sha256:25b3bc0763a7aca16a0f1b5e8ef0f23829df11fb539a1b70476dcab28bd83da7", size = 360524 },
    { url = "https://files.pythonhosted.org/packages/bd/e8/c3f18660cea1bc73d9f8a2b3ef423def8dadbbae6c4afabdb920b73e0ead/yarl-1.20.0-cp312-cp312-musllinux_1_2_i686.whl", hash = "sha256:b2586e36dc070fc8fad6270f93242124df68b379c3a251af534030a4a33ef594", size = 365370 },
    { url = "https://files.pythonhosted.org/packages/c9/99/33f3b97b065e62ff2d52817155a89cfa030a1a9b43fee7843ef560ad9603/yarl-1.20.0-cp312-cp312-musllinux_1_2_ppc64le.whl", hash = "sha256:866349da9d8c5290cfefb7fcc47721e94de3f315433613e01b435473be63daa6", size = 373297 },
    { url = "https://files.pythonhosted.org/packages/3d/89/7519e79e264a5f08653d2446b26d4724b01198a93a74d2e259291d538ab1/yarl-1.20.0-cp312-cp312-musllinux_1_2_s390x.whl", hash = "sha256:33bb660b390a0554d41f8ebec5cd4475502d84104b27e9b42f5321c5192bfcd1", size = 378771 },
    { url = "https://files.pythonhosted.org/packages/3a/58/6c460bbb884abd2917c3eef6f663a4a873f8dc6f498561fc0ad92231c113/yarl-1.20.0-cp312-cp312-musllinux_1_2_x86_64.whl", hash = "sha256:737e9f171e5a07031cbee5e9180f6ce21a6c599b9d4b2c24d35df20a52fabf4b", size = 375000 },
    { url = "https://files.pythonhosted.org/packages/3b/2a/dd7ed1aa23fea996834278d7ff178f215b24324ee527df53d45e34d21d28/yarl-1.20.0-cp312-cp312-win32.whl", hash = "sha256:839de4c574169b6598d47ad61534e6981979ca2c820ccb77bf70f4311dd2cc64", size = 86355 },
    { url = "https://files.pythonhosted.org/packages/ca/c6/333fe0338305c0ac1c16d5aa7cc4841208d3252bbe62172e0051006b5445/yarl-1.20.0-cp312-cp312-win_amd64.whl", hash = "sha256:3d7dbbe44b443b0c4aa0971cb07dcb2c2060e4a9bf8d1301140a33a93c98e18c", size = 92904 },
    { url = "https://files.pythonhosted.org/packages/0f/6f/514c9bff2900c22a4f10e06297714dbaf98707143b37ff0bcba65a956221/yarl-1.20.0-cp313-cp313-macosx_10_13_universal2.whl", hash = "sha256:2137810a20b933b1b1b7e5cf06a64c3ed3b4747b0e5d79c9447c00db0e2f752f", size = 145030 },
    { url = "https://files.pythonhosted.org/packages/4e/9d/f88da3fa319b8c9c813389bfb3463e8d777c62654c7168e580a13fadff05/yarl-1.20.0-cp313-cp313-macosx_10_13_x86_64.whl", hash = "sha256:447c5eadd750db8389804030d15f43d30435ed47af1313303ed82a62388176d3", size = 96894 },
    { url = "https://files.pythonhosted.org/packages/cd/57/92e83538580a6968b2451d6c89c5579938a7309d4785748e8ad42ddafdce/yarl-1.20.0-cp313-cp313-macosx_11_0_arm64.whl", hash = "sha256:42fbe577272c203528d402eec8bf4b2d14fd49ecfec92272334270b850e9cd7d", size = 94457 },
    { url = "https://files.pythonhosted.org/packages/e9/ee/7ee43bd4cf82dddd5da97fcaddb6fa541ab81f3ed564c42f146c83ae17ce/yarl-1.20.0-cp313-cp313-manylinux_2_17_aarch64.manylinux2014_aarch64.whl", hash = "sha256:18e321617de4ab170226cd15006a565d0fa0d908f11f724a2c9142d6b2812ab0", size = 343070 },
    { url = "https://files.pythonhosted.org/packages/4a/12/b5eccd1109e2097bcc494ba7dc5de156e41cf8309fab437ebb7c2b296ce3/yarl-1.20.0-cp313-cp313-manylinux_2_17_armv7l.manylinux2014_armv7l.manylinux_2_31_armv7l.whl", hash = "sha256:4345f58719825bba29895011e8e3b545e6e00257abb984f9f27fe923afca2501", size = 337739 },
    { url = "https://files.pythonhosted.org/packages/7d/6b/0eade8e49af9fc2585552f63c76fa59ef469c724cc05b29519b19aa3a6d5/yarl-1.20.0-cp313-cp313-manylinux_2_17_ppc64le.manylinux2014_ppc64le.whl", hash = "sha256:5d9b980d7234614bc4674468ab173ed77d678349c860c3af83b1fffb6a837ddc", size = 351338 },
    { url = "https://files.pythonhosted.org/packages/45/cb/aaaa75d30087b5183c7b8a07b4fb16ae0682dd149a1719b3a28f54061754/yarl-1.20.0-cp313-cp313-manylinux_2_17_s390x.manylinux2014_s390x.whl", hash = "sha256:af4baa8a445977831cbaa91a9a84cc09debb10bc8391f128da2f7bd070fc351d", size = 353636 },
    { url = "https://files.pythonhosted.org/packages/98/9d/d9cb39ec68a91ba6e66fa86d97003f58570327d6713833edf7ad6ce9dde5/yarl-1.20.0-cp313-cp313-manylinux_2_17_x86_64.manylinux2014_x86_64.whl", hash = "sha256:123393db7420e71d6ce40d24885a9e65eb1edefc7a5228db2d62bcab3386a5c0", size = 348061 },
    { url = "https://files.pythonhosted.org/packages/72/6b/103940aae893d0cc770b4c36ce80e2ed86fcb863d48ea80a752b8bda9303/yarl-1.20.0-cp313-cp313-manylinux_2_5_i686.manylinux1_i686.manylinux_2_17_i686.manylinux2014_i686.whl", hash = "sha256:ab47acc9332f3de1b39e9b702d9c916af7f02656b2a86a474d9db4e53ef8fd7a", size = 334150 },
    { url = "https://files.pythonhosted.org/packages/ef/b2/986bd82aa222c3e6b211a69c9081ba46484cffa9fab2a5235e8d18ca7a27/yarl-1.20.0-cp313-cp313-musllinux_1_2_aarch64.whl", hash = "sha256:4a34c52ed158f89876cba9c600b2c964dfc1ca52ba7b3ab6deb722d1d8be6df2", size = 362207 },
    { url = "https://files.pythonhosted.org/packages/14/7c/63f5922437b873795d9422cbe7eb2509d4b540c37ae5548a4bb68fd2c546/yarl-1.20.0-cp313-cp313-musllinux_1_2_armv7l.whl", hash = "sha256:04d8cfb12714158abf2618f792c77bc5c3d8c5f37353e79509608be4f18705c9", size = 361277 },
    { url = "https://files.pythonhosted.org/packages/81/83/450938cccf732466953406570bdb42c62b5ffb0ac7ac75a1f267773ab5c8/yarl-1.20.0-cp313-cp313-musllinux_1_2_i686.whl", hash = "sha256:7dc63ad0d541c38b6ae2255aaa794434293964677d5c1ec5d0116b0e308031f5", size = 364990 },
    { url = "https://files.pythonhosted.org/packages/b4/de/af47d3a47e4a833693b9ec8e87debb20f09d9fdc9139b207b09a3e6cbd5a/yarl-1.20.0-cp313-cp313-musllinux_1_2_ppc64le.whl", hash = "sha256:f9d02b591a64e4e6ca18c5e3d925f11b559c763b950184a64cf47d74d7e41877", size = 374684 },
    { url = "https://files.pythonhosted.org/packages/62/0b/078bcc2d539f1faffdc7d32cb29a2d7caa65f1a6f7e40795d8485db21851/yarl-1.20.0-cp313-cp313-musllinux_1_2_s390x.whl", hash = "sha256:95fc9876f917cac7f757df80a5dda9de59d423568460fe75d128c813b9af558e", size = 382599 },
    { url = "https://files.pythonhosted.org/packages/74/a9/4fdb1a7899f1fb47fd1371e7ba9e94bff73439ce87099d5dd26d285fffe0/yarl-1.20.0-cp313-cp313-musllinux_1_2_x86_64.whl", hash = "sha256:bb769ae5760cd1c6a712135ee7915f9d43f11d9ef769cb3f75a23e398a92d384", size = 378573 },
    { url = "https://files.pythonhosted.org/packages/fd/be/29f5156b7a319e4d2e5b51ce622b4dfb3aa8d8204cd2a8a339340fbfad40/yarl-1.20.0-cp313-cp313-win32.whl", hash = "sha256:70e0c580a0292c7414a1cead1e076c9786f685c1fc4757573d2967689b370e62", size = 86051 },
    { url = "https://files.pythonhosted.org/packages/52/56/05fa52c32c301da77ec0b5f63d2d9605946fe29defacb2a7ebd473c23b81/yarl-1.20.0-cp313-cp313-win_amd64.whl", hash = "sha256:4c43030e4b0af775a85be1fa0433119b1565673266a70bf87ef68a9d5ba3174c", size = 92742 },
    { url = "https://files.pythonhosted.org/packages/d4/2f/422546794196519152fc2e2f475f0e1d4d094a11995c81a465faf5673ffd/yarl-1.20.0-cp313-cp313t-macosx_10_13_universal2.whl", hash = "sha256:b6c4c3d0d6a0ae9b281e492b1465c72de433b782e6b5001c8e7249e085b69051", size = 163575 },
    { url = "https://files.pythonhosted.org/packages/90/fc/67c64ddab6c0b4a169d03c637fb2d2a212b536e1989dec8e7e2c92211b7f/yarl-1.20.0-cp313-cp313t-macosx_10_13_x86_64.whl", hash = "sha256:8681700f4e4df891eafa4f69a439a6e7d480d64e52bf460918f58e443bd3da7d", size = 106121 },
    { url = "https://files.pythonhosted.org/packages/6d/00/29366b9eba7b6f6baed7d749f12add209b987c4cfbfa418404dbadc0f97c/yarl-1.20.0-cp313-cp313t-macosx_11_0_arm64.whl", hash = "sha256:84aeb556cb06c00652dbf87c17838eb6d92cfd317799a8092cee0e570ee11229", size = 103815 },
    { url = "https://files.pythonhosted.org/packages/28/f4/a2a4c967c8323c03689383dff73396281ced3b35d0ed140580825c826af7/yarl-1.20.0-cp313-cp313t-manylinux_2_17_aarch64.manylinux2014_aarch64.whl", hash = "sha256:f166eafa78810ddb383e930d62e623d288fb04ec566d1b4790099ae0f31485f1", size = 408231 },
    { url = "https://files.pythonhosted.org/packages/0f/a1/66f7ffc0915877d726b70cc7a896ac30b6ac5d1d2760613603b022173635/yarl-1.20.0-cp313-cp313t-manylinux_2_17_armv7l.manylinux2014_armv7l.manylinux_2_31_armv7l.whl", hash = "sha256:5d3d6d14754aefc7a458261027a562f024d4f6b8a798adb472277f675857b1eb", size = 390221 },
    { url = "https://files.pythonhosted.org/packages/41/15/cc248f0504610283271615e85bf38bc014224122498c2016d13a3a1b8426/yarl-1.20.0-cp313-cp313t-manylinux_2_17_ppc64le.manylinux2014_ppc64le.whl", hash = "sha256:2a8f64df8ed5d04c51260dbae3cc82e5649834eebea9eadfd829837b8093eb00", size = 411400 },
    { url = "https://files.pythonhosted.org/packages/5c/af/f0823d7e092bfb97d24fce6c7269d67fcd1aefade97d0a8189c4452e4d5e/yarl-1.20.0-cp313-cp313t-manylinux_2_17_s390x.manylinux2014_s390x.whl", hash = "sha256:4d9949eaf05b4d30e93e4034a7790634bbb41b8be2d07edd26754f2e38e491de", size = 411714 },
    { url = "https://files.pythonhosted.org/packages/83/70/be418329eae64b9f1b20ecdaac75d53aef098797d4c2299d82ae6f8e4663/yarl-1.20.0-cp313-cp313t-manylinux_2_17_x86_64.manylinux2014_x86_64.whl", hash = "sha256:9c366b254082d21cc4f08f522ac201d0d83a8b8447ab562732931d31d80eb2a5", size = 404279 },
    { url = "https://files.pythonhosted.org/packages/19/f5/52e02f0075f65b4914eb890eea1ba97e6fd91dd821cc33a623aa707b2f67/yarl-1.20.0-cp313-cp313t-manylinux_2_5_i686.manylinux1_i686.manylinux_2_17_i686.manylinux2014_i686.whl", hash = "sha256:91bc450c80a2e9685b10e34e41aef3d44ddf99b3a498717938926d05ca493f6a", size = 384044 },
    { url = "https://files.pythonhosted.org/packages/6a/36/b0fa25226b03d3f769c68d46170b3e92b00ab3853d73127273ba22474697/yarl-1.20.0-cp313-cp313t-musllinux_1_2_aarch64.whl", hash = "sha256:9c2aa4387de4bc3a5fe158080757748d16567119bef215bec643716b4fbf53f9", size = 416236 },
    { url = "https://files.pythonhosted.org/packages/cb/3a/54c828dd35f6831dfdd5a79e6c6b4302ae2c5feca24232a83cb75132b205/yarl-1.20.0-cp313-cp313t-musllinux_1_2_armv7l.whl", hash = "sha256:d2cbca6760a541189cf87ee54ff891e1d9ea6406079c66341008f7ef6ab61145", size = 402034 },
    { url = "https://files.pythonhosted.org/packages/10/97/c7bf5fba488f7e049f9ad69c1b8fdfe3daa2e8916b3d321aa049e361a55a/yarl-1.20.0-cp313-cp313t-musllinux_1_2_i686.whl", hash = "sha256:798a5074e656f06b9fad1a162be5a32da45237ce19d07884d0b67a0aa9d5fdda", size = 407943 },
    { url = "https://files.pythonhosted.org/packages/fd/a4/022d2555c1e8fcff08ad7f0f43e4df3aba34f135bff04dd35d5526ce54ab/yarl-1.20.0-cp313-cp313t-musllinux_1_2_ppc64le.whl", hash = "sha256:f106e75c454288472dbe615accef8248c686958c2e7dd3b8d8ee2669770d020f", size = 423058 },
    { url = "https://files.pythonhosted.org/packages/4c/f6/0873a05563e5df29ccf35345a6ae0ac9e66588b41fdb7043a65848f03139/yarl-1.20.0-cp313-cp313t-musllinux_1_2_s390x.whl", hash = "sha256:3b60a86551669c23dc5445010534d2c5d8a4e012163218fc9114e857c0586fdd", size = 423792 },
    { url = "https://files.pythonhosted.org/packages/9e/35/43fbbd082708fa42e923f314c24f8277a28483d219e049552e5007a9aaca/yarl-1.20.0-cp313-cp313t-musllinux_1_2_x86_64.whl", hash = "sha256:3e429857e341d5e8e15806118e0294f8073ba9c4580637e59ab7b238afca836f", size = 422242 },
    { url = "https://files.pythonhosted.org/packages/ed/f7/f0f2500cf0c469beb2050b522c7815c575811627e6d3eb9ec7550ddd0bfe/yarl-1.20.0-cp313-cp313t-win32.whl", hash = "sha256:65a4053580fe88a63e8e4056b427224cd01edfb5f951498bfefca4052f0ce0ac", size = 93816 },
    { url = "https://files.pythonhosted.org/packages/3f/93/f73b61353b2a699d489e782c3f5998b59f974ec3156a2050a52dfd7e8946/yarl-1.20.0-cp313-cp313t-win_amd64.whl", hash = "sha256:53b2da3a6ca0a541c1ae799c349788d480e5144cac47dba0266c7cb6c76151fe", size = 101093 },
    { url = "https://files.pythonhosted.org/packages/ea/1f/70c57b3d7278e94ed22d85e09685d3f0a38ebdd8c5c73b65ba4c0d0fe002/yarl-1.20.0-py3-none-any.whl", hash = "sha256:5d0fe6af927a47a230f31e6004621fd0959eaa915fc62acfafa67ff7229a3124", size = 46124 },
]<|MERGE_RESOLUTION|>--- conflicted
+++ resolved
@@ -229,11 +229,7 @@
 
 [[package]]
 name = "ct-app"
-<<<<<<< HEAD
 version = "3.10.0"
-=======
-version = "3.10.1"
->>>>>>> 52a94a78
 source = { virtual = "." }
 dependencies = [
     { name = "core" },
@@ -259,17 +255,6 @@
     { name = "test", virtual = "test" },
 ]
 lint = [{ name = "black", specifier = "==25.1.0" }]
-
-[[package]]
-name = "dotenv"
-version = "0.9.9"
-source = { registry = "https://pypi.org/simple" }
-dependencies = [
-    { name = "python-dotenv" },
-]
-wheels = [
-    { url = "https://files.pythonhosted.org/packages/b2/b7/545d2c10c1fc15e48653c91efde329a790f2eecfbbf2bd16003b5db2bab0/dotenv-0.9.9-py2.py3-none-any.whl", hash = "sha256:29cf74a087b31dafdb5a446b6d7e11cbce8ed2741540e2339c69fbef92c94ce9", size = 1892 },
-]
 
 [[package]]
 name = "frozenlist"
