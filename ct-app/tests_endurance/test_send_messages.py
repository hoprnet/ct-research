--- conflicted
+++ resolved
@@ -17,11 +17,7 @@
         )
         self.recipient = await self.api.get_address("hopr")
 
-<<<<<<< HEAD
-        channels = await self.api.channels(False)
-=======
         channels = await self.api.channels()
->>>>>>> 8ffbc5b7
         open_channels = [
             c
             for c in channels.all
