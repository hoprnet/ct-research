---
# =============================================================================
# 
# =============================================================================
flags:
  core: 
    healthcheck: 60
    checkSubgraphURLs: 300
    getTicketPrice: 120
    aggregatePeers: 300
    getTopologyData: 300
    getSubgraphData: 300
    getRegisteredNodes: 300
    getNFTHolders: 300
    getPeersRewards: 300
    applyEconomicModel: 120
    distributeRewards: 1
    
  node:
    healthcheck: 60
    retrievePeers: 300
    retrieveIncomingChannels: 600
    retrieveOutgoingChannels: 600
    retrieveBalances: 900
    openChannels: 300
    closeOldChannels: 300
    closePendingChannels: 1800
    fundChannels: 300
    closeIncomingChannels: ~
    getTotalChannelFunds: 900
    
# =============================================================================
# 
# =============================================================================
economicModel:
  minSafeAllowance: -1
  maxAPRPercentage: 15.0
  NFTThreshold: 30000

  coefficients:
    a: 1
    b: 1.4
    c: 75000
    l: 10000
  
  equations: 
    fx: 
      formula: "a * x"
      condition: "l <= x <= c"
    gx:
      formula: "a * c + (x - c) ** (1 / b)"
      condition: "x > c"
  
  budget:
    # one distribution every 5min
    amount: 190000
    period: 2628000 # in seconds
<<<<<<< HEAD
    countsInPeriod: 1460
=======
    s: 1
    countsInPeriod: 8760
>>>>>>> cd6a2160
    winningProbability: 1

# =============================================================================
# 
# =============================================================================
distribution:
  minEligiblePeers: 100
  messageDeliveryDelay: 5.0
  delayBetweenTwoMessages: 0.0001
  maxIterations: 2

# =============================================================================
# 
# =============================================================================
peer:
  minVersion: '2.0.7'

# =============================================================================
# 
# =============================================================================
channel:
  minBalance: 15
  fundingAmount: 35
  maxAgeSeconds: 172800

# =============================================================================
# 
# =============================================================================
subgraph:
  safesBalance:
    queryID: GP2abJCarirMJCanuk4SBmnadiobEWH9ME2MNRAHbBTp
    URLBackup: https://api.studio.thegraph.com/query/78696/hopr-nodes-dufour/version/latest

  staking:
    queryID: F1NZayy7TXRi2szAVXvMFfJuC9uSdNYLUPAb6p6BYRmZ
    URLBackup: https://api.studio.thegraph.com/query/78696/hopr-stake-all-seasons/version/latest
  
  rewards:
    queryID: GoJ4KRuYEcELQk42hir2tjau6r1u4ibDFY6t1zH6zpKk
    URLBackup: https://api.studio.thegraph.com/query/78696/hopr-channels/version/latest
...<|MERGE_RESOLUTION|>--- conflicted
+++ resolved
@@ -55,12 +55,7 @@
     # one distribution every 5min
     amount: 190000
     period: 2628000 # in seconds
-<<<<<<< HEAD
-    countsInPeriod: 1460
-=======
-    s: 1
     countsInPeriod: 8760
->>>>>>> cd6a2160
     winningProbability: 1
 
 # =============================================================================
