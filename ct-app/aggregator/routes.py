--- conflicted
+++ resolved
@@ -160,15 +160,7 @@
 
             log.info(f"Inserting {len(matchs_for_db)} rows into DB")
 
-<<<<<<< HEAD
-            for peer, nodes, latencies in matchs_for_db:
-                log.info(f"Inserting {peer} into DB")
-                db.insert(
-                    peer_id=peer,
-                    node_addresses=nodes,
-                    latency_metric=latencies,
-                )
-=======
+
             len_data = db.insert_many(
                 "raw_data_table",
                 ["peer_id", "node_addresses", "latency_metric"],
@@ -178,7 +170,6 @@
             if len_data != len(matchs_for_db):
                 log.error("Error inserting into DB")
                 return sanic_text("Error inserting into DB", status=500)
->>>>>>> 5f83496f
 
             return sanic_text("Data pushed to DB")
 
