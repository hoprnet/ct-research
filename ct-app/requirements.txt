git+https://github.com/hoprnet/hoprd-sdk-python.git@main
aiohttp==3.8.4
jsonschema==4.17.3
numpy==1.25.0
psycopg2_binary==2.9.6
pytest==7.1.3
pytest-mock==3.10.0
pytest-asyncio==0.21.0
Requests==2.31.0
sanic==23.3.0
validators==0.20.0
sanic_testing==23.3.0
celery==5.2.2
<<<<<<< HEAD
# sanic[test]==23.3.0


# for hoprd package: here we use the latest WORKING version of the package. If you want
# the latest release, use :
# hoprd @ git+https://github.com/hoprnet/hoprd-api-python.git@main
=======
# sanic[test]==23.3.0
>>>>>>> a43c555b
<|MERGE_RESOLUTION|>--- conflicted
+++ resolved
@@ -11,13 +11,4 @@
 validators==0.20.0
 sanic_testing==23.3.0
 celery==5.2.2
-<<<<<<< HEAD
-# sanic[test]==23.3.0
-
-
-# for hoprd package: here we use the latest WORKING version of the package. If you want
-# the latest release, use :
-# hoprd @ git+https://github.com/hoprnet/hoprd-api-python.git@main
-=======
-# sanic[test]==23.3.0
->>>>>>> a43c555b
+# sanic[test]==23.3.0