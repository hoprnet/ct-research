--- conflicted
+++ resolved
@@ -17,11 +17,7 @@
 from .baseclass import Base
 from .channelstatus import ChannelStatus
 
-<<<<<<< HEAD
 MESSAGE_TAG = 0x1245
-=======
-MESSAGE_TAG = 1800
->>>>>>> cb78dd6f
 
 
 class HoprdAPI(Base):
@@ -421,26 +417,11 @@
                 except Exception:
                     await asyncio.sleep(0.25)
 
-<<<<<<< HEAD
         try:
             result = await asyncio.wait_for(_check_url(url), timeout=timeout)
         except TimeoutError:
             return False
+        except Exception:
+            return False
         else:
             return result.status_code == 200
-=======
-    async def _check_url(url: str):
-        while True:
-            try:
-                req = requests.get(url)
-                return req
-            except Exception:
-                await asyncio.sleep(0.25)
-
-    try:
-        result = await asyncio.wait_for(_check_url(url), timeout=timeout)
-    except Exception:
-        return False
-    else:
-        return result.status_code == 200
->>>>>>> cb78dd6f
