--- conflicted
+++ resolved
@@ -1,9 +1,5 @@
 import asyncio
-<<<<<<< HEAD
-from typing import Callable, Optional
-=======
 from typing import Callable, Optional, Union
->>>>>>> 88a19f4e
 
 import requests
 from hoprd_sdk import (
@@ -121,11 +117,8 @@
         elif isinstance(type, str):
             type = [type]
 
-<<<<<<< HEAD
-        is_ok, response = self.__call_api(AccountApi, "balances")
-=======
         is_ok, response = await self.__call_api(AccountApi, "account_get_balances")
->>>>>>> 88a19f4e
+        
         if not is_ok:
             return None
 
@@ -149,13 +142,10 @@
         """
         body = OpenChannelBodyRequest(amount, peer_address)
 
-<<<<<<< HEAD
-        is_ok, response = self.__call_api(ChannelsApi, "open_channel", body=body)
-=======
         is_ok, response = await self.__call_api(
             ChannelsApi, "channels_open_channel", body=body
         )
->>>>>>> 88a19f4e
+
         return response.channel_id if is_ok else None
 
     async def fund_channel(self, channel_id: str, amount: float):
@@ -165,15 +155,11 @@
         :param: amount: float
         :return: bool
         """
-<<<<<<< HEAD
-        body = FundBodyRequest(amount=f"{amount:.0f}")
-        is_ok, _ = self.__call_api(ChannelsApi, "fund_channel", body, channel_id)
-=======
         body = ChannelidFundBody(amount=f"{amount:.0f}")
         is_ok, _ = await self.__call_api(
-            ChannelsApi, "channels_fund_channel", channel_id, body=body
-        )
->>>>>>> 88a19f4e
+            ChannelsApi, "fund_channel", channelid=channel_id, body=body
+        )
+
         return is_ok
 
     async def close_channel(self, channel_id: str):
@@ -182,13 +168,9 @@
         :param: channel_id: str
         :return: bool
         """
-<<<<<<< HEAD
-        is_ok, _ = self.__call_api(ChannelsApi, "close_channel", channel_id)
-=======
         is_ok, _ = await self.__call_api(
-            ChannelsApi, "channels_close_channel", channelid=channel_id
-        )
->>>>>>> 88a19f4e
+            ChannelsApi, "close_channel", channelid=channel_id
+        )
         return is_ok
 
     async def incoming_channels(self, only_id: bool = False) -> list:
@@ -224,16 +206,13 @@
         Returns all open outgoing channels.
         :return: channels: list
         """
-<<<<<<< HEAD
-        is_ok, response = self.__call_api(
+        is_ok, response = await self.__call_api(
             ChannelsApi,
             "list_channels",
             full_topology=False,
             including_closed=False,
         )
-=======
-        is_ok, response = await self.__call_api(ChannelsApi, "channels_get_channels")
->>>>>>> 88a19f4e
+
         if is_ok:
             if not hasattr(response, "outgoing"):
                 self.warning("Response does not contain 'outgoing'")
@@ -250,20 +229,6 @@
         else:
             return []
 
-<<<<<<< HEAD
-=======
-    async def get_channel(self, channel_id: str):
-        """
-        Returns the channel object.
-        :param: channel_id: str
-        :return: channel: response
-        """
-        _, response = await self.__call_api(
-            ChannelsApi, "channels_get_channel", channel_id
-        )
-        return response
-
->>>>>>> 88a19f4e
     async def all_channels(self, include_closed: bool):
         """
         Returns all channels.
@@ -277,18 +242,8 @@
             including_closed="true" if include_closed else "false",
         )
 
-<<<<<<< HEAD
         return response if is_ok else []
-=======
-    async def ping(self, peer_id: str):
-        """
-        Pings the given peer_id and returns the measure.
-        :param: peer_id: str
-        :return: response: dict
-        """
-        _, response = await self.__call_api(PeersApi, "peers_ping_peer", peerid=peer_id)
-        return response
->>>>>>> 88a19f4e
+
 
     async def peers(
         self,
@@ -304,13 +259,8 @@
         :return: peers: list
         """
 
-<<<<<<< HEAD
-        is_ok, response = self.__call_api(NodeApi, "peers", quality=quality)
-=======
-        is_ok, response = await self.__call_api(
-            NodeApi, "node_get_peers", quality=quality
-        )
->>>>>>> 88a19f4e
+        is_ok, response = await self.__call_api(NodeApi, "peers", quality=quality)
+
         if not is_ok:
             return []
 
@@ -349,11 +299,8 @@
         elif isinstance(address, str):
             address = [address]
 
-<<<<<<< HEAD
-        is_ok, response = self.__call_api(AccountApi, "addresses")
-=======
-        is_ok, response = await self.__call_api(AccountApi, "account_get_address")
->>>>>>> 88a19f4e
+        is_ok, response = await self.__call_api(AccountApi, "addresses")
+
         if not is_ok:
             return None
 
@@ -378,16 +325,10 @@
         :param: tag: int = 0x0320
         :return: bool
         """
-<<<<<<< HEAD
-
+        
         body = SendMessageBodyRequest(message, None, hops, destination, tag)
-        is_ok, _ = self.__call_api(MessagesApi, "send_message", body=body)
-=======
-        body = MessagesBody(tag, message, destination, path=hops)
-        is_ok, _ = await self.__call_api(
-            MessagesApi, "messages_send_message", body=body
-        )
->>>>>>> 88a19f4e
+        is_ok, _ = await self.__call_api(MessagesApi, "send_message", body=body)
+
         return is_ok
 
     async def messages_pop(self, tag: int = MESSAGE_TAG) -> bool:
@@ -397,15 +338,9 @@
         :return: dict
         """
 
-<<<<<<< HEAD
         body = TagQueryRequest(tag=tag)
-        _, response = self.__call_api(MessagesApi, "pop", body=body)
-=======
-        body = MessagesPopBody(tag=tag)
-        _, response = await self.__call_api(
-            MessagesApi, "messages_pop_message", body=body
-        )
->>>>>>> 88a19f4e
+        _, response = await self.__call_api(MessagesApi, "pop", body=body)
+
         return response
 
     async def messages_pop_all(self, tag: int = MESSAGE_TAG) -> list:
@@ -414,24 +349,13 @@
         :param: tag = 0x0320
         :return: list
         """
-
-<<<<<<< HEAD
         body = TagQueryRequest(tag=tag)
-        _, response = self.__call_api(MessagesApi, "pop_all", body=body)
+        _, response = await self.__call_api(MessagesApi, "pop_all", body=body)
         return response.messages if hasattr(response, "messages") else []
 
     async def node_info(self):
-        _, response = self.__call_api(NodeApi, "info")
-=======
-        body = MessagesPopallBody(tag=tag)
-        _, response = await self.__call_api(
-            MessagesApi, "messages_pop_all_message", body=body
-        )
-        return response.messages if hasattr(response, "messages") else []
-
-    async def node_info(self):
-        _, response = await self.__call_api(NodeApi, "node_get_info")
->>>>>>> 88a19f4e
+        _, response = await self.__call_api(NodeApi, "info")
+
         return response
 
     async def ticket_price(self) -> int:
