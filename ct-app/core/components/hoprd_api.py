--- conflicted
+++ resolved
@@ -38,12 +38,7 @@
 
         self.configuration = Configuration()
         self.configuration.host = f"{url}/api/v3"
-<<<<<<< HEAD
-        self.configuration.api_key["x-auth-token"] = token
-        self.configuration.api_key_prefix["x-auth-token"] = "Bearer"
-=======
         self.configuration.refresh_api_key_hook = _refresh_token_hook
->>>>>>> bfe28a45
 
     @property
     def print_prefix(self) -> str:
