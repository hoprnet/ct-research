--- conflicted
+++ resolved
@@ -20,11 +20,7 @@
     @classmethod
     async def open_channel(cls, initiator: Address, api: HoprdAPI, address: str, amount: int):
         logger.debug("Opening channel", {
-<<<<<<< HEAD
-                     "from": initiator, "to": address, "amount": amount})
-=======
                      "from": initiator.hopr, "to": address, "amount": amount})
->>>>>>> 56a989ce
         channel = await api.open_channel(address, f"{int(amount*1e18):d}")
 
         if channel is not None:
@@ -36,11 +32,7 @@
     @classmethod
     async def close_pending_channel(cls, initiator: Address, api: HoprdAPI, channel: Channel):
         logger.debug("Closing pending channel", {
-<<<<<<< HEAD
-                     "from": initiator, "channel": channel.id})
-=======
                      "from": initiator.hopr, "channel": channel.id})
->>>>>>> 56a989ce
         ok = await api.close_channel(channel.id)
 
         if ok:
@@ -52,11 +44,7 @@
     @classmethod
     async def close_incoming_channel(cls, initiator: Address, api: HoprdAPI, channel: Channel):
         logger.debug("Closing incoming channel", {
-<<<<<<< HEAD
-                     "from": initiator, "channel": channel.id})
-=======
                      "from": initiator.hopr, "channel": channel.id})
->>>>>>> 56a989ce
         ok = await api.close_channel(channel.id)
 
         if ok:
@@ -68,11 +56,7 @@
     @classmethod
     async def close_old_channel(cls, initiator: Address, api: HoprdAPI, channel_id: str):
         logger.debug("Closing channel", {
-<<<<<<< HEAD
-                     "from": initiator, "channel": channel_id})
-=======
                      "from": initiator.hopr, "channel": channel_id})
->>>>>>> 56a989ce
         ok = await api.close_channel(channel_id)
 
         if ok:
@@ -84,11 +68,7 @@
     @classmethod
     async def fund_channel(cls, initiator: Address, api: HoprdAPI, channel: Channel, amount: int):
         logger.debug("Funding channel", {
-<<<<<<< HEAD
-                     "from": initiator, "channel": channel.id, "amount": amount})
-=======
                      "from": initiator.hopr, "channel": channel.id, "amount": amount})
->>>>>>> 56a989ce
         ok = await api.fund_channel(channel.id, amount * 1e18)
 
         if ok:
