--- conflicted
+++ resolved
@@ -5,28 +5,6 @@
 from .singleton import Singleton
 
 QUEUE_SIZE = Gauge("ct_queue_size", "Size of the message queue")
-
-class MessageFormat:
-    pattern = "{relayer}"
-
-    def __init__(self, relayer: str):
-        self.relayer = relayer
-
-    @classmethod
-    def parse(cls, input_string: str):
-        re_pattern = "^" + \
-            cls.pattern.replace("{", "(?P<").replace("}", ">.+)") + "$"
-
-        match = re.compile(re_pattern).match(input_string)
-        if not match:
-            raise ValueError(
-                f"Input string format is incorrect. {input_string} incompatible with format {cls.pattern}"
-            )
-        return cls(match.group("relayer"))
-
-    def format(self):
-        return self.pattern.format_map(self.__dict__)
-
 
 class MessageQueue(metaclass=Singleton):
     def __init__(self):
@@ -46,10 +24,8 @@
 
         while not instance._buffer.empty():
             instance._buffer.get_nowait()
-<<<<<<< HEAD
             instance._buffer.task_done()
-
-
+            
 class MessageFormat:
     def __init__(self, relayer: str, size: int):
         if size < 0:
@@ -62,7 +38,4 @@
         message_as_bytes = self.relayer.encode()
         if len(message_as_bytes) > self.size:
             raise ValueError("Encoded relayer length exceeds specified size")
-        return message_as_bytes + b"\0" * (self.size - len(message_as_bytes))
-=======
-            instance._buffer.task_done()
->>>>>>> c3ef701d
+        return message_as_bytes + b"\0" * (self.size - len(message_as_bytes))