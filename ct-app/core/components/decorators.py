--- conflicted
+++ resolved
@@ -37,55 +37,7 @@
     return wrapper
 
 
-<<<<<<< HEAD
 def keepalive(func):
-=======
-def flagguard(func):
-    """
-    Decorator to check if the feature is enabled before running it
-    """
-
-    @functools.wraps(func)
-    async def wrapper(self, *args, **kwargs):
-        func_name_clean = func.__name__.replace("_", "").lower()
-
-        if not hasattr(self.params, "flags"):
-            logger.error("No class listed in config file as might contain long running tasks")
-            return
-
-        if not hasattr(self.params.flags, self.__class__.__name__.lower()):
-            logger.error(
-                "Class not listed in config file as might contain long running tasks",
-                {"class": self.__class__.__name__.lower()},
-            )
-            return
-
-        class_flags = getattr(self.params.flags, self.__class__.__name__.lower())
-
-        params_raw = dir(class_flags)
-        params_clean = list(map(lambda s: s.lower(), params_raw))
-
-        if func_name_clean not in params_clean:
-            logger.error(
-                "Method not listed in config file as a long running task",
-                {"method": func.__name__},
-            )
-            return
-
-        index = params_clean.index(func_name_clean)
-        feature = params_raw[index]
-        flag = getattr(class_flags, feature)
-
-        if flag is None or flag is False:
-            return
-
-        return await func(self, *args, **kwargs)
-
-    return wrapper
-
-
-def formalin(func):
->>>>>>> 40581905
     """
     Decorator to log the start of a function, make it run until stopped, and delay the
     next iteration
