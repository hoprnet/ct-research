import asyncio
import random

from packaging.version import Version
from prometheus_client import Gauge

from .address import Address
from .asyncloop import AsyncLoop
from .decorators import flagguard, formalin, master
from .messages import MessageFormat, MessageQueue

CHANNEL_STAKE = Gauge(
    "ct_peer_channels_balance", "Balance in outgoing channels", ["peer_id"]
)
DELAY = Gauge("ct_peer_delay", "Delay between two messages", ["peer_id"])
NODES_LINKED_TO_SAFE_COUNT = Gauge(
    "ct_peer_safe_count", "Number of nodes linked to the safes", ["peer_id", "safe"]
)
<<<<<<< HEAD
=======

>>>>>>> 4ce45ccf
SECONDS_IN_A_NON_LEAP_YEAR = 365 * 24 * 60 * 60


class Peer:
    """
    Representation of a peer in the network. A peer is a node that is part of the network and not hosted by HOPR.
    """

    def __init__(self, id: str, address: str, version: str):
        """
        Create a new Peer with the specified id, address and version. The id refers to the peerId, the address refers to the native address of a node.
        :param id: The peer's peerId
        :param address: The peer's native address
        :param version: The reported peer's version
        """
        self.address = Address(id, address)
        self.version = version

        self.safe = None
        self._safe_address_count = None
        self._channel_balance = None

        self.yearly_message_count = 0

        self.params = None
        self.running = False

    def is_old(self, min_version: str | Version):
        """
        Check if the peer's version is older than the specified version.
        :param min_version: The minimum version to check against.
        """
        if isinstance(min_version, str):
            min_version = Version(min_version)

        return self.version < min_version

    @property
    def version(self) -> Version:
        return self._version

    @version.setter
    def version(self, value: str | Version):
        if not isinstance(value, Version):
            try:
                value = Version(value)
            except Exception:
                value = Version("0.0.0")

        self._version = value

    @property
    def channel_balance(self):
        return self._channel_balance

    @channel_balance.setter
    def channel_balance(self, value):
        self._channel_balance = value
        CHANNEL_STAKE.labels(self.address.hopr).set(value if value is not None else 0)

    @property
    def node_address(self) -> str:
        return self.address.native

    @property
    def safe_address_count(self) -> int:
        if self._safe_address_count is None:
            self.safe_address_count = 1

        return self._safe_address_count

    @safe_address_count.setter
    def safe_address_count(self, value: int):
        self._safe_address_count = value
        NODES_LINKED_TO_SAFE_COUNT.labels(self.address.hopr, self.safe.address).set(
            value
        )

    @property
    def split_stake(self) -> float:
        if self.safe.balance is None:
            raise ValueError("Safe balance not set")
        if self.channel_balance is None:
            raise ValueError("Channel balance not set")
        if self.safe_address_count is None:
            raise ValueError("Safe address count not set")
        if self.yearly_message_count is None:
            return 0

        split_stake = float(self.safe.total_balance) / float(
            self.safe_address_count
        ) + float(self.channel_balance)

        return split_stake

    @property
    async def message_delay(self) -> float:
        value = None
        if self.yearly_message_count is not None and self.yearly_message_count > 0:
            value = SECONDS_IN_A_NON_LEAP_YEAR / self.yearly_message_count

        DELAY.labels(self.address.hopr).set(value if value is not None else 0)

        return value

    def is_eligible(
        self,
        min_allowance: float,
        min_stake: float,
        ct_nodes: list[Address],
        nft_holders: list[str],
        nft_threshold: float,
    ) -> bool:
        try:
            if self.safe.allowance < min_allowance:
                return False

            if self.address in ct_nodes:
                return False

            if (
                self.safe.address not in nft_holders
                and nft_threshold
                and self.split_stake < nft_threshold
            ):
                return False

            if self.split_stake < min_stake:
                return False
        except Exception:
            return False

        return True

    @master(flagguard, formalin)
    async def message_relay_request(self):
        if self.address is None:
            return

        if delay := await self.message_delay:
<<<<<<< HEAD
            multiplier = self.params.peer.message_multiplier
=======
            multiplier = self.params.peer.messageMultiplier
>>>>>>> 4ce45ccf

            message = MessageFormat(self.address.hopr, multiplier=multiplier)
            await MessageQueue().put_async(message)
            await asyncio.sleep(delay * multiplier)
        else:
            await asyncio.sleep(
                random.normalvariate(
                    self.params.peer.sleep_mean_time, self.params.peer.sleep_std_time
                )
            )

    def start_async_processes(self):
        if self.running is False:
            self.running = True
            AsyncLoop.add(self.message_relay_request)

    def stop_async_processes(self):
        self.running = False

    def __repr__(self):
        return f"Peer(address: {self.address}, safe: {self.safe})"

    def __eq__(self, other):
        return self.address == other.address

    def __hash__(self):
        return hash(self.address)<|MERGE_RESOLUTION|>--- conflicted
+++ resolved
@@ -16,10 +16,6 @@
 NODES_LINKED_TO_SAFE_COUNT = Gauge(
     "ct_peer_safe_count", "Number of nodes linked to the safes", ["peer_id", "safe"]
 )
-<<<<<<< HEAD
-=======
-
->>>>>>> 4ce45ccf
 SECONDS_IN_A_NON_LEAP_YEAR = 365 * 24 * 60 * 60
 
 
@@ -160,11 +156,7 @@
             return
 
         if delay := await self.message_delay:
-<<<<<<< HEAD
             multiplier = self.params.peer.message_multiplier
-=======
-            multiplier = self.params.peer.messageMultiplier
->>>>>>> 4ce45ccf
 
             message = MessageFormat(self.address.hopr, multiplier=multiplier)
             await MessageQueue().put_async(message)
