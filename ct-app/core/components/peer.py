import asyncio
import random

from packaging.version import Version
from prometheus_client import Gauge

from .address import Address
from .asyncloop import AsyncLoop
from .decorators import keepalive
from .messages import MessageFormat, MessageQueue

CHANNEL_STAKE = Gauge(
    "ct_peer_channels_balance", "Balance in outgoing channels", ["peer_id"]
)
DELAY = Gauge("ct_peer_delay", "Delay between two messages", ["peer_id"])
NODES_LINKED_TO_SAFE_COUNT = Gauge(
    "ct_peer_safe_count", "Number of nodes linked to the safes", ["peer_id", "safe"]
)
SECONDS_IN_A_NON_LEAP_YEAR = 365 * 24 * 60 * 60


class Peer:
    """
    Representation of a peer in the network. A peer is a node that is part of the network and not hosted by HOPR.
    """

    def __init__(self, id: str, address: str, version: str):
        """
        Create a new Peer with the specified id, address and version. The id refers to the peerId, the address refers to the native address of a node.
        :param id: The peer's peerId
        :param address: The peer's native address
        :param version: The reported peer's version
        """
        self.address = Address(id, address)
        self.version = version

        self.safe = None
        self._safe_address_count = None
        self._channel_balance = None

        self.yearly_message_count = 0

        self.params = None
        self.running = False

    def is_old(self, min_version: str | Version):
        """
        Check if the peer's version is older than the specified version.
        :param min_version: The minimum version to check against.
        """
        if isinstance(min_version, str):
            min_version = Version(min_version)

        return self.version < min_version

    @property
    def version(self) -> Version:
        return self._version

    @version.setter
    def version(self, value: str | Version):
        if not isinstance(value, Version):
            try:
                value = Version(value)
            except Exception:
                value = Version("0.0.0")

        self._version = value

    @property
    def channel_balance(self):
        return self._channel_balance

    @channel_balance.setter
    def channel_balance(self, value):
        self._channel_balance = value
        CHANNEL_STAKE.labels(self.address.hopr).set(value if value is not None else 0)

    @property
    def node_address(self) -> str:
        return self.address.native

    @property
    def safe_address_count(self) -> int:
        if self._safe_address_count is None:
            self.safe_address_count = 1

        return self._safe_address_count

    @safe_address_count.setter
    def safe_address_count(self, value: int):
        self._safe_address_count = value
        NODES_LINKED_TO_SAFE_COUNT.labels(self.address.hopr, self.safe.address).set(
            value
        )

    @property
    def split_stake(self) -> float:
        if self.safe.balance is None:
            raise ValueError("Safe balance not set")
        if self.channel_balance is None:
            raise ValueError("Channel balance not set")
        if self.safe_address_count is None:
            raise ValueError("Safe address count not set")
        if self.yearly_message_count is None:
            return 0

        split_stake = float(self.safe.total_balance) / float(
            self.safe_address_count
        ) + float(self.channel_balance)

        return split_stake

    @property
    async def message_delay(self) -> float:
        value = None
        if self.yearly_message_count is not None and self.yearly_message_count > 0:
            value = SECONDS_IN_A_NON_LEAP_YEAR / self.yearly_message_count

        DELAY.labels(self.address.hopr).set(value if value is not None else 0)

        return value

    def is_eligible(
        self,
        min_allowance: float,
        min_stake: float,
        ct_nodes: list[Address],
        nft_holders: list[str],
        nft_threshold: float,
    ) -> bool:
        try:
            if self.safe.allowance < min_allowance:
                return False

            if self.address in ct_nodes:
                return False

            if (
                self.safe.address not in nft_holders
                and nft_threshold
                and self.split_stake < nft_threshold
            ):
                return False

            if self.split_stake < min_stake:
                return False
        except Exception:
            return False

        return True

    @keepalive
    async def message_relay_request(self):
        if self.address is None:
            return

        if delay := await self.message_delay:
<<<<<<< HEAD
            multiplier = self.params.peer.message_multiplier

            message = MessageFormat(self.address.hopr, multiplier=multiplier)
=======
            multiplier: int = self.params.sessions.aggregatedPackets
            message = MessageFormat(
                self.params.sessions.packetSize,
                self.address.hopr,
                multiplier=multiplier,
            )
>>>>>>> 62894de3
            await MessageQueue().put_async(message)
            await asyncio.sleep(delay * multiplier * self.params.sessions.batchSize)

        else:
            await asyncio.sleep(
                random.normalvariate(
                    self.params.peer.sleep_mean_time, self.params.peer.sleep_std_time
                )
            )

    def start_async_processes(self):
        if self.running is False:
            self.running = True
            AsyncLoop.add(self.message_relay_request)

    def stop_async_processes(self):
        self.running = False

    def __repr__(self):
        return f"Peer(address: {self.address}, safe: {self.safe})"

    def __eq__(self, other):
        return self.address == other.address

    def __hash__(self):
        return hash(self.address)<|MERGE_RESOLUTION|>--- conflicted
+++ resolved
@@ -156,20 +156,14 @@
             return
 
         if delay := await self.message_delay:
-<<<<<<< HEAD
-            multiplier = self.params.peer.message_multiplier
-
-            message = MessageFormat(self.address.hopr, multiplier=multiplier)
-=======
-            multiplier: int = self.params.sessions.aggregatedPackets
+            multiplier: int = self.params.sessions.aggregated_packets
             message = MessageFormat(
-                self.params.sessions.packetSize,
+                self.params.sessions.packet_size,
                 self.address.hopr,
                 multiplier=multiplier,
             )
->>>>>>> 62894de3
             await MessageQueue().put_async(message)
-            await asyncio.sleep(delay * multiplier * self.params.sessions.batchSize)
+            await asyncio.sleep(delay * multiplier * self.params.sessions.batch_size)
 
         else:
             await asyncio.sleep(
