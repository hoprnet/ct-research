import asyncio
import logging
import threading
from signal import SIGINT, SIGTERM
from typing import Callable

from core.components.logs import configure_logging

from .singleton import Singleton

configure_logging()
logger = logging.getLogger(__name__)


class AsyncLoop(metaclass=Singleton):
    def __init__(self):
        self.loop = asyncio.new_event_loop()
        self.tasks: set[asyncio.Task] = set()

        self.loop.add_signal_handler(SIGINT, self.stop)
        self.loop.add_signal_handler(SIGTERM, self.stop)

    @classmethod
    def run(cls, process: Callable, stop_callback: Callable):
        try:
            cls().loop.run_until_complete(process())
        except asyncio.CancelledError:
            logger.error("Stopping the instance")
        finally:
            stop_callback()
            cls().stop()

    @classmethod
    def update(cls, tasks: set[Callable]):
        for task in tasks:
            cls().add(task)

    @classmethod
    def add(cls, callback: Callable, *args, publish_to_task_set: bool = True):
        try:
            task = asyncio.ensure_future(callback(*args))
        except Exception as err:
            logger.exception("Failed to create task", {
                             "task": callback.__name__, "error": err})
            return

        if publish_to_task_set:
            cls().tasks.add(task)
        else:
<<<<<<< HEAD
            task.add_done_callback(lambda t: t.cancel()
                                   if not t.done() else None)
=======
            task.add_done_callback(lambda t: t.cancel() if not t.done() else None)
        
    @classmethod
    def run_in_thread(cls, callback: Callable, *args):
        def sync_wrapper(callback, *args):
            try:
                asyncio.run(callback(*args))
            except Exception as err:
                logger.exception("Failed to run task", {"task": callback.__name__, "error": err})

        threading.Thread(target=sync_wrapper, args=(callback, *args), daemon=True).start()
>>>>>>> 56a989ce

    @classmethod
    async def gather(cls):
        await asyncio.gather(*cls().tasks)

    @classmethod
    def stop(cls):
        for task in cls().tasks:
            task.add_done_callback(cls().tasks.discard)
            task.cancel()<|MERGE_RESOLUTION|>--- conflicted
+++ resolved
@@ -47,11 +47,8 @@
         if publish_to_task_set:
             cls().tasks.add(task)
         else:
-<<<<<<< HEAD
-            task.add_done_callback(lambda t: t.cancel()
+            task.add_done_callback(lambda t: t.cancel() 
                                    if not t.done() else None)
-=======
-            task.add_done_callback(lambda t: t.cancel() if not t.done() else None)
         
     @classmethod
     def run_in_thread(cls, callback: Callable, *args):
@@ -62,7 +59,6 @@
                 logger.exception("Failed to run task", {"task": callback.__name__, "error": err})
 
         threading.Thread(target=sync_wrapper, args=(callback, *args), daemon=True).start()
->>>>>>> 56a989ce
 
     @classmethod
     async def gather(cls):
