from .baseclass import Base
from .utils import Utils


class Parameters(Base):
<<<<<<< HEAD
    def __init__(self):
        super().__init__()

    def parse(self, data: dict):
        for key, value in data.items():
=======
    """
    Class that represents a set of parameters that can be accessed and modified. The parameters are stored in a dictionary and can be accessed and modified using the dot notation. The parameters can be loaded from environment variables with a specified prefix.
    """

    def __init__(self):
        super().__init__()

    def __call__(self, *prefixes: str or list[str]):
        """
        Load the parameters from the environment variables with the specified prefixes. The parameters will be stored in the instance with the name of the prefix in lowercase. If the prefix ends with an underscore, the underscore will be removed. The parameters will be stored in a new instance of the Parameters class.

        :param prefixes: The prefixes of the environment variables to load the parameters from.
        """
        for prefix in prefixes:
>>>>>>> 8af81c48
            subparams = type(self)()
            key: str = key.replace("-", "_")

            setattr(self, key, subparams)
            if isinstance(value, dict):
                subparams.parse(value)
            else:
                setattr(self, key, value)

    def overrides(self, prefix: str):
        for key, value in Utils.envvarWithPrefix(prefix).items():
            path = key.replace(prefix, "").lower().split("_")

            parent = self

            for p in path:
                raw_attrs = dir(parent)
                attrs = list(map(lambda str: str.lower(), raw_attrs))

                if p.lower() in attrs:
                    param_name = raw_attrs[attrs.index(p)]
                    child = getattr(parent, param_name)

                    if isinstance(child, type(self)):
                        parent = child
                    else:
                        setattr(parent, param_name, self._convert(value))
                else:
                    raise KeyError(f"Key {key} not found in parameters")


    def from_env(self, *prefixes: list[str]):
        for prefix in prefixes:
            subparams_name = prefix.lower()
            if subparams_name[-1] == "_":
                subparams_name = subparams_name[:-1]

            raw_attrs = dir(self)
            attrs = list(map(lambda str: str.lower(), raw_attrs))
            if subparams_name in attrs:
                subparams = getattr(self, raw_attrs[attrs.index(subparams_name)])
            else:
                subparams = type(self)()

            for key, value in Utils.envvarWithPrefix(prefix).items():
                k = key.replace(prefix, "").lower()

                # convert snake case to camel case
                k = k.replace("_", " ").title().replace(" ", "")
                k = k[0].lower() + k[1:]

                try:
                    value = float(value)
                except ValueError:
                    pass

                try:
                    integer = int(value)
                    if integer == value:
                        value = integer
                except ValueError:
                    pass

                setattr(subparams, k, value)

            setattr(self, subparams_name, subparams)

<<<<<<< HEAD
    def _convert(self, value: str):
        try:
            value = float(value)
        except ValueError:
            pass

        try:
            integer = int(value)
            if integer == value:
                value = integer

        except ValueError:
            pass

        return value
=======
        return self
>>>>>>> 8af81c48
<|MERGE_RESOLUTION|>--- conflicted
+++ resolved
@@ -3,28 +3,14 @@
 
 
 class Parameters(Base):
-<<<<<<< HEAD
+    """
+    Class that represents a set of parameters that can be accessed and modified. The parameters are stored in a dictionary and can be accessed and modified using the dot notation. The parameters can be loaded from environment variables with a specified prefix.
+    """
     def __init__(self):
         super().__init__()
 
     def parse(self, data: dict):
         for key, value in data.items():
-=======
-    """
-    Class that represents a set of parameters that can be accessed and modified. The parameters are stored in a dictionary and can be accessed and modified using the dot notation. The parameters can be loaded from environment variables with a specified prefix.
-    """
-
-    def __init__(self):
-        super().__init__()
-
-    def __call__(self, *prefixes: str or list[str]):
-        """
-        Load the parameters from the environment variables with the specified prefixes. The parameters will be stored in the instance with the name of the prefix in lowercase. If the prefix ends with an underscore, the underscore will be removed. The parameters will be stored in a new instance of the Parameters class.
-
-        :param prefixes: The prefixes of the environment variables to load the parameters from.
-        """
-        for prefix in prefixes:
->>>>>>> 8af81c48
             subparams = type(self)()
             key: str = key.replace("-", "_")
 
@@ -92,7 +78,6 @@
 
             setattr(self, subparams_name, subparams)
 
-<<<<<<< HEAD
     def _convert(self, value: str):
         try:
             value = float(value)
@@ -107,7 +92,4 @@
         except ValueError:
             pass
 
-        return value
-=======
-        return self
->>>>>>> 8af81c48
+        return value