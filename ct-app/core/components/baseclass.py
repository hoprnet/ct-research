import logging

logging.basicConfig()
logging.getLogger("asyncio").setLevel(logging.WARNING)
formatter = logging.Formatter("%(asctime)s %(levelname)s:%(message)s")


class Base:
<<<<<<< HEAD
=======
    """
    Base class for logging and printing messages with different colors.
    """

    doLogging = True

>>>>>>> 8af81c48
    handler = logging.StreamHandler()
    handler.setFormatter(formatter)

    logger = logging.getLogger("ct-app")
    logger.addHandler(handler)
    logger.setLevel(logging.DEBUG)
    logger.propagate = False

    @property
    def print_prefix(self) -> str:
        return ""

    @classmethod
    def class_prefix(cls) -> str:
        return cls.__name__.lower()

    def __format(self, message: str):
        return f"{self.print_prefix} | {message}"

    def debug(self, message: str):
<<<<<<< HEAD
        self.logger.debug(self.__format(message))

    def info(self, message: str):
        self.logger.info(self.__format(message))

    def warning(self, message: str):
        self.logger.warning(self.__format(message))

    def error(self, message: str):
        self.logger.error(self.__format(message))

    def feature(self, message: str):
        self.logger.info(self.__format(message))
=======
        """
        Log or print a debug message with the specified message.
        """
        color = "\033[0;32m"
        if self.doLogging:
            self.logger.debug(self.__format(message, color))
        else:
            self._print(message, color)

    def info(self, message: str):
        """
        Log or print an info message with the specified message.
        """
        color = "\033[0;34m"
        if self.doLogging:
            self.logger.info(self.__format(message, color))
        else:
            self._print(message, color)

    def warning(self, message: str):
        """
        Log or print a warning message with the specified message.
        """
        color = "\033[0;33m"
        if self.doLogging:
            self.logger.warning(self.__format(message, color))
        else:
            self._print(message, color)

    def error(self, message: str):
        """
        Log or print an error message with the specified message.
        """
        color = "\033[0;31m"
        if self.doLogging:
            self.logger.error(self.__format(message, color))
        else:
            self._print(message, color)

    def feature(self, message: str):
        """
        Log or print a feature message with the specified message.
        """
        color = "\033[0;35m"
        if self.doLogging:
            self.logger.info(self.__format(message, color))
        else:
            self._print(message, color)
>>>>>>> 8af81c48
<|MERGE_RESOLUTION|>--- conflicted
+++ resolved
@@ -6,15 +6,9 @@
 
 
 class Base:
-<<<<<<< HEAD
-=======
     """
     Base class for logging and printing messages with different colors.
     """
-
-    doLogging = True
-
->>>>>>> 8af81c48
     handler = logging.StreamHandler()
     handler.setFormatter(formatter)
 
@@ -35,7 +29,6 @@
         return f"{self.print_prefix} | {message}"
 
     def debug(self, message: str):
-<<<<<<< HEAD
         self.logger.debug(self.__format(message))
 
     def info(self, message: str):
@@ -48,54 +41,4 @@
         self.logger.error(self.__format(message))
 
     def feature(self, message: str):
-        self.logger.info(self.__format(message))
-=======
-        """
-        Log or print a debug message with the specified message.
-        """
-        color = "\033[0;32m"
-        if self.doLogging:
-            self.logger.debug(self.__format(message, color))
-        else:
-            self._print(message, color)
-
-    def info(self, message: str):
-        """
-        Log or print an info message with the specified message.
-        """
-        color = "\033[0;34m"
-        if self.doLogging:
-            self.logger.info(self.__format(message, color))
-        else:
-            self._print(message, color)
-
-    def warning(self, message: str):
-        """
-        Log or print a warning message with the specified message.
-        """
-        color = "\033[0;33m"
-        if self.doLogging:
-            self.logger.warning(self.__format(message, color))
-        else:
-            self._print(message, color)
-
-    def error(self, message: str):
-        """
-        Log or print an error message with the specified message.
-        """
-        color = "\033[0;31m"
-        if self.doLogging:
-            self.logger.error(self.__format(message, color))
-        else:
-            self._print(message, color)
-
-    def feature(self, message: str):
-        """
-        Log or print a feature message with the specified message.
-        """
-        color = "\033[0;35m"
-        if self.doLogging:
-            self.logger.info(self.__format(message, color))
-        else:
-            self._print(message, color)
->>>>>>> 8af81c48
+        self.logger.info(self.__format(message))