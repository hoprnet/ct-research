--- conflicted
+++ resolved
@@ -6,12 +6,9 @@
 
 
 class Base:
-<<<<<<< HEAD
-=======
     """
     Base class for logging and printing messages with different colors.
     """
->>>>>>> 3f3e1674
     handler = logging.StreamHandler()
     handler.setFormatter(formatter)
 
