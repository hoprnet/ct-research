import asyncio
from pathlib import Path
from typing import Union

import aiohttp

from .baseclass import Base


class ProviderError(Exception):
    pass


class GraphQLProvider(Base):
    def __init__(self, url: str):
<<<<<<< HEAD
        transport = AIOHTTPTransport(url=url)
        self.pwd = Path(__file__).parent
        self._client = Client(transport=transport)
        self._default_key = None

    #### PRIVATE METHODS ####
    def _load_query(self, path: Union[str, Path]) -> DocumentNode:
=======
        self.url = url
        self.pwd = Path(__file__).parent.parent.parent
        self._default_key = None

    #### PRIVATE METHODS ####
    def _load_query(self, path: Union[str, Path]) -> str:
>>>>>>> cb78dd6f
        """
        Loads a graphql query from a file.
        :param path: Path to the file. The path must be relative to the ct-app folder.
        :return: The query as a string.
        """
        with open(self.pwd.joinpath(path)) as f:
            return f.read()

    async def _execute(self, query: str, variable_values: dict) -> tuple[dict, dict]:
        """
        Executes a graphql query.
        :param query: The query to execute.
        :param variable_values: The variables to use in the query (dict)"""

        try:
            async with aiohttp.ClientSession() as session, session.post(
                self.url, json={"query": query, "variables": variable_values}
            ) as response:
                return await response.json(), response.headers
        except TimeoutError as err:
            self.error(f"Timeout error: {err}")
        except Exception as err:
            self.error(f"Unknown error: {err}")

    async def _test_query(self, key: str, **kwargs) -> bool:
        """
        Tests a subgraph query.
        :param key: The key to look for in the response.
        :param kwargs: The variables to use in the query (dict).
        :return: True if the query is successful, False otherwise.
        """
        vars = {"first": 1, "skip": 0}
        vars.update(kwargs)

        try:
            response, _ = await asyncio.wait_for(
                self._execute(self._sku_query, vars), timeout=30
            )
        except asyncio.TimeoutError:
            self.error("Query timeout occurred")
            return False
        except ProviderError as err:
            self.error(f"ProviderError error: {err}")
            return False

        return key in response["data"]

    async def _get(self, key: str, **kwargs) -> dict:
        """
        Gets the data from a subgraph query.
        :param key: The key to look for in the response.
        :param kwargs: The variables to use in the query (dict).
        :return: The data from the query.
        """
        page_size = 1000
        skip = 0
        data = []

        while True:
            kwargs.update({"first": page_size, "skip": skip})

            try:
                response, headers = await asyncio.wait_for(
                    self._execute(self._sku_query, kwargs), timeout=30
                )
            except asyncio.TimeoutError:
                self.error("Timeout error while fetching data from subgraph.")
                break
            except ProviderError as err:
                self.error(f"ProviderError error: {err}")
                break

            if response is None:
                break

            try:
                content = response.get("data", dict()).get(key, [])
            except Exception as err:
                self.error(f"Error while fetching data from subgraph: {err}")
                break
            data.extend(content)

            skip += page_size
            if len(content) < page_size:
                break

        try:
            self.debug(f"Subgraph attestations {headers.getall('graph-attestation')}")
        except UnboundLocalError:
            # raised if the headers variable is not defined
            pass
        except KeyError:
            # raised if using the centralized endpoint
            pass
        return data

    #### DEFAULT PUBLIC METHODS ####
    async def get(self, key: str = None, **kwargs):
        """
        Gets the data from a subgraph query.
        :param key: The key to look for in the response. If None, the default key is used.
        :param kwargs: The variables to use in the query (dict).
        :return: The data from the query.
        """

        if key is None and self._default_key is not None:
            key = self._default_key
        else:
            self.warning(
                "No key provided for the query, and no default key set. Skipping query..."
            )
            return []

        return await self._get(key, **kwargs)

    async def test(self, **kwargs):
        """
        Tests a subgraph query using the default key.
        :param kwargs: The variables to use in the query (dict).
        :return: True if the query is successful, False otherwise.
        """
        if self._default_key is None:
            self.warning(
                "No key provided for the query, and no default key set. Skipping test query..."
            )
            return False

        try:
            result = await self._test_query(self._default_key, **kwargs)
        except ProviderError as err:
            self.error(f"ProviderError error: {err}")
            result = None

        if result is None:
            return False

        return result


class SafesProvider(GraphQLProvider):
    def __init__(self, url: str):
        super().__init__(url)
        self._default_key = "safes"
        self._sku_query = self._load_query("./subgraph_queries/safes_balance.graphql")


class StakingProvider(GraphQLProvider):
    def __init__(self, url: str):
        super().__init__(url)
        self._default_key = "boosts"
        self._sku_query = self._load_query("./subgraph_queries/staking.graphql")


class RewardsProvider(GraphQLProvider):
    def __init__(self, url: str):
        super().__init__(url)
        self._default_key = "accounts"
        self._sku_query = self._load_query("./subgraph_queries/rewards.graphql")<|MERGE_RESOLUTION|>--- conflicted
+++ resolved
@@ -13,22 +13,11 @@
 
 class GraphQLProvider(Base):
     def __init__(self, url: str):
-<<<<<<< HEAD
-        transport = AIOHTTPTransport(url=url)
         self.pwd = Path(__file__).parent
-        self._client = Client(transport=transport)
         self._default_key = None
 
     #### PRIVATE METHODS ####
     def _load_query(self, path: Union[str, Path]) -> DocumentNode:
-=======
-        self.url = url
-        self.pwd = Path(__file__).parent.parent.parent
-        self._default_key = None
-
-    #### PRIVATE METHODS ####
-    def _load_query(self, path: Union[str, Path]) -> str:
->>>>>>> cb78dd6f
         """
         Loads a graphql query from a file.
         :param path: Path to the file. The path must be relative to the ct-app folder.
