from core.model.subgraph import SafeEntry

from .baseclass import Base
from .channelstatus import ChannelStatus
from .environment_utils import EnvironmentUtils


class Utils(Base):
    @classmethod
    def nodesCredentials(
        cls, address_prefix: str, keyenv: str
    ) -> tuple[list[str], list[str]]:
        """
        Returns a tuple containing the addresses and keys of the nodes.
        :param address_prefix: The prefix of the environment variables containing addresses.
        :param keyenv: The prefix of the environment variables containing keys.
        :returns: A tuple containing the addresses and keys.
        """
        addresses = EnvironmentUtils.envvarWithPrefix(address_prefix).values()
        keys = EnvironmentUtils.envvarWithPrefix(keyenv).values()

        return list(addresses), list(keys)

    @classmethod
    async def mergeDataSources(
        cls, topology: list, peers: list, nodes: list, allocations: list
    ):
<<<<<<< HEAD
        merged_result: list = []
        addresses = [item.address.address for item in peers]
        for address in addresses:
            peer = next(filter(lambda p: p.address.address == address, peers), None)
=======
        for peer in peers:
            address = peer.address.address
>>>>>>> db8cd47e
            topo = next(filter(lambda t: t.node_address == address, topology), None)
            node = next(filter(lambda s: s.node_address == address, nodes), None)

            safe = getattr(node, "safe", SafeEntry.default())

            for allocation in allocations:
                if safe.address in allocation.linked_safes:
                    safe.additional_balance += (
                        allocation.allocatedAmount / allocation.num_linked_safes
                    )

            if topo is not None and safe != SafeEntry.default() and peer is not None:
                peer.channel_balance = topo.channels_balance
                peer.safe = safe
            else:
                await peer.yearly_message_count.set(None)

        cls().info("Merged topology, peers, and safes data.")

    @classmethod
    def associateAllocationsAndSafes(cls, allocations, nodes):
        allocations_addresses = [a.address for a in allocations]
        for n in nodes:
            for owner in n.safe.owners:
                try:
                    index = allocations_addresses.index(owner)
                except ValueError:
                    continue

                allocations[index].linked_safes.append(n.safe.address)

    @classmethod
    def allowManyNodePerSafe(cls, peers: list):
        """
        Split the stake managed by a safe address equaly between the nodes
        that the safe manages.
        :param peer: list of peers
        :returns: nothing.
        """
        safe_counts = {peer.safe_address: 0 for peer in peers}

        # Calculate the number of safe_addresses related to a node address
        for peer in peers:
            safe_counts[peer.safe_address] += 1

        # Update the input_dict with the calculated splitted_stake
        for peer in peers:
            peer.safe_address_count = safe_counts[peer.safe_address]

    @classmethod
    def exclude(cls, source_data: list, blacklist: list, text: str = "") -> list:
        """
        Removes elements from a dictionary based on a blacklist.
        :param source_data (dict): The dictionary to be updated.
        :param blacklist (list): A list containing the keys to be removed.
        :returns: A list containing the removed elements.
        """

        addresses = [peer.address for peer in source_data]
        indexes = [addresses.index(item) for item in blacklist if item in addresses]

        # Remove elements from the list
        excluded = []
        for index in sorted(indexes, reverse=True):
            peer = source_data.pop(index)
            excluded.append(peer)

        cls().info(f"Excluded {text} ({len(excluded)} entries).")

        return excluded

    @classmethod
    async def balanceInChannels(cls, channels: list) -> dict[str, dict]:
        """
        Returns a dict containing all unique source_peerId-source_address links.
        :param channels: The list of channels.
        :returns: A dict containing all peerIds-balanceInChannels links.
        """

        results: dict[str, dict] = {}
        for c in channels:
            if not (
                hasattr(c, "source_peer_id")
                and hasattr(c, "source_address")
                and hasattr(c, "status")
                and hasattr(c, "balance")
            ):
                continue

            if ChannelStatus(c.status) != ChannelStatus.Open:
                continue

            if c.source_peer_id not in results:
                results[c.source_peer_id] = {
                    "source_node_address": c.source_address,
                    "channels_balance": 0,
                }

            results[c.source_peer_id]["channels_balance"] += int(c.balance) / 1e18

        return results<|MERGE_RESOLUTION|>--- conflicted
+++ resolved
@@ -25,15 +25,8 @@
     async def mergeDataSources(
         cls, topology: list, peers: list, nodes: list, allocations: list
     ):
-<<<<<<< HEAD
-        merged_result: list = []
-        addresses = [item.address.address for item in peers]
-        for address in addresses:
-            peer = next(filter(lambda p: p.address.address == address, peers), None)
-=======
         for peer in peers:
             address = peer.address.address
->>>>>>> db8cd47e
             topo = next(filter(lambda t: t.node_address == address, topology), None)
             node = next(filter(lambda s: s.node_address == address, nodes), None)
 
