import csv
import random
import time
from datetime import datetime, timedelta
from os import path
from typing import Any

from aiohttp import ClientSession
<<<<<<< HEAD
from celery import Celery
=======
>>>>>>> c4160590
from core.model.address import Address
from core.model.peer import Peer
from core.model.subgraph_entry import SubgraphEntry
from core.model.topology_entry import TopologyEntry
from google.cloud import storage

from .baseclass import Base
from .channelstatus import ChannelStatus
from .environment_utils import EnvironmentUtils


class Utils(Base):
    @classmethod
    def nodesAddresses(
        cls, address_prefix: str, keyenv: str
    ) -> tuple[list[str], list[str]]:
        """
        Returns a tuple containing the addresses and keys of the nodes.
        :param address_prefix: The prefix of the environment variables containing addresses.
        :param keyenv: The prefix of the environment variables containing keys.
        :returns: A tuple containing the addresses and keys.
        """
        addresses = EnvironmentUtils.envvarWithPrefix(address_prefix).values()
        keys = EnvironmentUtils.envvarWithPrefix(keyenv).values()

        return list(addresses), list(keys)

    @classmethod
    async def httpPOST(
        cls, url: str, data: dict, timeout: int = 60
    ) -> tuple[int, dict]:
        """
        Performs an HTTP POST request.
        :param url: The URL to send the request to.
        :param data: The data to be sent.
        :returns: A tuple containing the status code and the response.
        """

        async def post(session: ClientSession, url: str, data: dict, timeout: int):
            async with session.post(url, json=data, timeout=timeout) as response:
                status = response.status
                response = await response.json()
                return status, response

        async with ClientSession() as session:
            try:
                status, response = await post(session, url, data, timeout)
            except Exception:
                return None, None
            else:
                return status, response

    @classmethod
    def mergeDataSources(
        cls,
        topology: list[TopologyEntry],
        peers: list[Peer],
        safes: list[SubgraphEntry],
    ):
        merged_result: list[Peer] = []
        addresses = [item.node_address for item in topology]

        for address in addresses:
            peer = next(filter(lambda p: p.address.address == address, peers), None)
            topo = next(filter(lambda t: t.node_address == address, topology), None)
            safe = next(filter(lambda s: s.node_address == address, safes), None)

            # TEMP SOLUTION TO ENFORCE DISTRIBUTION TO PEERS NOT LISTED BY THE SUBGRAPH ON STAGING
            if safe is None:
                safe = SubgraphEntry(address, "0", "0x0", "0")

            if (
                peer is None
                or topo is None
                or safe is None
                or safe.wxHoprBalance is None
            ):
                continue

            peer.safe_address = safe.safe_address
            peer.safe_balance = safe.wxHoprBalance
            peer.safe_allowance = float(safe.safe_allowance)
            peer.channel_balance = topo.channels_balance

            merged_result.append(peer)

        return merged_result

    @classmethod
    def allowManyNodePerSafe(cls, peers: list[Peer]):
        """
        Split the stake managed by a safe address equaly between the nodes
        that the safe manages.
        :param peer: list of peers
        :returns: nothing.
        """
        safe_counts = {peer.safe_address: 0 for peer in peers}

        # Calculate the number of safe_addresses related to a node address
        for peer in peers:
            safe_counts[peer.safe_address] += 1

        # Update the input_dict with the calculated splitted_stake
        for peer in peers:
            peer.safe_address_count = safe_counts[peer.safe_address]

    @classmethod
    def exclude(cls, source_data: list[Peer], blacklist: list[Address]) -> list[Peer]:
        """
        Removes elements from a dictionary based on a blacklist.
        :param source_data (dict): The dictionary to be updated.
        :param blacklist (list): A list containing the keys to be removed.
        :returns: A list containing the removed elements.
        """

        addresses = [peer.address for peer in source_data]
        indexes = [addresses.index(item) for item in blacklist if item in addresses]

        # Remove elements from the list
        excluded = []
        for index in sorted(indexes, reverse=True):
            peer: Peer = source_data.pop(index)
            excluded.append(peer)

        return excluded

    @classmethod
    def rewardProbability(cls, peers: list[Peer]) -> list[int]:
        """
        Evaluate the function for each stake value in the eligible_peers dictionary.
        :param peers: A dict containing the data.
        :returns: A list containing the excluded elements due to low stake.
        """

        indexes_to_remove = [
            idx for idx, peer in enumerate(peers) if peer.has_low_stake
        ]

        # remove entries from the list
        excluded: list[Peer] = []
        for index in sorted(indexes_to_remove, reverse=True):
            peer: Peer = peers.pop(index)
            excluded.append(peer)

        # compute ct probability
        total_tf_stake = sum(peer.transformed_stake for peer in peers)
        for peer in peers:
            peer.reward_probability = peer.transformed_stake / total_tf_stake

        return excluded

    @classmethod
    def stringArrayToGCP(cls, bucket_name: str, blob_name: str, data: list[str]):
        """
        Write a blob from GCS using file-like IO
        :param bucket_name: The name of the bucket
        :param blob_name: The name of the blob
        :param data: The data to write
        """
        storage_client = storage.Client()
        bucket = storage_client.bucket(bucket_name)
        blob = bucket.blob(blob_name)

        with blob.open("w") as f:
            writer = csv.writer(f)
            writer.writerows(data)

    @classmethod
    def generateFilename(cls, prefix: str, foldername: str, extension: str = "csv"):
        """
        Generates a filename with the following format:
        <prefix>_<timestamp>.<extension>
        :param prefix: The prefix of the filename
        :param foldername: The folder where the file will be stored
        :param extension: The extension of the file
        :returns: The filename
        """
        timestamp = time.strftime("%Y%m%d%H%M%S")

        if extension.startswith("."):
            extension = extension[1:]

        filename = f"{prefix}_{timestamp}.{extension}"
        return path.join(foldername, filename)

    @classmethod
    def nextEpoch(cls, seconds: int) -> datetime:
        """
        Calculates the delay until the next whole `minutes`min and `seconds`sec.
        :param seconds: next whole second to trigger the function
        :returns: The next epoch
        """
        if seconds == 0:
            raise ValueError("'seconds' must be greater than 0")

        dt, min_date, delta = datetime.now(), datetime.min, timedelta(seconds=seconds)
        next_timestamp = min_date + round((dt - min_date) / delta + 0.5) * delta

        return next_timestamp

    @classmethod
    def nextDelayInSeconds(cls, seconds: int) -> int:
        """
        Calculates the delay until the next whole `minutes`min and `seconds`sec.
        :param seconds: next whole second to trigger the function
        :returns: The delay in seconds.
        """
        if seconds == 0:
            return 1

        delay = Utils.nextEpoch(seconds) - datetime.now()

        if delay.total_seconds() < 1:
            return seconds
        else:
            return int(delay.total_seconds())

    @classmethod
    async def aggregatePeerBalanceInChannels(cls, channels: list) -> dict[str, dict]:
        """
        Returns a dict containing all unique source_peerId-source_address links.
        :param channels: The list of channels.
        :returns: A dict containing all peerIds-balanceInChannels links.
        """

        results: dict[str, dict] = {}
        for c in channels:
            if not (
                hasattr(c, "source_peer_id")
                and hasattr(c, "source_address")
                and hasattr(c, "status")
                and hasattr(c, "balance")
            ):
                continue

            if ChannelStatus(c.status) != ChannelStatus.Open:
                continue

            if c.source_peer_id not in results:
                results[c.source_peer_id] = {
                    "source_node_address": c.source_address,
                    "channels_balance": 0,
                }

            results[c.source_peer_id]["channels_balance"] += int(c.balance) / 1e18

        return results

    @classmethod
    def splitDict(cls, src: dict[str, Any], bins: int) -> list[dict[str, Any]]:
        """
        Splits randomly a dict into multiple sub-dictionary of almost equal sizes.
        :param src: The dict to be split.
        :param bins: The number of sub-dictionaries.
        :returns: A list containing the sub-dictionaries.
        """
        # Split the dictionary into multiple sub-dictionaries
        split = [{} for _ in range(bins)]

        # Assign a random number to each element in the dictionary
        for idx, (key, value) in enumerate(random.sample(src.items(), len(src))):
            split[idx % bins][key] = value

        return split<|MERGE_RESOLUTION|>--- conflicted
+++ resolved
@@ -6,10 +6,6 @@
 from typing import Any
 
 from aiohttp import ClientSession
-<<<<<<< HEAD
-from celery import Celery
-=======
->>>>>>> c4160590
 from core.model.address import Address
 from core.model.peer import Peer
 from core.model.subgraph_entry import SubgraphEntry
