--- conflicted
+++ resolved
@@ -23,16 +23,12 @@
 
     @classmethod
     async def mergeDataSources(
-<<<<<<< HEAD
-        cls, topology: list, peers: list, nodes: list, allocations: list
-=======
         cls,
         topology: list,
         peers: list,
         nodes: list,
         allocations: list,
         eoa_balances: dict,
->>>>>>> 17c1a1ee
     ):
         for peer in peers:
             address = peer.node_address
@@ -46,14 +42,12 @@
                     peer.safe.additional_balance += (
                         allocation.unclaimed_amount / allocation.num_linked_safes
                     )
-<<<<<<< HEAD
-=======
+
             for eoa_balance in eoa_balances:
                 if peer.safe.address in eoa_balance.linked_safes:
                     peer.safe.additional_balance += (
                         eoa_balance.balance / eoa_balance.num_linked_safes
                     )
->>>>>>> 17c1a1ee
 
             if topo is not None:
                 peer.channel_balance = topo.channels_balance
@@ -63,18 +57,6 @@
         cls().info("Merged topology, peers, and safes data.")
 
     @classmethod
-<<<<<<< HEAD
-    def associateAllocationsAndSafes(cls, allocations, nodes):
-        allocations_addresses = [a.address for a in allocations]
-        for n in nodes:
-            for owner in n.safe.owners:
-                try:
-                    index = allocations_addresses.index(owner)
-                except ValueError:
-                    continue
-
-                allocations[index].linked_safes.add(n.safe.address)
-=======
     def associateEntitiesToNodes(cls, entities, nodes):
         entity_addresses = [e.address for e in entities]
         for n in nodes:
@@ -85,7 +67,6 @@
                     continue
 
                 entities[index].linked_safes.add(n.safe.address)
->>>>>>> 17c1a1ee
 
     @classmethod
     def allowManyNodePerSafe(cls, peers: list):
