import asyncio
import json
import logging
from typing import Optional

import aiohttp

from core.components.logs import configure_logging

from .http_method import HTTPMethod
from .request_objects import (
    ApiRequestObject,
    FundChannelBody,
    GetChannelsBody,
    GetPeersBody,
    OpenChannelBody,
    PopMessagesBody,
    SendMessageBody,
)
from .response_objects import (
    Addresses,
    Balances,
    Channels,
    Configuration,
    ConnectedPeer,
    Infos,
    Message,
    OpenedChannel,
    SendMessageAck,
    TicketPrice,
)

MESSAGE_TAG = 0x1245

configure_logging()
logger = logging.getLogger(__name__)


class HoprdAPI:
    """
    HOPRd API helper to handle exceptions and logging.
    """

    def __init__(self, url: str, token: str):
        self.host = url
        self.headers = {"Authorization": f"Bearer {token}"}
        self.prefix = "/api/v3/"

    async def __call(
        self,
        method: HTTPMethod,
        endpoint: str,
        data: ApiRequestObject = None,
    ):
        try:
            headers = {"Content-Type": "application/json"}
            async with aiohttp.ClientSession(headers=self.headers) as s:
                async with getattr(s, method.value)(
                    url=f"{self.host}{self.prefix}{endpoint}",
                    json={} if data is None else data.as_dict,
                    headers=headers,
                ) as res:
                    try:
                        data = await res.json()
                    except Exception:
                        data = await res.text()

                    return (res.status // 200) == 1, data
        except OSError as err:
            logger.exception("OSError while doing an API call",
<<<<<<< HEAD
                             {"error": err, "method": method.value, "endpoint": endpoint})

        except Exception as err:
            logger.exception("Exception while doing an API call",
                             {"error": err, "method": method.value, "endpoint": endpoint})
=======
                             {"error": str(err), "method": method.value, "endpoint": endpoint})

        except Exception as err:
            logger.exception("Exception while doing an API call",
                             {"error": str(err), "method": method.value, "endpoint": endpoint})
>>>>>>> 56a989ce

        return (False, None)

    async def __call_api(
        self,
        method: HTTPMethod,
        endpoint: str,
        data: ApiRequestObject = None,
        timeout: int = 60,
    ) -> tuple[bool, Optional[object]]:
        backoff = 0.5
        while True:
            try:
                result = await asyncio.wait_for(
                    asyncio.create_task(self.__call(method, endpoint, data)),
                    timeout=timeout,
                )
            except aiohttp.ClientConnectionError as err:
                backoff *= 2
                logger.exception("ClientConnection exception while doing an API call.",
                                 {"error": str(err), "method": method.value, "endpoint": endpoint, "backoff": backoff})
                if backoff > 10:
                    return (False, None)
                await asyncio.sleep(backoff)

            except asyncio.TimeoutError as err:
                logger.exception("Timeout exception while doing an API call",
                                 {"error": str(err), "method": method.value, "endpoint": endpoint})
                return (False, None)
            else:
                return result

    async def balances(self) -> Optional[Balances]:
        """
        Returns the balance of the node.
        :return: balances: Balances | undefined
        """
        is_ok, response = await self.__call_api(HTTPMethod.GET, "account/balances")
        return Balances(response) if is_ok else None

    async def open_channel(
        self, peer_address: str, amount: str
    ) -> Optional[OpenedChannel]:
        """
        Opens a channel with the given peer_address and amount.
        :param: peer_address: str
        :param: amount: str
        :return: channel id: str | undefined
        """
        data = OpenChannelBody(amount, peer_address)

        is_ok, response = await self.__call_api(HTTPMethod.POST, "channels", data, timeout=90)
        return OpenedChannel(response) if is_ok else None

    async def fund_channel(self, channel_id: str, amount: float) -> bool:
        """
        Funds a given channel.
        :param: channel_id: str
        :param: amount: float
        :return: bool
        """
        data = FundChannelBody(amount)

        is_ok, _ = await self.__call_api(
            HTTPMethod.POST, f"channels/{channel_id}/fund", data, timeout=90
        )
        return is_ok

    async def close_channel(self, channel_id: str) -> bool:
        """
        Closes a given channel.
        :param: channel_id: str
        :return: bool
        """
        is_ok, _ = await self.__call_api(HTTPMethod.DELETE, f"channels/{channel_id}", timeout=90)
        return is_ok

    async def channels(self) -> Channels:
        """
        Returns all channels.
        :return: channels: list
        """
        params = GetChannelsBody("true", "false")

        is_ok, response = await self.__call_api(
            HTTPMethod.GET, f"channels?{params.as_header_string}"
        )
        return Channels(response) if is_ok else None

    async def peers(
        self,
        quality: float = 0.5,
    ) -> list[ConnectedPeer]:
        """
        Returns a list of peers.
        :param: param: list or str = "peerId"
        :param: status: str = "connected"
        :param: quality: int = 0..1
        :return: peers: list
        """
        params = GetPeersBody(quality)

        is_ok, response = await self.__call_api(
            HTTPMethod.GET, f"node/peers?{params.as_header_string}"
        )

        if not is_ok:
            return []

        if "connected" not in response:
            return []

        return [ConnectedPeer(peer) for peer in response["connected"]]

    async def get_address(self) -> Optional[Addresses]:
        """
        Returns the address of the node.
        :return: address: str | undefined
        """
        is_ok, response = await self.__call_api(HTTPMethod.GET, "account/addresses")
        return Addresses(response) if is_ok else None

    async def send_message(
        self, destination: str, message: str, hops: list[str], tag: int = MESSAGE_TAG
    ) -> Optional[SendMessageAck]:
        """
        Sends a message to the given destination.
        :param: destination: str
        :param: message: str
        :param: hops: list[str]
        :param: tag: int = 0x0320
        :return: bool
        """
        data = SendMessageBody(message, hops, destination, tag)
        is_ok, response = await self.__call_api(HTTPMethod.POST, "messages", data=data)
        return SendMessageAck(response) if is_ok else None

    async def node_info(self) -> Optional[Infos]:
        """
        Gets informations about the HOPRd node.
        :return: Infos
        """
        is_ok, response = await self.__call_api(HTTPMethod.GET, "node/info")
        return Infos(response) if is_ok else None

    async def ticket_price(self) -> Optional[TicketPrice]:
        """
        Gets the ticket price set in the configuration file.
        :return: TicketPrice
        """
        is_ok, response = await self.__call_api(HTTPMethod.GET, "node/configuration")
        return TicketPrice(Configuration(json.loads(response)).as_dict) if is_ok else None

    async def messages_pop_all(self, tag: int = MESSAGE_TAG) -> list:
        """
        Pop all messages from the inbox
        :param: tag = 0x0320
        :return: list
        """
        is_ok, response = await self.__call_api(
            HTTPMethod.POST, "messages/pop-all", data=PopMessagesBody(tag)
        )
        return [Message(item) for item in response.get("messages", [])] if is_ok else []

    async def healthyz(self, timeout: int = 20) -> bool:
        """
        Checks if the node is healthy. Return True if `healthyz` returns 200 after max `timeout` seconds.
        """
        return await HoprdAPI.checkStatus(f"{self.host}/healthyz", 200, timeout)

    @classmethod
    async def checkStatus(cls, url: str, target: int, timeout: int = 20) -> bool:
        """
        Checks if the given URL is returning 200 after max `timeout` seconds.
        """

        async def _check_url(url: str):
            while True:
                try:
                    async with aiohttp.ClientSession() as s, s.get(url) as response:
                        return response
                except Exception:
                    await asyncio.sleep(0.25)

        try:
            response = await asyncio.wait_for(_check_url(url), timeout=timeout)
        except asyncio.TimeoutError:
            return False
        except Exception:
            return False
        else:
            return response.status == target<|MERGE_RESOLUTION|>--- conflicted
+++ resolved
@@ -68,19 +68,11 @@
                     return (res.status // 200) == 1, data
         except OSError as err:
             logger.exception("OSError while doing an API call",
-<<<<<<< HEAD
-                             {"error": err, "method": method.value, "endpoint": endpoint})
-
-        except Exception as err:
-            logger.exception("Exception while doing an API call",
-                             {"error": err, "method": method.value, "endpoint": endpoint})
-=======
                              {"error": str(err), "method": method.value, "endpoint": endpoint})
 
         except Exception as err:
             logger.exception("Exception while doing an API call",
                              {"error": str(err), "method": method.value, "endpoint": endpoint})
->>>>>>> 56a989ce
 
         return (False, None)
 
