--- conflicted
+++ resolved
@@ -4,41 +4,13 @@
 from typing import Optional
 
 import aiohttp
-<<<<<<< HEAD
-from core.baseclass import Base
-
-from .http_method import HTTPMethod
-from .protocol import Protocol
-from .request_objects import (
-    ApiRequestObject,
-    CreateSessionBody,
-    DeleteSessionBody,
-    FundChannelBody,
-    GetChannelsBody,
-    GetPeersBody,
-    OpenChannelBody,
-    SessionCapabilitiesBody,
-    SessionPathBodyRelayers,
-    SessionTargetBody,
-)
-from .response_objects import (
-    Addresses,
-    Balances,
-    Channels,
-    Configuration,
-    ConnectedPeer,
-    Infos,
-    OpenedChannel,
-    Session,
-    TicketPrice,
-)
-=======
+
 from core.components.logs import configure_logging
 
 from . import request_objects as request
 from . import response_objects as response
 from .http_method import HTTPMethod
->>>>>>> 4ce45ccf
+from .protocol import Protocol
 
 MESSAGE_TAG = 0x1245
 
@@ -249,26 +221,7 @@
         is_ok, resp = await self.__call_api(HTTPMethod.GET, "account/addresses")
         return response.Addresses(resp) if is_ok else None
 
-<<<<<<< HEAD
-    async def node_info(self) -> Optional[Infos]:
-=======
-    async def send_message(
-        self, destination: str, message: str, hops: list[str], tag: int = MESSAGE_TAG
-    ) -> Optional[response.SendMessageAck]:
-        """
-        Sends a message to the given destination.
-        :param: destination: str
-        :param: message: str
-        :param: hops: list[str]
-        :param: tag: int = 0x0320
-        :return: bool
-        """
-        data = request.SendMessageBody(message, hops, destination, tag)
-        is_ok, resp = await self.__call_api(HTTPMethod.POST, "messages", data=data)
-        return response.SendMessageAck(resp) if is_ok else None
-
     async def node_info(self) -> Optional[response.Infos]:
->>>>>>> 4ce45ccf
         """
         Gets informations about the HOPRd node.
         :return: Infos
@@ -288,18 +241,17 @@
             else None
         )
 
-    async def get_sessions(self, protocol: Protocol = Protocol.UDP) -> list[Session]:
+    async def get_sessions(self, protocol: Protocol = Protocol.UDP) -> list[response.Session]:
         """
         Lists existing Session listeners for the given IP protocol
         :param: protocol: Protocol
         :return: list[Session]
         """
-<<<<<<< HEAD
         is_ok, response = await self.__call_api(
             HTTPMethod.GET, f"session/{protocol.name.lower()}"
         )
 
-        return [Session(s) for s in response] if is_ok else None
+        return [response.Session(s) for s in response] if is_ok else None
 
     async def post_session(
         self,
@@ -307,7 +259,7 @@
         relayer: str,
         listen_host: str = ":0",
         protocol: Protocol = Protocol.UDP
-    ) -> Optional[Session]:
+    ) -> Optional[response.Session]:
         """
         Creates a new client session returning the given session listening host & port over TCP or UDP.
         :param: destination: PeerID of the recipient
@@ -316,12 +268,12 @@
         :param: protocol: Protocol (UDP or TCP)
         :return: Session
         """
-        capabilities_body = SessionCapabilitiesBody(
+        capabilities_body = request.SessionCapabilitiesBody(
             protocol.retransmit, protocol.segment)
-        target_body = SessionTargetBody()
-        path_body = SessionPathBodyRelayers([relayer])
-
-        data = CreateSessionBody(
+        target_body = request.SessionTargetBody()
+        path_body = request.SessionPathBodyRelayers([relayer])
+
+        data = request.CreateSessionBody(
             capabilities_body.as_array,
             destination,
             listen_host,
@@ -333,30 +285,20 @@
             HTTPMethod.POST, f"session/{protocol.name.lower()}", data
         )
 
-        return Session(response) if is_ok else None
-
-    async def close_session(self, session: Session) -> bool:
+        return request.Session(response) if is_ok else None
+
+    async def close_session(self, session: request.Session) -> bool:
         """
         Closes an existing Sessino listener for the given IP protocol, IP and port.
         :param: session: Session
         """
-        data = DeleteSessionBody(session.ip, session.port)
+        data = response.DeleteSessionBody(session.ip, session.port)
 
         is_ok, _ = await self.__call_api(
             HTTPMethod.DELETE, f"session/{session.protocol}", data
         )
 
         return is_ok
-=======
-        is_ok, resp = await self.__call_api(
-            HTTPMethod.POST, "messages/pop-all", data=request.PopMessagesBody(tag)
-        )
-        return (
-            [response.Message(item) for item in resp.get("messages", [])]
-            if is_ok
-            else []
-        )
->>>>>>> 4ce45ccf
 
     async def healthyz(self, timeout: int = 20) -> bool:
         """
