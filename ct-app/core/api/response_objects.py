from typing import Any

from .channelstatus import ChannelStatus


def _convert(value: Any):
    if value is None:
        return None

    try:
        value = float(value)
    except ValueError:
        pass

    try:
        integer = int(value)
        if integer == value:
            value = integer

    except ValueError:
        pass

    return value


class ApiResponseObject:
    def __init__(self, data: dict):
        for key, value in self.keys.items():
            v = data
            for subkey in value.split("/"):
                v = v.get(subkey, None)
                if v is None:
                    continue

            setattr(self, key, _convert(v))

        self.post_init()

    def post_init(self):
        pass

    @property
    def is_null(self):
        return all(getattr(self, key) is None for key in self.keys.keys())

    @property
    def as_dict(self) -> dict:
        return {key: getattr(self, key) for key in self.keys.keys()}

    def __str__(self):
        return str(self.__dict__)

    def __repr__(self):
        return str(self)

    def __eq__(self, other):
        return all(
            getattr(self, key) == getattr(other, key) for key in self.keys.keys()
        )


class Addresses(ApiResponseObject):
    keys = {"hopr": "hopr", "native": "native"}


class Balances(ApiResponseObject):
    keys = {
        "hopr": "hopr",
        "native": "native",
        "safe_native": "safeNative",
        "safe_hopr": "safeHopr",
    }


class Infos(ApiResponseObject):
    keys = {"hopr_node_safe": "hoprNodeSafe"}


class ConnectedPeer(ApiResponseObject):
    keys = {"address": "peerAddress",
            "peer_id": "peerId", "version": "reportedVersion"}


class Channel(ApiResponseObject):
    keys = {
        "balance": "balance",
        "id": "channelId",
        "destination_address": "destinationAddress",
        "destination_peer_id": "destinationPeerId",
        "source_address": "sourceAddress",
        "source_peer_id": "sourcePeerId",
        "status": "status",
    }

    def post_init(self):
        self.status = ChannelStatus.fromString(self.status)

        if isinstance(self.destination_address, str):
            self.destination_address = self.destination_address.lower()
        if isinstance(self.source_address, str):
            self.source_address = self.source_address.lower()

class TicketPrice(ApiResponseObject):
    keys = {"value": "price"}

    def post_init(self):
        self.value = float(self.value) / 1e18


class Configuration(ApiResponseObject):
    keys = {
        "price": "hopr/protocol/outgoing_ticket_price"
    }

    def post_init(self):
        self.price = float(self.price.split()[0])


class OpenedChannel(ApiResponseObject):
    keys = {"channel_id": "channelId", "receipt": "transactionReceipt"}

<<<<<<< HEAD
=======

class Message(ApiResponseObject):
    keys = {"body": "body", "timestamp": "timestamp"}
>>>>>>> 4a30d98a


class Channels:
    def __init__(self, data: dict):
        self.all = [Channel(channel) for channel in data.get("all", [])]
        self.incoming = []
        self.outgoing = []

    def __str__(self):
        return str(self.__dict__)

    def __repr__(self):
        return str(self)

      
class Session(ApiResponseObject):
    keys = {
        "ip": "ip",
        "port": "port",
        "protocol": "protocol",
        "target": "target",
    }<|MERGE_RESOLUTION|>--- conflicted
+++ resolved
@@ -119,12 +119,6 @@
 class OpenedChannel(ApiResponseObject):
     keys = {"channel_id": "channelId", "receipt": "transactionReceipt"}
 
-<<<<<<< HEAD
-=======
-
-class Message(ApiResponseObject):
-    keys = {"body": "body", "timestamp": "timestamp"}
->>>>>>> 4a30d98a
 
 
 class Channels:
