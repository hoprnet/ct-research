from typing import Any

from .channelstatus import ChannelStatus


def _convert(value: Any):
    if value is None:
        return None

    try:
        value = float(value)
    except ValueError:
        pass

    try:
        integer = int(value)
        if integer == value:
            value = integer

    except ValueError:
        pass

    return value


class ApiResponseObject:
    def __init__(self, data: dict):
        for key, value in self.keys.items():
            v = data
            for subkey in value.split("/"):
                v = v.get(subkey, None)
                if v is None:
                    continue

            setattr(self, key, _convert(v))

        self.post_init()

    def post_init(self):
        pass

    @property
    def is_null(self):
        return all(getattr(self, key) is None for key in self.keys.keys())

    @property
    def as_dict(self) -> dict:
        return {key: getattr(self, key) for key in self.keys.keys()}

    def __str__(self):
        return str(self.__dict__)

    def __repr__(self):
        return str(self)

    def __eq__(self, other):
        return all(
            getattr(self, key) == getattr(other, key) for key in self.keys.keys()
        )


class Addresses(ApiResponseObject):
    keys = {"hopr": "hopr", "native": "native"}


class Balances(ApiResponseObject):
    keys = {
        "hopr": "hopr",
        "native": "native",
        "safe_native": "safeNative",
        "safe_hopr": "safeHopr",
    }


class Infos(ApiResponseObject):
    keys = {"hopr_node_safe": "hoprNodeSafe"}


class ConnectedPeer(ApiResponseObject):
    keys = {"address": "peerAddress",
            "peer_id": "peerId", "version": "reportedVersion"}


class Channel(ApiResponseObject):
    keys = {
        "balance": "balance",
        "id": "channelId",
        "destination_address": "destinationAddress",
        "destination_peer_id": "destinationPeerId",
        "source_address": "sourceAddress",
        "source_peer_id": "sourcePeerId",
        "status": "status",
    }

    def post_init(self):
        self.status = ChannelStatus.fromString(self.status)
        if isinstance(self.destination_address, str):
            self.destination_address = self.destination_address.lower()
        if isinstance(self.source_address, str):
            self.source_address = self.source_address.lower()
        

class TicketPrice(ApiResponseObject):
    keys = {"value": "price"}

    def post_init(self):
        self.value = float(self.value) / 1e18
<<<<<<< HEAD


class TicketProbability(ApiResponseObject):
    keys = {"value": "probability"}

    def post_init(self):
        self.value = float(self.value)


class Configuration(ApiResponseObject):
    keys = {
        "probability": "hopr/protocol/outgoing_ticket_winning_prob", 
        "price": "hopr/protocol/outgoing_ticket_price"
    }

    def post_init(self):
        self.price = float(self.price.split()[0])

=======
        
>>>>>>> f4d80fd1

class OpenedChannel(ApiResponseObject):
    keys = {"channel_id": "channelId", "receipt": "transactionReceipt"}


class Message(ApiResponseObject):
    keys = {"body": "body", "timestamp": "timestamp"}


class Channels:
    def __init__(self, data: dict):
        self.all = [Channel(channel) for channel in data.get("all", [])]
        self.incoming = []
        self.outgoing = []

    def __str__(self):
        return str(self.__dict__)

    def __repr__(self):
        return str(self)<|MERGE_RESOLUTION|>--- conflicted
+++ resolved
@@ -105,28 +105,16 @@
 
     def post_init(self):
         self.value = float(self.value) / 1e18
-<<<<<<< HEAD
-
-
-class TicketProbability(ApiResponseObject):
-    keys = {"value": "probability"}
-
-    def post_init(self):
-        self.value = float(self.value)
 
 
 class Configuration(ApiResponseObject):
     keys = {
-        "probability": "hopr/protocol/outgoing_ticket_winning_prob", 
         "price": "hopr/protocol/outgoing_ticket_price"
     }
 
     def post_init(self):
         self.price = float(self.price.split()[0])
 
-=======
-        
->>>>>>> f4d80fd1
 
 class OpenedChannel(ApiResponseObject):
     keys = {"channel_id": "channelId", "receipt": "transactionReceipt"}
