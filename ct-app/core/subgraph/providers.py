--- conflicted
+++ resolved
@@ -1,225 +1,4 @@
-<<<<<<< HEAD
-import asyncio
-import json
-import logging
-import sys
-from pathlib import Path
-from typing import Optional, Union
-
-import aiohttp
-from prometheus_client import Gauge
-
-from core.components.logs import configure_logging
-
-from .mode import Mode
-from .url import URL
-
-SUBGRAPH_CALLS = Gauge("ct_subgraph_calls",
-                       "# of subgraph calls", ["slug", "type"])
-SUBGRAPH_IN_USE = Gauge("ct_subgraph_in_use", "Subgraph in use", ["slug"])
-
-configure_logging()
-logger = logging.getLogger(__name__)
-
-
-class ProviderError(Exception):
-    pass
-
-
-class GraphQLProvider:
-    query_file: str = None
-    params: list[str] = []
-    default_key: list[str] = None
-
-    def __init__(self, url: URL):
-        self.url = url
-        self.pwd = Path(sys.modules[self.__class__.__module__].__file__).parent
-        self._initialize_query(self.query_file, self.params)
-
-    #### PRIVATE METHODS ####
-    def _initialize_query(
-        self, query_file: str, extra_inputs: Optional[list[str]] = None
-    ):
-        if extra_inputs is None:
-            extra_inputs = []
-
-        keys, self._sku_query = self._load_query(query_file, extra_inputs)
-
-        if self.default_key is None:
-            self.default_key = keys
-
-    def _load_query(self, path: Union[str, Path], extra_inputs: list[str] = []) -> str:
-        """
-        Loads a graphql query from a file.
-        :param path: Path to the file. The path must be relative to the ct-app folder.
-        :return: The query as a string.
-        """
-        inputs = ["$first: Int!", "$skip: Int!", *extra_inputs]
-
-        header = "query (" + ",".join(inputs) + ") {"
-        footer = "}"
-        with open(self.pwd.joinpath(path)) as f:
-            body = f.read()
-
-        return body.split("(")[0], ("\n".join([header, body, footer]))
-
-    async def _execute(self, query: str, variable_values: dict) -> tuple[dict, dict]:
-        """
-        Executes a graphql query.
-        :param query: The query to execute.
-        :param variable_values: The variables to use in the query (dict)"""
-
-        try:
-            async with aiohttp.ClientSession() as session, session.post(
-                self.url.url, json={"query": query,
-                                    "variables": variable_values}
-            ) as response:
-                SUBGRAPH_CALLS.labels(
-                    self.url.params.slug, self.url.mode).inc()
-                return await response.json(), response.headers
-        except TimeoutError as err:
-            logger.error(f"Timeout error: {err}")
-        except Exception as err:
-            logger.error(f"Unknown error: {err}")
-        return {}, None
-
-    async def _test_query(self, key: str, **kwargs) -> bool:
-        """
-        Tests a subgraph query.
-        :param key: The key to look for in the response.
-        :param kwargs: The variables to use in the query (dict).
-        :return: True if the query is successful, False otherwise.
-        """
-        kwargs.update({"first": 1, "skip": 0})
-
-        try:
-            response, _ = await asyncio.wait_for(
-                self._execute(self._sku_query, kwargs), timeout=30
-            )
-        except asyncio.TimeoutError:
-            logger.error("Query timeout occurred")
-            return False
-        except ProviderError as err:
-            logger.error(f"ProviderError error: {err}")
-            return False
-
-        return key in response.get("data", [])
-
-    async def _get(self, key: str, **kwargs) -> dict:
-        """
-        Gets the data from a subgraph query.
-        :param key: The key to look for in the response.
-        :param kwargs: The variables to use in the query (dict).
-        :return: The data from the query.
-        """
-        page_size = 1000
-        skip = 0
-        data = []
-
-        while True:
-            kwargs.update({"first": page_size, "skip": skip})
-
-            try:
-                response, headers = await asyncio.wait_for(
-                    self._execute(self._sku_query, kwargs), timeout=30
-                )
-            except asyncio.TimeoutError:
-                logger.exception(
-                    "Timeout error while fetching data from subgraph")
-                break
-            except ProviderError as err:
-                logger.exception("ProviderError error", {"error": err})
-                break
-
-            if response is None:
-                break
-
-            if "errors" in response:
-                logger.error(f"Internal error: {response['errors']}")
-
-            try:
-                content = response.get("data", dict()).get(key, [])
-            except Exception as err:
-                logger.error(f"Error while fetching data from subgraph: {err}")
-                break
-            data.extend(content)
-
-            skip += page_size
-            if len(content) < page_size:
-                break
-
-        try:
-            if headers is not None:
-                attestations = json.loads(
-                    headers.getall("graph-attestation")[0])
-                logger.debug(
-                    "Subgraph attestations", {"attestations": attestations}
-                )
-        except UnboundLocalError:
-            # raised if the headers variable is not defined
-            pass
-        except KeyError:
-            # raised if using the centralized endpoint
-            pass
-        return data
-
-    #### DEFAULT PUBLIC METHODS ####
-    async def get(self, key: str = None, **kwargs):
-        """
-        Gets the data from a subgraph query.
-        :param key: The key to look for in the response. If None, the default key is used.
-        :param kwargs: The variables to use in the query (dict).
-        :return: The data from the query.
-        """
-
-        if key is None and self.default_key is not None:
-            key = self.default_key
-        else:
-            logger.warning(
-                "No key provided for the query, and no default key set. Skipping query..."
-            )
-            return []
-
-        if inputs := getattr(self.url.params, "inputs", None):
-            kwargs.update(inputs)
-        return await self._get(key, **kwargs)
-
-    async def test(self, method: str, **kwargs):
-        """
-        Tests a subgraph query using the default key.
-        :param kwargs: The variables to use in the query (dict).
-        :return: True if the query is successful, False otherwise.
-        """
-        if self.default_key is None:
-            logger.warning(
-                "No key provided for the query, and no default key set. Skipping test query..."
-            )
-            return False
-
-        if method != "auto":
-            self.url.mode = Mode.fromString(method)
-        else:
-            for mode in Mode.callables():
-                self.url.mode = mode
-                try:
-                    result = await self._test_query(self.default_key, **kwargs)
-                except ProviderError as err:
-                    logger.error(f"ProviderError error: {err}")
-
-                if result is True:
-                    break
-            else:
-                self.url.mode = Mode.NONE
-
-        if self.url.mode == Mode.NONE:
-            logger.warning(
-                f"No subgraph available for '{self.url.params.slug}'")
-
-        SUBGRAPH_IN_USE.labels(self.url.params.slug).set(self.url.mode.toInt())
-        return self.url.mode
-=======
 from .graphql_provider import GraphQLProvider
->>>>>>> 930988bb
 
 
 class Safes(GraphQLProvider):
