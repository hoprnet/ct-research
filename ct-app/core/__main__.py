--- conflicted
+++ resolved
@@ -14,16 +14,13 @@
     params = Parameters()(
         "DISTRIBUTION_", "SUBGRAPH_", "GCP_", "ECONOMIC_MODEL_", "CHANNEL_", "RABBITMQ_"
     )
-
-<<<<<<< HEAD
-    instance = Core()
-=======
+    
     test_lines = [["header"], ["value"]]
     filename = Utils.generateFilename("", "startup", "csv")
     Utils.stringArrayToGCP(params.gcp.bucket, filename, test_lines)
 
     instance = CTCore()
->>>>>>> 1dfc29fa
+
     instance.nodes = Node.fromAddressListAndKey(
         *Utils.nodesAddresses("NODE_ADDRESS_", "NODE_KEY")
     )
