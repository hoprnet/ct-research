--- conflicted
+++ resolved
@@ -128,18 +128,9 @@
     def staking_subgraph_url(self) -> str:
         return self._staking_subgraph_url(self.subgraph_type)
 
-<<<<<<< HEAD
-    def subgraph_safes_balance_url(self, subgraph: SubgraphType) -> str:
-        """
-        Returns the subgraph URL for the specified subgraph type.
-        """
-        if subgraph == SubgraphType.DEFAULT:
-            return self.params.subgraph.safes_balance_url
-=======
     @property
     def wxhopr_txs_subgraph_url(self) -> str:
         return self._wxhopr_txs_subgraph_url(self.subgraph_type)
->>>>>>> 34b8a9f7
 
     @subgraph_type.setter
     def subgraph_type(self, value: SubgraphType):
@@ -177,23 +168,12 @@
     @flagguard
     @formalin("Checking subgraph URLs")
     async def check_subgraph_urls(self):
-<<<<<<< HEAD
         """
         Checks the subgraph URLs and sets the subgraph type in use (default, backup or none)
         """
-        query: str = self.params.subgraph.safes_balance_query
-        query = query.replace("valfirst", "10")
-        query = query.replace("valskip", "0")
-
-        for subgraph in SubgraphType.callables():
-            _, response = await Utils.httpPOST(
-                self.subgraph_safes_balance_url(subgraph), {"query": query}
-            )
-=======
         for type in SubgraphType.callables():
             self.subgraph_type = type
             provider = SafesProvider(self.safe_subgraph_url)
->>>>>>> 34b8a9f7
 
             if not await provider.test():
                 continue
@@ -221,18 +201,13 @@
         UNIQUE_PEERS.set(len(results))
 
     @flagguard
-<<<<<<< HEAD
-    @formalin("Getting subgraph data")
-    async def get_subgraph_data(self):
-        """
-        Gets the subgraph data and sets the subgraph_list LockedVar.
-        """
-        if self.safes_balance_subgraph_type == SubgraphType.NONE:
-=======
     @formalin("Getting registered nodes")
     async def get_registered_nodes(self):
+        """
+        Gets the subgraph data and sets the subgraph_list LockedVar.
+        """
+
         if self.subgraph_type == SubgraphType.NONE:
->>>>>>> 34b8a9f7
             self.warning("No subgraph URL available.")
             return
 
@@ -320,11 +295,7 @@
             ready = len(topology) and len(registered_nodes) and len(peers)
             await asyncio.sleep(2)
 
-<<<<<<< HEAD
-        eligibles = Utils.mergeTopoPeersSafes(topology, peers, subgraph)
-=======
         eligibles = Utils.mergeDataSources(topology, peers, registered_nodes)
->>>>>>> 34b8a9f7
         self.debug(f"Merged topology and subgraph data ({len(eligibles)} entries).")
 
         self.debug(f"after merge: {[el.address.id for el in eligibles]}")
@@ -352,11 +323,6 @@
         self.debug(f"Excluded nodes with low safe allowance ({len(excluded)} entries).")
         self.debug(f"peers with low allowance {[el.address.id for el in excluded]}")
 
-<<<<<<< HEAD
-        excluded = Utils.exclude(eligibles, await self.network_nodes_addresses)
-
-        self.debug(f"Excluded network nodes ({len(excluded)} entries).")
-=======
         excluded = Utils.excludeElements(eligibles, await self.network_nodes_addresses)
         self.debug(f"Excluded network nodes ({len(excluded)} entries).")
 
@@ -371,7 +337,6 @@
             self.debug(
                 f"Excluded non-nft-holders with stake < {threshold} ({len(excluded)} entries)."
             )
->>>>>>> 34b8a9f7
 
         model = EconomicModel.fromGCPFile(
             self.params.gcp.bucket, self.params.economic_model.filename
@@ -386,14 +351,8 @@
 
         excluded = Utils.rewardProbability(eligibles)
         self.debug(f"Excluded nodes with low stakes ({len(excluded)} entries).")
-
-<<<<<<< HEAD
-        self.debug(f"Eligible nodes ({len(eligibles)} entries).")
-=======
         self.info(f"Eligible nodes ({len(eligibles)} entries).")
-
-        self.debug(f"final eligible list {[el.address.id for el in eligibles]}")
->>>>>>> 34b8a9f7
+        self.debug(f"Final eligible list {[el.address.id for el in eligibles]}")
 
         await self.eligible_list.set(eligibles)
 
@@ -471,13 +430,9 @@
     @formalin("Getting funding data")
     @connectguard
     async def get_fundings(self):
-<<<<<<< HEAD
         """
         Gets the amount of funds all managed nodes have received from a specified address.
         """
-        from_address = self.params.subgraph.from_address
-=======
->>>>>>> 34b8a9f7
         ct_safe_addresses = {
             getattr(await node.api.node_info(), "node_safe", None)
             for node in self.network_nodes
@@ -533,11 +488,8 @@
         self.tasks.add(asyncio.create_task(self.healthcheck()))
         self.tasks.add(asyncio.create_task(self.check_subgraph_urls()))
         self.tasks.add(asyncio.create_task(self.get_fundings()))
-<<<<<<< HEAD
         self.tasks.add(asyncio.create_task(self.get_ticket_price()))
-=======
         self.tasks.add(asyncio.create_task(self.get_nft_holders()))
->>>>>>> 34b8a9f7
 
         self.tasks.add(asyncio.create_task(self.aggregate_peers()))
         self.tasks.add(asyncio.create_task(self.get_registered_nodes()))
