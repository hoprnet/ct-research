--- conflicted
+++ resolved
@@ -235,15 +235,7 @@
 
         self.topology_data = [
             entries.Topology.fromDict(*arg)
-<<<<<<< HEAD
-            for arg in (
-                await Utils.balanceInChannels(
-                    self.channels.outgoing + self.channels.incoming
-                )
-            ).items()
-=======
             for arg in (await Utils.balanceInChannels(self.channels.all)).items()
->>>>>>> 8ffbc5b7
         ]
 
         TOPOLOGY_SIZE.set(len(self.topology_data))
