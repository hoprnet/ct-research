import asyncio
import time
from typing import Any

from database import Utils as DBUtils
from database.database_connection import DatabaseConnection
from database.models import Reward
from prometheus_client import Gauge

from .components.baseclass import Base
from .components.decorators import connectguard, flagguard, formalin
from .components.graphql_providers import (
    ProviderError,
    SafesProvider,
    StakingProvider,
    wxHOPRTransactionProvider,
)
from .components.hoprd_api import HoprdAPI
from .components.lockedvar import LockedVar
from .components.parameters import Parameters
from .components.utils import Utils
from .model.address import Address
from .model.economic_model import EconomicModel
from .model.peer import Peer
from .model.subgraph_entry import SubgraphEntry
from .model.subgraph_type import SubgraphType
from .model.subgraph_url import SubgraphURL
from .model.topology_entry import TopologyEntry
from .node import Node

HEALTH = Gauge("core_health", "Node health")
UNIQUE_PEERS = Gauge("unique_peers", "Unique peers")
SUBGRAPH_IN_USE = Gauge("subgraph_in_use", "Subgraph in use")
SUBGRAPH_CALLS = Gauge("subgraph_calls", "# of subgraph calls", ["type"])
SUBGRAPH_SIZE = Gauge("subgraph_size", "Size of the subgraph")
TOPOLOGY_SIZE = Gauge("topology_size", "Size of the topology")
NFT_HOLDERS = Gauge("nft_holders", "Number of nr-nft holders")
EXECUTIONS_COUNTER = Gauge("executions", "# of execution of the economic model")
ELIGIBLE_PEERS_COUNTER = Gauge("eligible_peers", "# of eligible peers for rewards")
APR_PER_PEER = Gauge("apr_per_peer", "APR per peer", ["peer_id"])
JOBS_PER_PEER = Gauge("jobs_per_peer", "Jobs per peer", ["peer_id"])
PEER_SPLIT_STAKE = Gauge("peer_split_stake", "Splitted stake", ["peer_id"])
PEER_TF_STAKE = Gauge("peer_tf_stake", "Transformed stake", ["peer_id"])
PEER_SAFE_COUNT = Gauge("peer_safe_count", "Number of safes", ["peer_id"])
PEER_VERSION = Gauge("peer_version", "Peer version", ["peer_id", "version"])
DISTRIBUTION_DELAY = Gauge("distribution_delay", "Delay between two distributions")
NEXT_DISTRIBUTION_EPOCH = Gauge("next_distribution_epoch", "Next distribution (epoch)")
TOTAL_FUNDING = Gauge("ct_total_funding", "Total funding")


class Core(Base):
    """
    The Core class represents the main class of the application. It is responsible for managing the nodes, the economic model and the distribution of rewards.
    """

    def __init__(self):
        super().__init__()

        self.params = Parameters()

        self.nodes = list[Node]()

        self.tasks = set[asyncio.Task]()

        self.connected = LockedVar("connected", False)
        self.address = None

        self.all_peers = LockedVar("all_peers", set[Peer]())
        self.topology_list = LockedVar("topology_list", list[TopologyEntry]())
        self.registered_nodes = LockedVar("subgraph_list", list[SubgraphEntry]())
        self.nft_holders = LockedVar("nft_holders", list[str]())
        self.eligible_list = LockedVar("eligible_list", list[Peer]())
        self.ticket_price = LockedVar("ticket_price", 1.0)

        # subgraphs
        self._safe_subgraph_url = None
        self._staking_subgraph_url = None
        self._wxhopr_txs_subgraph_url = None
        # trick to have the subgraph in use displayed in the terminal
        self._subgraph_type = SubgraphType.NONE
        self.subgraph_type = SubgraphType.DEFAULT

        self.started = False

    def post_init(self, nodes: list[Node], params: Parameters):
        self.params = params
        self.nodes = nodes

        for node in self.nodes:
            node.params = params

        self._safe_subgraph_url = SubgraphURL(
            self.params.subgraph.safes_balance_url,
            self.params.subgraph.safes_balance_url_backup,
        )
        self._staking_subgraph_url = SubgraphURL(
            self.params.subgraph.staking_url,
            self.params.subgraph.staking_url_backup,
        )
        self._wxhopr_txs_subgraph_url = SubgraphURL(
            self.params.subgraph.wxhopr_txs_url,
            self.params.subgraph.wxhopr_txs_url_backup,
        )

    @property
    def print_prefix(self) -> str:
        return "ct-core"

    @property
    def api(self) -> HoprdAPI:
        return self.nodes[-1].api

    @property
    def network_nodes(self) -> list[Node]:
        return self.nodes[:-1]

    @property
    async def network_nodes_addresses(self) -> list[Address]:
        return await asyncio.gather(
            *[node.address.get() for node in self.network_nodes]
        )

    @property
    def subgraph_type(self) -> SubgraphType:
        return self._subgraph_type

    @property
    def safe_subgraph_url(self) -> str:
        return self._safe_subgraph_url(self.subgraph_type)

    @property
    def staking_subgraph_url(self) -> str:
        return self._staking_subgraph_url(self.subgraph_type)

    @property
    def wxhopr_txs_subgraph_url(self) -> str:
        return self._wxhopr_txs_subgraph_url(self.subgraph_type)

    @subgraph_type.setter
    def subgraph_type(self, value: SubgraphType):
        if value != self.subgraph_type:
            self.warning(f"Now using '{value.value}' subgraph.")

        SUBGRAPH_IN_USE.set(value.toInt())
        self._subgraph_type = value

    async def _retrieve_address(self):
        """
        Retrieves the address from the node.
        """
        addresses = await self.api.get_address("all")
        if not addresses:
            self.warning("No address retrieved from node.")
            return
        if "hopr" not in addresses or "native" not in addresses:
            self.warning("Invalid address retrieved from node.")
            return
        self.address = Address(addresses["hopr"], addresses["native"])

    @flagguard
    @formalin(None)
    async def healthcheck(self) -> dict:
        """
        Checks the health of the node. Sets the connected status (LockedVar) and the Prometheus metric accordingly.
        """
        health = await self.api.healthyz()
        await self.connected.set(health)

        self.debug(f"Connection state: {health}")
        HEALTH.set(int(health))

    @flagguard
    @formalin("Checking subgraph URLs")
    async def check_subgraph_urls(self):
        """
        Checks the subgraph URLs and sets the subgraph type in use (default, backup or none)
        """
        for type in SubgraphType.callables():
            self.subgraph_type = type
            provider = SafesProvider(self.safe_subgraph_url)

            if not await provider.test():
                continue
            else:
                break
        else:
            self.subgraph_type = SubgraphType.NONE

        SUBGRAPH_CALLS.labels(type.value).inc()

    @flagguard
    @formalin("Aggregating peers")
    async def aggregate_peers(self):
        """
        Aggregates the peers from all nodes and sets the all_peers LockedVar.
        """
        results = set[Peer]()

        for node in self.nodes:
            results.update(await node.peers.get())

        await self.all_peers.set(results)

        self.debug(f"Aggregated peers ({len(results)} entries).")
        UNIQUE_PEERS.set(len(results))

    @flagguard
    @formalin("Getting registered nodes")
    async def get_registered_nodes(self):
        """
        Gets the subgraph data and sets the subgraph_list LockedVar.
        """
        if self.subgraph_type == SubgraphType.NONE:
            self.warning("No subgraph URL available.")
            return

        provider = SafesProvider(self.safe_subgraph_url)
        results = list[SubgraphEntry]()
        try:
            for safe in await provider.get():
                entries = [
                    SubgraphEntry.fromSubgraphResult(node)
                    for node in safe["registeredNodesInNetworkRegistry"]
                ]
                results.extend(entries)

        except ProviderError as err:
            self.error(f"get_registered_nodes: {err}")

        await self.registered_nodes.set(results)

        SUBGRAPH_SIZE.set(len(results))
        self.debug(f"Fetched subgraph data ({len(results)} entries).")

    @flagguard
    @formalin("Getting NFT holders")
    async def get_nft_holders(self):
        if self.subgraph_type == SubgraphType.NONE:
            self.warning("No subgraph URL available.")
            return

        provider = StakingProvider(self.staking_subgraph_url)

        results = list[str]()
        try:
            for nft in await provider.get():
                if owner := nft.get("owner", {}).get("id", None):
                    results.append(owner)

        except ProviderError as err:
            self.error(f"get_nft_holders: {err}")

        await self.nft_holders.set(results)

        NFT_HOLDERS.set(len(results))
        self.debug(f"Fetched NFT holders ({len(results)} entries).")

    @flagguard
    @formalin("Getting topology data")
    @connectguard
    async def get_topology_data(self):
        """
        Gets a dictionary containing all unique source_peerId-source_address links
        including the aggregated balance of "Open" outgoing payment channels.
        """
        channels = await self.api.all_channels(False)
        if channels is None:
            self.warning("Topology data not available.")
            return

        results = await Utils.aggregatePeerBalanceInChannels(channels.all)
        topology_list = [TopologyEntry.fromDict(*arg) for arg in results.items()]

        await self.topology_list.set(topology_list)

        TOPOLOGY_SIZE.set(len(topology_list))
        self.debug(f"Fetched topology links ({len(topology_list)} entries).")

    @flagguard
    @formalin("Applying economic model")
    async def apply_economic_model(self):
        """
        Applies the economic model to the eligible peers (after multiple filtering layers) and sets the eligible_list LockedVar.
        """
        ready: bool = False

        while not ready:
            topology = await self.topology_list.get()
            registered_nodes = await self.registered_nodes.get()
            peers = await self.all_peers.get()
            nft_holders = await self.nft_holders.get()

            self.debug(f"Topology size: {len(topology)}")
            self.debug(f"Subgraph size: {len(registered_nodes)}")
            self.debug(f"Network size: {len(peers)}")
            self.debug(f"NFT holders: {len(nft_holders)}")

            ready = len(topology) and len(registered_nodes) and len(peers)
            await asyncio.sleep(2)

        eligibles = Utils.mergeDataSources(topology, peers, registered_nodes)
        self.debug(f"Merged topology and subgraph data ({len(eligibles)} entries).")

        self.debug(f"after merge: {[el.address.id for el in eligibles]}")

        old_peer_addresses = [
            peer.address
            for peer in eligibles
            if peer.version_is_old(self.params.peer.min_version)
        ]
        excluded = Utils.exclude(eligibles, old_peer_addresses)
        self.debug(
            f"Excluded peers running on old version (< {self.params.peer.min_version}) ({len(excluded)} entries)."
        )
        self.debug(f"peers on wrong version: {[el.address.id for el in excluded]}")

        Utils.allowManyNodePerSafe(eligibles)
        self.debug(f"Allowed many nodes per safe ({len(eligibles)} entries).")

        low_allowance_addresses = [
            peer.address
            for peer in eligibles
            if peer.safe_allowance < self.params.economic_model.min_safe_allowance
        ]
        excluded = Utils.exclude(eligibles, low_allowance_addresses)
        self.debug(f"Excluded nodes with low safe allowance ({len(excluded)} entries).")
        self.debug(f"peers with low allowance {[el.address.id for el in excluded]}")

        excluded = Utils.exclude(eligibles, await self.network_nodes_addresses)
        self.debug(f"Excluded network nodes ({len(excluded)} entries).")
        
        if threshold := self.params.economic_model.nft_threshold:
            low_stake_non_nft_holders = [
                peer.address
                for peer in eligibles
                if peer.safe_address not in nft_holders
                and peer.split_stake < threshold
            ]
            excluded = Utils.exclude(eligibles, low_stake_non_nft_holders)
            self.debug(
                f"Excluded non-nft-holders with stake < {threshold} ({len(excluded)} entries)."
            )

        model = EconomicModel.fromGCPFile(
            self.params.gcp.bucket, self.params.economic_model.filename
        )
        model.budget.ticket_price = await self.ticket_price.get()

        for peer in eligibles:
            peer.economic_model = model
            peer.max_apr = self.params.distribution.max_apr_percentage

        self.debug("Assigned economic model to eligible nodes.")

        excluded = Utils.rewardProbability(eligibles)
        self.debug(f"Excluded nodes with low stakes ({len(excluded)} entries).")
        self.info(f"Eligible nodes ({len(eligibles)} entries).")
        self.debug(f"Final eligible list {[el.address.id for el in eligibles]}")
<<<<<<< HEAD

        self.debug(f"Eligible nodes ({len(eligibles)} entries).")
=======
>>>>>>> 8af81c48

        await self.eligible_list.set(eligibles)

        # set prometheus metrics
        DISTRIBUTION_DELAY.set(model.delay_between_distributions)
        NEXT_DISTRIBUTION_EPOCH.set(
            Utils.nextEpoch(model.delay_between_distributions).timestamp()
        )
        ELIGIBLE_PEERS_COUNTER.set(len(eligibles))

        for peer in eligibles:
            APR_PER_PEER.labels(peer.address.id).set(peer.apr_percentage)
            JOBS_PER_PEER.labels(peer.address.id).set(peer.message_count_for_reward)
            PEER_SPLIT_STAKE.labels(peer.address.id).set(peer.split_stake)
            PEER_SAFE_COUNT.labels(peer.address.id).set(peer.safe_address_count)
            PEER_TF_STAKE.labels(peer.address.id).set(peer.transformed_stake)
<<<<<<< HEAD
            PEER_VERSION.labels(peer.address.id, str(peer.version)).set(1)
=======
            PEER_VERSION.labels(peer.address.id, peer.version).set(1)
>>>>>>> 8af81c48

    @flagguard
    @formalin("Distributing rewards")
    @connectguard
    async def distribute_rewards(self):
        """
        Distributes the rewards to the eligible peers, based on the economic model.
        """

        model = EconomicModel.fromGCPFile(
            self.params.gcp.bucket, self.params.economic_model.filename
        )
        model.budget.ticket_price = await self.ticket_price.get()

        delay = Utils.nextDelayInSeconds(model.delay_between_distributions)
        self.debug(f"Waiting {delay} seconds for next distribution.")

        await asyncio.sleep(delay)

        min_peers = self.params.distribution.min_eligible_peers

        peers = list[Peer]()

        while len(peers) < min_peers:
            peers = await self.eligible_list.get()
            self.warning(
                f"Min. {min_peers} peers required to distribute rewards (having {len(peers)})."
            )
            await asyncio.sleep(2)

        # convert to csv and store on GCP
        filename = Utils.generateFilename(
            self.params.gcp.file_prefix, self.params.gcp.folder
        )
        lines = Peer.toCSV(peers)
        Utils.stringArrayToGCP(self.params.gcp.bucket, filename, lines)

        # distribute rewards
        # randomly split peers into groups, one group per node
        self.info("Initiating distribution.")

        t: tuple[dict[str, dict[str, Any]], int] = await self.multiple_attempts_sending(
            peers, self.params.distribution.max_iterations
        )
        rewards, iterations = t
        self.info("Distribution completed.")

        self.debug(rewards)
        self.debug(iterations)

        with DatabaseConnection() as session:
            entries = set[Reward]()

            for peer, values in rewards.items():
                expected = values.get("expected", 0)
                remaining = values.get("remaining", 0)
                issued = values.get("issued", 0)
                effective = expected - remaining
                status = "SUCCESS" if remaining < 1 else "TIMEOUT"

                entry = Reward(
                    peer_id=peer,
                    node_address="",
                    expected_count=expected,
                    effective_count=effective,
                    status=status,
                    timestamp=time.time(),
                    issued_count=issued,
                )

                entries.add(entry)

            session.add_all(entries)
            session.commit()

            self.debug(f"Stored {len(entries)} reward entries in database: {entry}")

        self.info(f"Distributed rewards to {len(peers)} peers.")

        EXECUTIONS_COUNTER.inc()

    @flagguard
    @formalin("Getting funding data")
    @connectguard
    async def get_fundings(self):
        """
        Gets the amount of funds all managed nodes have received from a specified address.
        """
        ct_safe_addresses = {
            getattr(await node.api.node_info(), "hopr_node_safe", None)
            for node in self.network_nodes
        }

        provider = wxHOPRTransactionProvider(self.wxhopr_txs_subgraph_url)
<<<<<<< HEAD

        transactions = list[dict]()
        for to_address in ct_safe_addresses:
            try:
                for transaction in await provider.get(to=to_address):
                    transactions.append(transaction)

            except ProviderError as err:
                self.error(f"get_fundings: {err}")

        total_funding = sum([float(tx["amount"]) for tx in transactions])
        self.debug(f"Total funding: {total_funding}")
        TOTAL_FUNDING.set(total_funding)

    async def multiple_attempts_sending(
        self, peers: list[Peer], max_iterations: int = 4
    ) -> dict[str, dict[str, Any]]:
        def _total_messages_to_send(rewards: dict[str, dict[str, int]]) -> int:
            return sum(
                [max(value.get("remaining", 0), 0) for value in rewards.values()]
            )

        iteration: int = 0
        reward_per_peer = {
            peer.address.id: {
                "expected": peer.message_count_for_reward,
                "remaining": peer.message_count_for_reward,
                "issued": 0,
                "tag": DBUtils.peerIDToInt(peer.address.id),
                "ticket-price": peer.economic_model.budget.ticket_price,
            }  # will be retrieved from the API once the endpoint is available in 2.1
            for peer in peers
        }

        self.debug(f"Distribution summary: {reward_per_peer}")

        while (
            iteration < max_iterations and _total_messages_to_send(reward_per_peer) > 0
        ):
            self.debug("Splitting peers into groups")
            peers_groups = Utils.splitDict(reward_per_peer, len(reward_per_peer))
=======

        transactions = list[dict]()
        for to_address in ct_safe_addresses:
            try:
                for transaction in await provider.get(to=to_address):
                    transactions.append(transaction)

            except ProviderError as err:
                self.error(f"get_fundings: {err}")
>>>>>>> 8af81c48

            # send rewards to peers
            self.debug("Sending rewards to peers")
            tasks = set[asyncio.Task]()
            for node, peers_group in zip(self.network_nodes, peers_groups):
                tasks.add(asyncio.create_task(node.distribute_rewards(peers_group)))
            issued_counts: list[dict] = await asyncio.gather(*tasks)

            # wait for message delivery (if needed)
            self.debug(
                f"Waiting {self.params.distribution.message_delivery_delay} for message delivery"
            )
            await asyncio.sleep(self.params.distribution.message_delivery_delay)

            # check inboxes for relayed messages
            self.debug("Checking inboxes")
            tasks = set[asyncio.Task]()
            for node, peers_group in zip(self.network_nodes, peers_groups):
                tasks.add(asyncio.create_task(node.check_inbox(peers_group)))
            relayed_counts: list[dict] = await asyncio.gather(*tasks)

            # for every peer, substract the relayed count from the total count
            self.debug("Updating remaining counts")
            for peer in reward_per_peer:
                reward_per_peer[peer]["remaining"] -= sum(
                    [res.get(peer, 0) for res in relayed_counts]
                )
                reward_per_peer[peer]["issued"] += sum(
                    [res.get(peer, 0) for res in issued_counts]
                )

            self.debug(f"Iteration {iteration} completed.")

            iteration += 1

        return reward_per_peer, iteration

    @flagguard
    @formalin("Getting ticket price")
    @connectguard
    async def get_ticket_price(self):
        """
        Gets the ticket price from the api and sets the ticket_price LockedVar. The ticket price is used in the economic model to calculate the number of messages to send to a peer.
        """
        price = await self.api.ticket_price()

        await self.ticket_price.set(price)
        self.debug(f"Ticket price: {price}")

    @flagguard
    @formalin("Getting ticket price")
    @connectguard
    async def get_ticket_price(self):
        """
        Gets the ticket price from the api and sets the ticket_price LockedVar. The ticket price is used in the economic model to calculate the number of messages to send to a peer.
        """
        price = await self.api.ticket_price()

        await self.ticket_price.set(price)
        self.debug(f"Ticket price: {price}")

    async def start(self):
        """
        Start the node.
        """
        self.info(f"CTCore started with {len(self.network_nodes)} nodes.")

        if len(self.network_nodes) == 0:
            self.error("No nodes available, exiting.")
            return

        if self.tasks:
            return

        for node in self.network_nodes:
            node.started = True
            await node._retrieve_address()
            self.tasks.update(node.tasks())

        self.started = True

        self.tasks.add(asyncio.create_task(self.healthcheck()))
        self.tasks.add(asyncio.create_task(self.check_subgraph_urls()))
        self.tasks.add(asyncio.create_task(self.get_fundings()))
        self.tasks.add(asyncio.create_task(self.get_ticket_price()))
        self.tasks.add(asyncio.create_task(self.get_nft_holders()))

        self.tasks.add(asyncio.create_task(self.aggregate_peers()))
        self.tasks.add(asyncio.create_task(self.get_registered_nodes()))
        self.tasks.add(asyncio.create_task(self.get_topology_data()))

        self.tasks.add(asyncio.create_task(self.apply_economic_model()))
        self.tasks.add(asyncio.create_task(self.prepare_distribution()))

        await asyncio.gather(*self.tasks)

    def stop(self):
        """
        Stop the node.
        """
        self.started = False

        for node in self.network_nodes:
            node.started = False

        for task in self.tasks:
            task.add_done_callback(self.tasks.discard)
            task.cancel()<|MERGE_RESOLUTION|>--- conflicted
+++ resolved
@@ -356,11 +356,6 @@
         self.debug(f"Excluded nodes with low stakes ({len(excluded)} entries).")
         self.info(f"Eligible nodes ({len(eligibles)} entries).")
         self.debug(f"Final eligible list {[el.address.id for el in eligibles]}")
-<<<<<<< HEAD
-
-        self.debug(f"Eligible nodes ({len(eligibles)} entries).")
-=======
->>>>>>> 8af81c48
 
         await self.eligible_list.set(eligibles)
 
@@ -377,12 +372,8 @@
             PEER_SPLIT_STAKE.labels(peer.address.id).set(peer.split_stake)
             PEER_SAFE_COUNT.labels(peer.address.id).set(peer.safe_address_count)
             PEER_TF_STAKE.labels(peer.address.id).set(peer.transformed_stake)
-<<<<<<< HEAD
             PEER_VERSION.labels(peer.address.id, str(peer.version)).set(1)
-=======
-            PEER_VERSION.labels(peer.address.id, peer.version).set(1)
->>>>>>> 8af81c48
-
+            
     @flagguard
     @formalin("Distributing rewards")
     @connectguard
@@ -476,7 +467,6 @@
         }
 
         provider = wxHOPRTransactionProvider(self.wxhopr_txs_subgraph_url)
-<<<<<<< HEAD
 
         transactions = list[dict]()
         for to_address in ct_safe_addresses:
@@ -518,17 +508,6 @@
         ):
             self.debug("Splitting peers into groups")
             peers_groups = Utils.splitDict(reward_per_peer, len(reward_per_peer))
-=======
-
-        transactions = list[dict]()
-        for to_address in ct_safe_addresses:
-            try:
-                for transaction in await provider.get(to=to_address):
-                    transactions.append(transaction)
-
-            except ProviderError as err:
-                self.error(f"get_fundings: {err}")
->>>>>>> 8af81c48
 
             # send rewards to peers
             self.debug("Sending rewards to peers")
@@ -578,18 +557,6 @@
         await self.ticket_price.set(price)
         self.debug(f"Ticket price: {price}")
 
-    @flagguard
-    @formalin("Getting ticket price")
-    @connectguard
-    async def get_ticket_price(self):
-        """
-        Gets the ticket price from the api and sets the ticket_price LockedVar. The ticket price is used in the economic model to calculate the number of messages to send to a peer.
-        """
-        price = await self.api.ticket_price()
-
-        await self.ticket_price.set(price)
-        self.debug(f"Ticket price: {price}")
-
     async def start(self):
         """
         Start the node.
