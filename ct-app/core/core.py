--- conflicted
+++ resolved
@@ -1,9 +1,6 @@
 import asyncio
 from copy import deepcopy
-<<<<<<< HEAD
-=======
 import random
->>>>>>> 3f3e1674
 
 from celery import Celery
 from core.model.economic_model_sigmoid import EconomicModelSigmoid
@@ -79,10 +76,7 @@
         self.nft_holders = LockedVar("nft_holders", list[str]())
         self.eligible_list = LockedVar("eligible_list", list[Peer]())
         self.peer_rewards = LockedVar("peer_rewards", dict[str, float]())
-<<<<<<< HEAD
-=======
         self.ticket_price = LockedVar("ticket_price", 1.0)
->>>>>>> 3f3e1674
 
         # subgraphs
         self._safe_subgraph_url = None
@@ -301,12 +295,9 @@
     @flagguard
     @formalin("Applying economic model")
     async def apply_economic_model(self):
-<<<<<<< HEAD
-=======
         """
         Applies the economic model to the eligible peers (after multiple filtering layers) and sets the eligible_list LockedVar.
         """
->>>>>>> 3f3e1674
         topology = await self.topology_list.get()
         registered_nodes = await self.registered_nodes.get()
         peers = await self.all_peers.get()
@@ -364,7 +355,6 @@
                 f"Excluded non-nft-holders with stake < {threshold} ({len(excluded)} entries)."
             )
 
-<<<<<<< HEAD
         low_stake_addresses = [
             peer.address
             for peer in eligibles
@@ -380,23 +370,9 @@
 
         self.info(f"Assigned economic model to eligible nodes. ({len(eligibles)} entries).")
 
-=======
-        model = EconomicModel.fromParameters(self.params.economicModel)
-        model.budget.ticket_price = await self.ticket_price.get()
-
-        redeemed_rewards = await self.peer_rewards.get()
-
-        for peer in eligibles:
-            peer.economic_model = deepcopy(model)
-            peer.economic_model.coefficients.c += redeemed_rewards.get(peer.address.address,0.0)
-            peer.max_apr = self.params.economicModel.maxAPRPercentage
-
-        self.debug("Assigned economic model to eligible nodes.")
-
         excluded = Utils.rewardProbability(eligibles)
         self.debug(f"Excluded nodes with low stakes ({len(excluded)} entries).")
         self.info(f"Eligible nodes ({len(eligibles)} entries).")
->>>>>>> 3f3e1674
         self.debug(f"Final eligible list {[el.address.id for el in eligibles]}")
 
         await self.eligible_list.set(eligibles)
@@ -419,26 +395,10 @@
     @formalin("Distributing rewards")
     @connectguard
     async def distribute_rewards(self):
-<<<<<<< HEAD
         delay = Utils.nextDelayInSeconds(self.budget.delay_between_distributions)
-=======
-        """
-        Distributes the rewards to the eligible peers, based on the economic model.
-        """
-
-        model = EconomicModel.fromParameters(self.params.economicModel)
-        model.budget.ticket_price = await self.ticket_price.get()
-
-        delay = Utils.nextDelayInSeconds(model.delay_between_distributions)
->>>>>>> 3f3e1674
         self.debug(f"Waiting {delay} seconds for next distribution.")
         await asyncio.sleep(delay)
 
-<<<<<<< HEAD
-=======
-        min_peers = self.params.distribution.minEligiblePeers
-
->>>>>>> 3f3e1674
         peers = list[Peer]()
 
         while len(peers) < self.params.distribution.minEligiblePeers:
@@ -473,13 +433,8 @@
             Utils.taskSendMessage(
                 app,
                 peer.address.id,
-<<<<<<< HEAD
                 legacy_count + sigmoid_count,
                 self.budget.ticket_price,
-=======
-                peer.message_count_for_reward,
-                peer.economic_model.budget.ticket_price,
->>>>>>> 3f3e1674
                 task_name=self.params.rabbitmq.taskName,
             )
         self.info(f"Distributed rewards to {len(peers)} peers.")
@@ -525,11 +480,7 @@
         results = dict()
         try:
             for account in await provider.get():
-<<<<<<< HEAD
-                results[account["id"]] = account["redeemedValue"]
-=======
                 results[account["id"]] = float(account["redeemedValue"])
->>>>>>> 3f3e1674
 
         except ProviderError as err:
             self.error(f"get_peers_rewards: {err}")
@@ -538,8 +489,6 @@
 
         self.debug(f"Fetched peers rewards amounts ({len(results)} entries).")
 
-<<<<<<< HEAD
-=======
     @formalin("Getting ticket price")
     @connectguard
     async def get_ticket_price(self):
@@ -551,7 +500,6 @@
         await self.ticket_price.set(price)
         self.debug(f"Ticket price: {price}")
 
->>>>>>> 3f3e1674
     async def start(self):
         """
         Start the node.
@@ -576,11 +524,8 @@
         self.tasks.add(asyncio.create_task(self.check_subgraph_urls()))
         self.tasks.add(asyncio.create_task(self.get_fundings()))
         self.tasks.add(asyncio.create_task(self.get_peers_rewards()))
-<<<<<<< HEAD
-=======
         self.tasks.add(asyncio.create_task(self.get_ticket_price()))
         self.tasks.add(asyncio.create_task(self.get_nft_holders()))
->>>>>>> 3f3e1674
 
         self.tasks.add(asyncio.create_task(self.aggregate_peers()))
         self.tasks.add(asyncio.create_task(self.get_registered_nodes()))
