# region Imports
import asyncio
import random
from copy import deepcopy

from prometheus_client import Gauge

from .components import AsyncLoop, Base, HoprdAPI, LockedVar, Parameters, Utils
from .components.decorators import connectguard, flagguard, formalin
from .model import Address, Peer
from .model.economic_model import EconomicModelLegacy, EconomicModelSigmoid
from .model.subgraph import (
    AllocationEntry,
    AllocationsProvider,
    NodeEntry,
    ProviderError,
    RewardsProvider,
    SafesProvider,
    StakingProvider,
    SubgraphType,
    SubgraphURL,
    TopologyEntry,
)
from .node import Node

# endregion

# region Metrics
UNIQUE_PEERS = Gauge("ct_unique_peers", "Unique peers")
SUBGRAPH_IN_USE = Gauge("ct_subgraph_in_use", "Subgraph in use")
SUBGRAPH_CALLS = Gauge("ct_subgraph_calls", "# of subgraph calls", ["type"])
SUBGRAPH_SIZE = Gauge("ct_subgraph_size", "Size of the subgraph")
TOPOLOGY_SIZE = Gauge("ct_topology_size", "Size of the topology")
NFT_HOLDERS = Gauge("ct_nft_holders", "Number of nr-nft holders")
ELIGIBLE_PEERS = Gauge("ct_eligible_peers", "# of eligible peers for rewards")
MESSAGE_COUNT = Gauge(
    "ct_message_count", "messages one should receive / year", ["peer_id", "model"]
)
TOTAL_FUNDING = Gauge("ct_total_funding", "Total funding")
# endregion


class Core(Base):
    """
    The Core class represents the main class of the application. It is responsible for managing the nodes, the economic model and the distribution of rewards.
    """

    def __init__(self, nodes: list[Node], params: Parameters):
        super().__init__()

        self.params = params
        self.nodes = nodes
        for node in self.nodes:
            node.params = params

        self.legacy_model = EconomicModelLegacy.fromParameters(
            self.params.economicModel.legacy
        )
        self.sigmoid_model = EconomicModelSigmoid.fromParameters(
            self.params.economicModel.sigmoid
        )

        self.tasks = set[asyncio.Task]()

        self.connected = LockedVar("connected", False)

        self.all_peers = LockedVar("all_peers", set[Peer]())
        self.topology_list = LockedVar("topology_list", list[TopologyEntry]())
        self.registered_nodes_list = LockedVar("subgraph_list", list[NodeEntry]())
        self.nft_holders_list = LockedVar("nft_holders_list", list[str]())
        self.allocations_data = LockedVar("allocations_data", list[AllocationEntry]())
        self.peer_rewards = LockedVar("peer_rewards", dict[str, float]())

        self.subgraph_type = SubgraphType.DEFAULT

        self.running = False

    @property
    def api(self) -> HoprdAPI:
        return random.choice(self.nodes).api

    @property
    async def ct_nodes_addresses(self) -> list[Address]:
        return await asyncio.gather(*[node.address.get() for node in self.nodes])

    @property
    def subgraph_type(self) -> SubgraphType:
        return self._subgraph_type

    @subgraph_type.setter
    def subgraph_type(self, value: SubgraphType):
        if not hasattr(self, "_subgraph_type") or value != self._subgraph_type:
            self.info(f"Now using '{value.value}' subgraph.")

        self.safe_sg_url = SubgraphURL(self.params.subgraph, "safesBalance")[value]
        self.staking_sg_url = SubgraphURL(self.params.subgraph, "staking")[value]
        self.rewards_sg_url = SubgraphURL(self.params.subgraph, "rewards")[value]
        self.allocation_sg_url = SubgraphURL(self.params.subgraph, "allocations")[value]

        SUBGRAPH_IN_USE.set(value.toInt())
        self._subgraph_type = value

    @flagguard
    @formalin(None)
    async def healthcheck(self) -> dict:
        """
        Checks the health of the node. Sets the connected status (LockedVar) and the Prometheus metric accordingly.
        """
        health = await self.api.healthyz()

        await self.connected.set(health)

    @flagguard
    @formalin("Checking subgraph URLs")
    async def rotate_subgraphs(self):
        """
        Checks the subgraph URLs and sets the subgraph type in use (default, backup or none)
        """
        if self.params.subgraph.type == "auto":
            for type in SubgraphType.callables():
                self.subgraph_type = type
                if await SafesProvider(self.safe_sg_url).test():
                    break
            else:
                self.subgraph_type = SubgraphType.NONE

        else:
            self.subgraph_type = getattr(
                SubgraphType, self.params.subgraph.type.upper(), SubgraphType.NONE
            )
            self.warning(f"Using static {self.subgraph_type} subgraph endpoint")

        SUBGRAPH_CALLS.labels(self.subgraph_type.value).inc()

    @flagguard
    @formalin("Aggregating peers")
    async def connected_peers(self):
        """
        Aggregates the peers from all nodes and sets the all_peers LockedVar.
        """
        visible_peers = set[Peer]()

        known_peers: set[Peer] = await self.all_peers.get()

        for node in self.nodes:
            visible_peers.update(await node.peers.get())

        # set yearly message count to None (-> not eligible for rewards) for peers that are not visible anymore
        for peer in known_peers - visible_peers:
            await peer.yearly_message_count.set(None)

        # add new peers to the set
        for peer in visible_peers - known_peers:
            peer.params = self.params
            peer.running = True
            known_peers.add(peer)

        await self.all_peers.set(known_peers)

        self.debug(f"Aggregated peers ({len(known_peers)} entries).")
        UNIQUE_PEERS.set(len(known_peers))

    @flagguard
    @formalin("Getting registered nodes")
    async def registered_nodes(self):
        """
        Gets the subgraph data and sets the subgraph_list LockedVar.
        """
        if self.subgraph_type == SubgraphType.NONE:
            self.warning("No subgraph URL available.")
            return

        provider = SafesProvider(self.safe_sg_url)
        results = list[NodeEntry]()
        try:
            for safe in await provider.get():
                entries = [
                    NodeEntry.fromSubgraphResult(node)
                    for node in safe["registeredNodesInNetworkRegistry"]
                ]
                results.extend(entries)

        except ProviderError as err:
            self.error(f"get_registered_nodes: {err}")

        await self.registered_nodes_list.set(results)

        SUBGRAPH_SIZE.set(len(results))
        self.debug(f"Fetched registered nodes ({len(results)} entries).")

    @flagguard
    @formalin("Getting NFT holders")
    async def nft_holders(self):
        if self.subgraph_type == SubgraphType.NONE:
            self.warning("No subgraph URL available.")
            return

        provider = StakingProvider(self.staking_sg_url)

        results = list[str]()
        try:
            for nft in await provider.get():
                if owner := nft.get("owner", {}).get("id", None):
                    results.append(owner)

        except ProviderError as err:
            self.error(f"nft_holders: {err}")

        await self.nft_holders_list.set(results)

        NFT_HOLDERS.set(len(results))
        self.debug(f"Fetched NFT holders ({len(results)} entries).")

    @flagguard
    @formalin("Getting allocations from subgraph")
    async def allocations(self):
        if self.subgraph_type == SubgraphType.NONE:
            self.warning("No subgraph URL available.")
            return

        provider = AllocationsProvider(self.allocation_sg_url)

        results = list[AllocationEntry]()
        try:
            for account in await provider.get():
                results.append(AllocationEntry(**account["account"]))
        except ProviderError as err:
            self.error(f"allocations: {err}")

        await self.allocations_data.set(results)
        self.debug(f"Fetched allocations ({len(results)} entries).")

    @flagguard
    @formalin("Getting topology data")
    @connectguard
    async def topology(self):
        """
        Gets a dictionary containing all unique source_peerId-source_address links
        including the aggregated balance of "Open" outgoing payment channels.
        """
        channels = await self.api.all_channels(False)

        if channels is None:
            self.warning("Topology data not available")
            return

        results = await Utils.balanceInChannels(channels.all)
        topology_list = [TopologyEntry.fromDict(*arg) for arg in results.items()]

        await self.topology_list.set(topology_list)

        TOPOLOGY_SIZE.set(len(topology_list))
        self.debug(f"Fetched topology links ({len(topology_list)} entries).")

    @flagguard
    @formalin("Applying economic model")
    async def apply_economic_model(self):
        """
        Applies the economic model to the eligible peers (after multiple filtering layers).
        """
        nodes = await self.registered_nodes_list.get()
        nft_holders = await self.nft_holders_list.get()
        topology = await self.topology_list.get()
        peers: set[Peer] = await self.all_peers.get()
        ct_nodes = await self.ct_nodes_addresses
        redeemed_rewards = await self.peer_rewards.get()
        allocations: list[AllocationEntry] = await self.allocations_data.get()

        if not all([len(topology), len(nodes), len(peers)]):
            self.warning("Not enough data to apply economic model.")
            return

<<<<<<< HEAD
        Utils.associateAllocationsAndSafes(allocations, nodes)
        peers = await Utils.mergeDataSources(topology, peers, nodes, allocations)
=======
        eligibles = Utils.mergeDataSources(topology, peers, registered_nodes)
        self.info(f"Merged topology and subgraph data ({len(eligibles)} entries).")

        old_peer_addresses = [
            peer.address
            for peer in eligibles
            if peer.version_is_old(self.params.peer.minVersion)
        ]
        excluded = Utils.exclude(eligibles, old_peer_addresses)
        self.info(
            f"Excluded peers running on old version (< {self.params.peer.minVersion}) ({len(excluded)} entries)."
        )
>>>>>>> 5c21c028

        Utils.allowManyNodePerSafe(eligibles)
        self.debug(f"Allowed many nodes per safe ({len(eligibles)} entries).")

        low_allowance_addresses = [
            peer.address
            for peer in eligibles
            if peer.safe_allowance < self.params.economicModel.minSafeAllowance
        ]
        excluded = Utils.exclude(eligibles, low_allowance_addresses)
        self.info(f"Excluded nodes with low safe allowance ({len(excluded)} entries).")
        self.debug(f"Peers with low allowance {[el.address.id for el in excluded]}")

        excluded = Utils.exclude(eligibles, ct_nodes)
        self.debug(f"Excluded network nodes ({len(excluded)} entries).")

        if threshold := self.params.economicModel.NFTThreshold:
            low_stake_non_nft_holders = [
                peer.address
                for peer in eligibles
                if peer.safe_address not in nft_holders and peer.split_stake < threshold
            ]
            excluded = Utils.exclude(eligibles, low_stake_non_nft_holders)
            self.info(
                f"Excluded non-nft-holders with stake < {threshold} ({len(excluded)} entries)."
            )

        redeemed_rewards = await self.peer_rewards.get()
        for peer in eligibles:
            peer.economic_model = deepcopy(self.legacy_model)
            peer.economic_model.coefficients.c += redeemed_rewards.get(
                peer.address.address, 0.0
            )

        low_stake_addresses = [peer.address for peer in eligibles if peer.has_low_stake]
        excluded = Utils.exclude(eligibles, low_stake_addresses)
        self.debug(f"Excluded nodes with low stake ({len(excluded)} entries).")

        economic_security = (
            sum([peer.split_stake for peer in eligibles])
            / self.params.economicModel.sigmoid.totalTokenSupply
        )
        network_capacity = (
            len(eligibles) / self.params.economicModel.sigmoid.networkCapacity
        )

        for peer in eligibles:
            legacy_message_count = self.legacy_model.message_count_for_reward(
                peer.split_stake
            )
            sigmoid_message_count = self.sigmoid_model.message_count_for_reward(
                peer.split_stake, [economic_security, network_capacity]
            )

            peer.message_count = legacy_message_count + sigmoid_message_count
            MESSAGE_COUNT.labels(peer.address.id, "legacy").set(legacy_message_count)
            MESSAGE_COUNT.labels(peer.address.id, "sigmoid").set(sigmoid_message_count)

        self.info(
            f"Assigned economic model to eligible nodes. ({len(eligibles)} entries)."
        )

        self.info(f"Eligible nodes ({len(eligibles)} entries).")

        await self.eligible_list.set(eligibles)

        ELIGIBLE_PEERS.set(len(eligibles))

    @flagguard
    @formalin("Getting peers rewards amounts")
    async def peers_rewards(self):
        if self.subgraph_type == SubgraphType.NONE:
            self.warning("No subgraph URL available.")
            return

        provider = RewardsProvider(self.rewards_sg_url)

        results = dict()
        try:
            for account in await provider.get():
                results[account["id"]] = float(account["redeemedValue"])

        except ProviderError as err:
            self.error(f"get_peers_rewards: {err}")

        await self.peer_rewards.set(results)

        self.debug(f"Fetched peers rewards amounts ({len(results)} entries).")

    @flagguard
    @formalin("Getting ticket parameters")
    @connectguard
    async def ticket_parameters(self):
        """
        Gets the ticket price and winning probability from the api. They are used in the economic model to calculate the number of messages to send to a peer.
        """
        price = await self.api.ticket_price()
        if price is None:
            self.warning("Ticket price not available.")
            return

        # should be replaced by await self.api.winning_probability()
        win_probabilty = self.params.economicModel.winningProbability
        if win_probabilty is None:
            self.warning("Winning probability not available.")
            return

        self.debug(f"Ticket price: {price}, winning probability: {win_probabilty}")

        self.legacy_model.budget.ticket_price = price
        self.legacy_model.budget.winning_probability = win_probabilty
        self.sigmoid_model.budget.ticket_price = price
        self.sigmoid_model.budget.winning_probability = win_probabilty

    async def start(self):
        """
        Start the node.
        """
        self.info(f"CTCore started with {len(self.nodes)} nodes.")

        if AsyncLoop.hasRunningTasks():
            return

        for node in self.nodes:
            node.running = True
            AsyncLoop.update(await node.tasks())

        self.running = True

        AsyncLoop.update(
            [
                self.healthcheck,
                self.rotate_subgraphs,
                self.peers_rewards,
                self.ticket_parameters,
                self.connected_peers,
                self.registered_nodes,
                self.topology,
                self.nft_holders,
                self.allocations,
                self.apply_economic_model,
            ]
        )

        for node in self.nodes:
            AsyncLoop.add(node.watch_message_queue)

        await AsyncLoop.gather()<|MERGE_RESOLUTION|>--- conflicted
+++ resolved
@@ -270,12 +270,9 @@
             self.warning("Not enough data to apply economic model.")
             return
 
-<<<<<<< HEAD
         Utils.associateAllocationsAndSafes(allocations, nodes)
-        peers = await Utils.mergeDataSources(topology, peers, nodes, allocations)
-=======
-        eligibles = Utils.mergeDataSources(topology, peers, registered_nodes)
-        self.info(f"Merged topology and subgraph data ({len(eligibles)} entries).")
+        eligibles = await Utils.mergeDataSources(topology, peers, nodes, allocations)
+        self.info(f"Merged multiple data sources ({len(eligibles)} entries).")
 
         old_peer_addresses = [
             peer.address
@@ -286,7 +283,6 @@
         self.info(
             f"Excluded peers running on old version (< {self.params.peer.minVersion}) ({len(excluded)} entries)."
         )
->>>>>>> 5c21c028
 
         Utils.allowManyNodePerSafe(eligibles)
         self.debug(f"Allowed many nodes per safe ({len(eligibles)} entries).")
