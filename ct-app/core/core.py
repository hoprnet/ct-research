--- conflicted
+++ resolved
@@ -1,13 +1,9 @@
 import asyncio
 import random
-<<<<<<< HEAD
-from copy import deepcopy
-=======
 import time
 from copy import deepcopy
 from datetime import datetime
 from typing import Any
->>>>>>> c4160590
 
 from database.database_connection import DatabaseConnection
 from database.models import Reward
@@ -376,18 +372,10 @@
 
         redeemed_rewards = await self.peer_rewards.get()
         for peer in eligibles:
-<<<<<<< HEAD
             peer.economic_model = deepcopy(self.model)
             peer.economic_model.coefficients.c += redeemed_rewards.get(
                 peer.address.address, 0.0
             )
-=======
-            peer.economic_model = deepcopy(model)
-            peer.economic_model.coefficients.c += redeemed_rewards.get(
-                peer.address.address, 0.0
-            )
-            peer.max_apr = self.params.economicModel.maxAPRPercentage
->>>>>>> c4160590
 
         self.info(
             f"Assigned economic model to eligible nodes. ({len(eligibles)} entries)."
@@ -445,32 +433,6 @@
         t: tuple[dict[str, dict[str, Any]], int] = await self.multiple_attempts_sending(
             peers, self.params.distribution.maxIterations
         )
-<<<<<<< HEAD
-        app.autodiscover_tasks(force=True)
-
-        economic_security = (
-            sum([peer.split_stake for peer in peers])
-            / self.params.economicModel.sigmoid.totalTokenSupply
-        )
-        network_capacity = (
-            len(peers) / self.params.economicModel.sigmoid.networkCapacity
-        )
-        sigmoid_model_input = [economic_security, network_capacity]
-
-        for peer in peers:
-            legacy_count = self.legacy_model.message_count_for_reward(peer.split_stake)
-            sigmoid_count = self.sigmoid_model.message_count_for_reward(
-                peer.split_stake, sigmoid_model_input
-            )
-
-            Utils.taskSendMessage(
-                app,
-                peer.address.id,
-                legacy_count + sigmoid_count,
-                self.budget.ticket_price,
-                task_name=self.params.rabbitmq.taskName,
-            )
-=======
         rewards, iterations = t  # trick for typehinting tuple unpacking
         self.info("Distribution completed.")
 
@@ -504,7 +466,6 @@
 
             self.debug(f"Stored {len(entries)} reward entries in database: {entry}")
 
->>>>>>> c4160590
         self.info(f"Distributed rewards to {len(peers)} peers.")
 
         EXECUTIONS_COUNTER.inc()
