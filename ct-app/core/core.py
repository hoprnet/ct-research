# region Imports
import logging
import random
from typing import Callable

from prometheus_client import Gauge

<<<<<<< HEAD
from core.api.response_objects import TicketPrice
from core.components.config_parser import LegacyParams, SigmoidParams
=======
from core.components.balance import Balance
>>>>>>> 7dbfa27b
from core.components.logs import configure_logging
from core.subgraph import GraphQLProvider

from .api import HoprdAPI
from .components import Address, AsyncLoop, LockedVar, Peer, Utils
from .components.config_parser import Parameters
from .components.decorators import keepalive
from .node import Node
from .subgraph import URL, Type, entries

# endregion

# region Metrics
BALANCE_MULTIPLIER = Gauge("ct_balance_multiplier", "factor to multiply the balance by")
ELIGIBLE_PEERS = Gauge("ct_eligible_peers", "# of eligible peers for rewards")
MESSAGE_COUNT = Gauge(
    "ct_message_count", "messages one should receive / year", ["address", "model"]
)
NFT_HOLDERS = Gauge("ct_nft_holders", "Number of nr-nft holders")
PEER_VERSION = Gauge("ct_peer_version", "Peer version", ["address", "version"])
REDEEMED_REWARDS = Gauge("ct_redeemed_rewards", "Redeemed rewards", ["address"])
STAKE = Gauge("ct_peer_stake", "Stake", ["safe", "type"])
SUBGRAPH_SIZE = Gauge("ct_subgraph_size", "Size of the subgraph")
TICKET_STATS = Gauge("ct_ticket_stats", "Ticket stats", ["type"])
TOPOLOGY_SIZE = Gauge("ct_topology_size", "Size of the topology")
TOTAL_FUNDING = Gauge("ct_total_funding", "Total funding")
UNIQUE_PEERS = Gauge("ct_unique_peers", "Unique peers", ["type"])
# endregion

configure_logging()
logger = logging.getLogger(__name__)


class Core:
    """
    The Core class represents the main class of the application. It is responsible for managing
    the nodes, the economic model and the distribution of rewards.
    """

    def __init__(self, nodes: list[Node], params: Parameters):
        super().__init__()

        self.params = params
        self.nodes = nodes
        for node in self.nodes:
            node.params = params

        self.all_peers = LockedVar("all_peers", set[Peer]())
        self.topology_data = list[entries.Topology]()
        self.registered_nodes_data = list[entries.Node]()
        self.nft_holders_data = list[str]()
        self.allocations_data = list[entries.Allocation]()
        self.eoa_balances_data = list[entries.Balance]()
        self.peers_rewards_data = dict[str, float]()
        self.ticket_price: TicketPrice = None

        # Initialize the providers
        user_id = self.params.subgraph.user_id
        api_key = self.params.subgraph.api_key
        self.providers: dict[Type, GraphQLProvider] = {
            s: s.provider(URL(user_id, api_key, getattr(self.params.subgraph, s.value)))
            for s in Type
        }

        self.running = True

        BALANCE_MULTIPLIER.set(1)

    @property
    def api(self) -> HoprdAPI:
        return random.choice(self.nodes).api

    @property
    def channels(self):
        return random.choice(self.nodes).channels

    @property
    def ct_nodes_addresses(self) -> list[Address]:
        return [node.address for node in self.nodes]

    @keepalive
    async def rotate_subgraphs(self):
        """
        Checks the subgraph URLs and sets the subgraph mode in use (default, backup or none).
        """
        logger.info("Rotating subgraphs")
        for provider in self.providers.values():
            await provider.test(self.params.subgraph.type)

    @keepalive
    async def connected_peers(self):
        """
        Aggregates the peers from all nodes and sets the all_peers LockedVar.
        """

        counts = {"new": 0, "known": 0, "unreachable": 0}

        async with self.all_peers as current_peers:
            visible_peers: set[Peer] = set()
            visible_peers.update(*[await node.peers.get() for node in self.nodes])
            visible_peers: list[Peer] = list(visible_peers)

            for peer in current_peers:
                # if peer is still visible
                if peer in visible_peers:
                    if peer.yearly_message_count is None:
                        peer.yearly_message_count = 0
                        peer.start_async_processes()
                    counts["known"] += 1

                    # update peer version if it has been succesfully retrieved
                    new_version = visible_peers[visible_peers.index(peer)].version
                    if new_version.major != 0:
                        peer.version = new_version

                # if peer is not visible anymore
                else:
                    peer.yearly_message_count = None
                    peer.running = False
                    counts["unreachable"] += 1

            # if peer is new
            for peer in visible_peers:
                if peer not in current_peers:
                    peer.params = self.params
                    peer.yearly_message_count = 0
                    peer.start_async_processes()
                    current_peers.add(peer)
                    counts["new"] += 1

            logger.debug("Aggregated peers from all running nodes", counts)

            for key, value in counts.items():
                UNIQUE_PEERS.labels(key).set(value)

            for peer in current_peers:
                PEER_VERSION.labels(peer.address.native, str(peer.version)).set(1)

    @keepalive
    async def registered_nodes(self):
        """
        Gets all registered nodes in the Network Registry.
        """

        results = list[entries.Node]()
        for safe in await self.providers[Type.SAFES].get():
            results.extend(
                [
                    entries.Node.fromSubgraphResult(node)
                    for node in safe["registeredNodesInSafeRegistry"]
                ]
            )

        for node in results:
            STAKE.labels(node.safe.address, "balance").set(node.safe.balance.value)
            STAKE.labels(node.safe.address, "allowance").set(node.safe.allowance.value)
            STAKE.labels(node.safe.address, "additional_balance").set(
                node.safe.additional_balance.value
            )

        self.registered_nodes_data = results
        logger.debug("Fetched registered nodes in the safe registry", {"count": len(results)})
        SUBGRAPH_SIZE.set(len(results))

    @keepalive
    async def nft_holders(self):
        """
        Gets all NFT holders.
        """
        results = list[str]()
        for nft in await self.providers[Type.STAKING].get():
            if owner := nft.get("owner", {}).get("id", None):
                results.append(owner)

        self.nft_holders_data = results
        logger.debug("Fetched NFT holders", {"count": len(results)})
        NFT_HOLDERS.set(len(results))

    @keepalive
    async def allocations(self):
        """
        Gets all allocations for the investors.
        The amount per investor is then added to their stake before dividing it by the number
        of nodes they are running.
        """
        results = list[entries.Allocation]()
        for account in await self.providers[Type.MAINNET_ALLOCATIONS].get():
            results.append(entries.Allocation(**account["account"]))

        for account in await self.providers[Type.GNOSIS_ALLOCATIONS].get():
            results.append(entries.Allocation(**account["account"]))

        self.allocations_data = results
        logger.debug("Fetched investors allocations", {"counts": len(results)})

    @keepalive
    async def eoa_balances(self):
        """
        Gets the EOA balances on Gnosis and Mainnet for the investors.
        """
        if len(self.allocations_data) == 0:
            logger.info("No EOA address found for investors safes")
            return

        balances = {alloc.address: Balance.zero("wxHOPR") for alloc in self.allocations_data}

        for account in await self.providers[Type.MAINNET_BALANCES].get(id_in=list(balances.keys())):
            balances[account["id"].lower()] += Balance.from_float(
                account["totalBalance"], "wei wxHOPR"
            )

        for account in await self.providers[Type.GNOSIS_BALANCES].get(id_in=list(balances.keys())):
            balances[account["id"].lower()] += Balance.from_float(
                account["totalBalance"], "wei wxHOPR"
            )

        self.eoa_balances_data = [entries.Balance(key, value) for key, value in balances.items()]
        logger.debug("Fetched investors EOA balances", {"count": len(balances)})

    @keepalive
    async def topology(self):
        """
        Gets a dictionary containing all unique source_peerId-source_address links
        including the aggregated balance of "Open" outgoing payment channels.
        """

        channels = self.channels
        if channels is None or channels.all is None:
            logger.warning("No topological data available")
            return

        self.topology_data = [
            entries.Topology(address, balance)
            for address, balance in (await Utils.balanceInChannels(channels.all)).items()
        ]

        logger.debug("Fetched all topology links", {"count": len(self.topology_data)})
        TOPOLOGY_SIZE.set(len(self.topology_data))

    @keepalive
    async def apply_economic_model(self):
        """
        Applies the economic model to the eligible peers (after multiple filtering layers).
        """
        async with self.all_peers as peers:
            if not all([len(self.topology_data), len(self.registered_nodes_data), len(peers)]):
                logger.warning("Not enough data to apply economic model")
                return

            Utils.associateEntitiesToNodes(self.allocations_data, self.registered_nodes_data)
            Utils.associateEntitiesToNodes(self.eoa_balances_data, self.registered_nodes_data)

            await Utils.mergeDataSources(
                self.topology_data,
                peers,
                self.registered_nodes_data,
                self.allocations_data,
                self.eoa_balances_data,
            )

            Utils.allowManyNodePerSafe(peers)

            for p in peers:
                if not p.is_eligible(
                    self.params.economic_model.min_safe_allowance,
                    self.params.economic_model.legacy.coefficients.l,
                    self.ct_nodes_addresses,
                    self.nft_holders_data,
                    self.params.economic_model.nft_threshold,
                ):
                    p.yearly_message_count = None

            economic_security = (
<<<<<<< HEAD
                sum([p.split_stake for p in peers if p.yearly_message_count is not None])
                / self.params.economic_model.sigmoid.total_token_supply
=======
                sum(
                    [p.split_stake for p in peers if p.yearly_message_count is not None],
                    Balance.zero("wxHOPR"),
                )
                / self.params.economicModel.sigmoid.totalTokenSupply
>>>>>>> 7dbfa27b
            )
            network_capacity = (
                len([p for p in peers if p.yearly_message_count is not None])
                / self.params.economic_model.sigmoid.network_capacity
            )

            message_count = {model.__class__: 0 for model in self.params.economic_model.models}
            model_input = {model.__class__: 0 for model in self.params.economic_model.models}

            model_input[SigmoidParams] = [economic_security, network_capacity]

            for peer in peers:
                if peer.yearly_message_count is None:
                    continue

                model_input[LegacyParams] = self.peers_rewards_data.get(peer.address.native, 0.0)

                for model, name in self.params.economic_model.models.items():
                    message_count[model.__class__] = model.yearly_message_count(
                        peer.split_stake,
                        self.ticket_price,
                        model_input[model.__class__],
                    )

<<<<<<< HEAD
                    MESSAGE_COUNT.labels(peer.address.hopr, name).set(
                        message_count[model.__class__]
                    )
=======
                    MESSAGE_COUNT.labels(peer.address.native, model.name).set(message_count[model])
>>>>>>> 7dbfa27b

                peer.yearly_message_count = sum(message_count.values())

            eligible_count = sum([p.yearly_message_count is not None for p in peers])
            logger.info("Generated the eligible nodes set", {"count": eligible_count})
            ELIGIBLE_PEERS.set(eligible_count)

    @keepalive
    async def peers_rewards(self):
        results = dict()
        for acc in await self.providers[Type.REWARDS].get():
            account = entries.Account.fromSubgraphResult(acc)
            results[account.address] = account.redeemed_value
            REDEEMED_REWARDS.labels(account.address).set(account.redeemed_value)

        self.peers_rewards_data = results
        logger.debug("Fetched peers rewards amounts", {"count": len(results)})

    @keepalive
    async def ticket_parameters(self):
        """
        Gets the ticket price from the api.
        They are used in the economic model to calculate the number of messages to send to a peer.
        """
        ticket_price = await self.api.ticket_price()

        logger.debug(
            "Fetched ticket price",
            {"value": str(getattr(getattr(ticket_price, "value", None), "value", None))},
        )

        if ticket_price is not None:
            self.ticket_price = ticket_price
            TICKET_STATS.labels("price").set(ticket_price.value)

    @keepalive
    async def safe_fundings(self):
        """
        Gets the total amount that was sent to CT safes.
        """
        addresses = list(
            filter(
                lambda x: x is not None,
                {await node.safe_address for node in self.nodes},
            )
        )

        entries = await self.providers[Type.FUNDINGS].get(to_in=addresses)

        amount = sum([float(item["amount"]) for item in entries])

        TOTAL_FUNDING.set(amount + self.params.fundings.constant)
        logger.debug(
            "Fetched all safe fund events",
            {"amount": amount, "constant": self.params.fundings.constant},
        )

    @keepalive
    async def open_sessions(self):
        """
        Opens sessions for all eligible peers.
        """
        eligible_addresses = [
            peer.address
            for peer in await self.all_peers.get()
            if peer.yearly_message_count is not None
        ]
        for node in self.nodes:
            await node.open_sessions(eligible_addresses, self.ct_nodes_addresses)

    @property
<<<<<<< HEAD
    def tasks(self):
        return [getattr(self, method) for method in Utils.decorated_methods(__file__, "keepalive")]
=======
    def tasks(self) -> list[Callable]:
        return [getattr(self, method) for method in Utils.decorated_methods(__file__, "formalin")]
>>>>>>> 7dbfa27b

    async def start(self):
        """
        Start the node.
        """
        logger.info("CTCore started", {"num_nodes": len(self.nodes)})

        await AsyncLoop.gather_any([node._healthcheck() for node in self.nodes])
        await AsyncLoop.gather_any([node.close_all_sessions() for node in self.nodes])

        AsyncLoop.update(sum([node.tasks for node in self.nodes], []))
        AsyncLoop.update(self.tasks)

        await AsyncLoop.gather()

    def stop(self):
        """
        Stop the node.
        """
        logger.info("CTCore stopped")
        self.running = False

        for node in self.nodes:
            for s in node.session_management.values():
                s.socket.close()<|MERGE_RESOLUTION|>--- conflicted
+++ resolved
@@ -5,12 +5,9 @@
 
 from prometheus_client import Gauge
 
-<<<<<<< HEAD
 from core.api.response_objects import TicketPrice
+from core.components.balance import Balance
 from core.components.config_parser import LegacyParams, SigmoidParams
-=======
-from core.components.balance import Balance
->>>>>>> 7dbfa27b
 from core.components.logs import configure_logging
 from core.subgraph import GraphQLProvider
 
@@ -284,16 +281,11 @@
                     p.yearly_message_count = None
 
             economic_security = (
-<<<<<<< HEAD
-                sum([p.split_stake for p in peers if p.yearly_message_count is not None])
-                / self.params.economic_model.sigmoid.total_token_supply
-=======
                 sum(
                     [p.split_stake for p in peers if p.yearly_message_count is not None],
                     Balance.zero("wxHOPR"),
                 )
-                / self.params.economicModel.sigmoid.totalTokenSupply
->>>>>>> 7dbfa27b
+                / self.params.economic_model.sigmoid.total_token_supply
             )
             network_capacity = (
                 len([p for p in peers if p.yearly_message_count is not None])
@@ -318,13 +310,9 @@
                         model_input[model.__class__],
                     )
 
-<<<<<<< HEAD
-                    MESSAGE_COUNT.labels(peer.address.hopr, name).set(
+                    MESSAGE_COUNT.labels(peer.address.native, model.name).set(
                         message_count[model.__class__]
                     )
-=======
-                    MESSAGE_COUNT.labels(peer.address.native, model.name).set(message_count[model])
->>>>>>> 7dbfa27b
 
                 peer.yearly_message_count = sum(message_count.values())
 
@@ -358,7 +346,7 @@
 
         if ticket_price is not None:
             self.ticket_price = ticket_price
-            TICKET_STATS.labels("price").set(ticket_price.value)
+            TICKET_STATS.labels("price").set(ticket_price.value.value)
 
     @keepalive
     async def safe_fundings(self):
@@ -396,13 +384,8 @@
             await node.open_sessions(eligible_addresses, self.ct_nodes_addresses)
 
     @property
-<<<<<<< HEAD
-    def tasks(self):
+    def tasks(self) -> list[Callable]:
         return [getattr(self, method) for method in Utils.decorated_methods(__file__, "keepalive")]
-=======
-    def tasks(self) -> list[Callable]:
-        return [getattr(self, method) for method in Utils.decorated_methods(__file__, "formalin")]
->>>>>>> 7dbfa27b
 
     async def start(self):
         """
