import asyncio

from celery import Celery
from prometheus_client import Gauge

from .components.baseclass import Base
from .components.decorators import connectguard, flagguard, formalin
from .components.graphql_providers import (
    ProviderError,
    SafesProvider,
    StakingProvider,
    wxHOPRTransactionProvider,
)
from .components.hoprd_api import HoprdAPI
from .components.lockedvar import LockedVar
from .components.parameters import Parameters
from .components.utils import Utils
from .model.address import Address
from .model.economic_model import EconomicModel
from .model.peer import Peer
from .model.subgraph_entry import SubgraphEntry
from .model.subgraph_type import SubgraphType
from .model.subgraph_url import SubgraphURL
from .model.topology_entry import TopologyEntry
from .node import Node

HEALTH = Gauge("core_health", "Node health")
UNIQUE_PEERS = Gauge("unique_peers", "Unique peers")
SUBGRAPH_IN_USE = Gauge("subgraph_in_use", "Subgraph in use")
SUBGRAPH_CALLS = Gauge("subgraph_calls", "# of subgraph calls", ["type"])
SUBGRAPH_SIZE = Gauge("subgraph_size", "Size of the subgraph")
TOPOLOGY_SIZE = Gauge("topology_size", "Size of the topology")
NFT_HOLDERS = Gauge("nft_holders", "Number of nr-nft holders")
EXECUTIONS_COUNTER = Gauge("executions", "# of execution of the economic model")
ELIGIBLE_PEERS_COUNTER = Gauge("eligible_peers", "# of eligible peers for rewards")
APR_PER_PEER = Gauge("apr_per_peer", "APR per peer", ["peer_id"])
JOBS_PER_PEER = Gauge("jobs_per_peer", "Jobs per peer", ["peer_id"])
PEER_SPLIT_STAKE = Gauge("peer_split_stake", "Splitted stake", ["peer_id"])
PEER_TF_STAKE = Gauge("peer_tf_stake", "Transformed stake", ["peer_id"])
PEER_SAFE_COUNT = Gauge("peer_safe_count", "Number of safes", ["peer_id"])
PEER_VERSION = Gauge("peer_version", "Peer version", ["peer_id", "version"])
DISTRIBUTION_DELAY = Gauge("distribution_delay", "Delay between two distributions")
NEXT_DISTRIBUTION_EPOCH = Gauge("next_distribution_epoch", "Next distribution (epoch)")
TOTAL_FUNDING = Gauge("ct_total_funding", "Total funding")


class Core(Base):
    def __init__(self):
        super().__init__()

        self.params = Parameters()

        self.nodes = list[Node]()

        self.tasks = set[asyncio.Task]()

        self.connected = LockedVar("connected", False)
<<<<<<< HEAD
=======
        self.address = None

>>>>>>> d9088080
        self.all_peers = LockedVar("all_peers", set[Peer]())
        self.topology_list = LockedVar("topology_list", list[TopologyEntry]())
        self.registered_nodes = LockedVar("subgraph_list", list[SubgraphEntry]())
        self.nft_holders = LockedVar("nft_holders", list[str]())
        self.eligible_list = LockedVar("eligible_list", list[Peer]())

        # subgraphs
        self._safe_subgraph_url = None
        self._staking_subgraph_url = None
        self._wxhopr_txs_subgraph_url = None
        # trick to have the subgraph in use displayed in the terminal
        self._subgraph_type = SubgraphType.NONE
        self.subgraph_type = SubgraphType.DEFAULT

        self.started = False

    def post_init(self, nodes: list[Node], params: Parameters):
        self.params = params
        self.nodes = nodes

        for node in self.nodes:
            node.params = params

        self._safe_subgraph_url = SubgraphURL(
            self.params.subgraph.safes_balance_url,
            self.params.subgraph.safes_balance_url_backup,
        )
        self._staking_subgraph_url = SubgraphURL(
            self.params.subgraph.staking_url,
            self.params.subgraph.staking_url_backup,
        )
        self._wxhopr_txs_subgraph_url = SubgraphURL(
            self.params.subgraph.wxhopr_txs_url,
            self.params.subgraph.wxhopr_txs_url_backup,
        )

    @property
    def print_prefix(self) -> str:
        return "ct-core"

    @property
    def api(self) -> HoprdAPI:
        return self.nodes[-1].api

    @property
    def network_nodes(self) -> list[Node]:
        return self.nodes[:-1]

    @property
    async def network_nodes_addresses(self) -> list[Address]:
        return await asyncio.gather(
            *[node.address.get() for node in self.network_nodes]
        )

    @property
    def subgraph_type(self) -> SubgraphType:
        return self._subgraph_type

    @property
    def safe_subgraph_url(self) -> str:
        return self._safe_subgraph_url(self.subgraph_type)

    @property
    def staking_subgraph_url(self) -> str:
        return self._staking_subgraph_url(self.subgraph_type)

    @property
    def wxhopr_txs_subgraph_url(self) -> str:
        return self._wxhopr_txs_subgraph_url(self.subgraph_type)

    @subgraph_type.setter
    def subgraph_type(self, value: SubgraphType):
        if value != self.subgraph_type:
            self.warning(f"Now using '{value.value}' subgraph.")

        SUBGRAPH_IN_USE.set(value.toInt())
        self._subgraph_type = value

    async def _retrieve_address(self):
        addresses = await self.api.get_address("all")
        if not addresses:
            self.warning("No address retrieved from node.")
            return
        if "hopr" not in addresses or "native" not in addresses:
            self.warning("Invalid address retrieved from node.")
            return
        self.address = Address(addresses["hopr"], addresses["native"])

    @flagguard
    @formalin(None)
    async def healthcheck(self) -> dict:
        await self._retrieve_address()
        await self.connected.set(self.address is not None)

        self.debug(f"Connection state: {await self.connected.get()}")
        HEALTH.set(int(await self.connected.get()))

    @flagguard
    @formalin("Checking subgraph URLs")
    async def check_subgraph_urls(self):
        for type in SubgraphType.callables():
            self.subgraph_type = type
            provider = SafesProvider(self.safe_subgraph_url)

            if not await provider.test():
                continue
            else:
                break
        else:
            self.subgraph_type = SubgraphType.NONE

        SUBGRAPH_CALLS.labels(type.value).inc()

    @flagguard
    @formalin("Aggregating peers")
    async def aggregate_peers(self):
        results = set[Peer]()

        for node in self.nodes:
            results.update(await node.peers.get())

        await self.all_peers.set(results)

        self.debug(f"Aggregated peers ({len(results)} entries).")
        UNIQUE_PEERS.set(len(results))

    @flagguard
    @formalin("Getting registered nodes")
    async def get_registered_nodes(self):
        if self.subgraph_type == SubgraphType.NONE:
            self.warning("No subgraph URL available.")
            return

        provider = SafesProvider(self.safe_subgraph_url)
        results = list[SubgraphEntry]()
        try:
            for safe in await provider.get():
                entries = [
                    SubgraphEntry.fromSubgraphResult(node)
                    for node in safe["registeredNodesInNetworkRegistry"]
                ]
                results.extend(entries)

        except ProviderError as err:
            self.error(f"get_registered_nodes: {err}")

        await self.registered_nodes.set(results)

        SUBGRAPH_SIZE.set(len(results))
        self.debug(f"Fetched subgraph data ({len(results)} entries).")

    @flagguard
    @formalin("Getting NFT holders")
    async def get_nft_holders(self):
        if self.subgraph_type == SubgraphType.NONE:
            self.warning("No subgraph URL available.")
            return

        provider = StakingProvider(self.staking_subgraph_url)

        results = list[Address]()
        try:
            for nft in await provider.get():
                if owner := nft.get("owner", {}).get("id", None):
                    results.append(owner)

        except ProviderError as err:
            self.error(f"get_nft_holders: {err}")

        await self.nft_holders.set(results)

        NFT_HOLDERS.set(len(results))
        self.debug(f"Fetched NFT holders ({len(results)} entries).")

    @flagguard
    @formalin("Getting topology data")
    @connectguard
    async def get_topology_data(self):
        """
        Gets a dictionary containing all unique source_peerId-source_address links
        including the aggregated balance of "Open" outgoing payment channels.
        """
        channels = await self.api.all_channels(False)
        if channels is None:
            self.warning("Topology data not available.")
            return

        results = await Utils.aggregatePeerBalanceInChannels(channels.all)
        topology_list = [TopologyEntry.fromDict(*arg) for arg in results.items()]

        await self.topology_list.set(topology_list)

        TOPOLOGY_SIZE.set(len(topology_list))
        self.debug(f"Fetched topology links ({len(topology_list)} entries).")

    @flagguard
    @formalin("Applying economic model")
    async def apply_economic_model(self):
        ready: bool = False

        while not ready:
            topology = await self.topology_list.get()
            registered_nodes = await self.registered_nodes.get()
            peers = await self.all_peers.get()
            nft_holders = await self.nft_holders.get()

            self.debug(f"Topology size: {len(topology)}")
            self.debug(f"Subgraph size: {len(registered_nodes)}")
            self.debug(f"Network size: {len(peers)}")
            self.debug(f"NFT holders: {len(nft_holders)}")

            ready = len(topology) and len(registered_nodes) and len(peers)
            await asyncio.sleep(2)

        eligibles = Utils.mergeDataSources(topology, peers, registered_nodes)
        self.debug(f"Merged topology and subgraph data ({len(eligibles)} entries).")

        self.debug(f"after merge: {[el.address.id for el in eligibles]}")

        old_peer_addresses = [
            peer.address
            for peer in eligibles
            if peer.version_is_old(self.params.peer.min_version)
        ]
        excluded = Utils.excludeElements(eligibles, old_peer_addresses)
        self.debug(
            f"Excluded peers running on old version (< {self.params.peer.min_version}) ({len(excluded)} entries)."
        )
        self.debug(f"peers on wrong version: {[el.address.id for el in excluded]}")

        Utils.allowManyNodePerSafe(eligibles)
        self.debug(f"Allowed many nodes per safe ({len(eligibles)} entries).")

        low_allowance_addresses = [
            peer.address
            for peer in eligibles
            if peer.safe_allowance < self.params.economic_model.min_safe_allowance
        ]
        excluded = Utils.excludeElements(eligibles, low_allowance_addresses)
        self.debug(f"Excluded nodes with low safe allowance ({len(excluded)} entries).")
        self.debug(f"peers with low allowance {[el.address.id for el in excluded]}")

        excluded = Utils.excludeElements(eligibles, await self.network_nodes_addresses)
        self.debug(f"Excluded network nodes ({len(excluded)} entries).")
<<<<<<< HEAD

        low_stake_non_nft_holders = [
            peer.address
            for peer in eligibles
            if peer.safe_address not in nft_holders
            and peer.split_stake < self.params.economic_model.nft_threshold
        ]
        excluded = Utils.excludeElements(eligibles, low_stake_non_nft_holders)
        self.debug(
            f"Excluded non-nft-holders with stake < {self.params.economic_model.nft_threshold} ({len(excluded)} entries)."
        )
=======
        self.debug(f"ct nodes {[el.address.id for el in excluded]}")
>>>>>>> d9088080

        model = EconomicModel.fromGCPFile(
            self.params.gcp.bucket, self.params.economic_model.filename
        )
        for peer in eligibles:
            peer.economic_model = model
            peer.max_apr = self.params.distribution.max_apr_percentage

        self.debug("Assigned economic model to eligible nodes.")

        excluded = Utils.rewardProbability(eligibles)
        self.debug(f"Excluded nodes with low stakes ({len(excluded)} entries).")

        self.debug(f"Eligible nodes ({len(eligibles)} entries).")
<<<<<<< HEAD
=======
        self.debug(f"final eligible list {[el.address.id for el in eligibles]}")

>>>>>>> d9088080
        await self.eligible_list.set(eligibles)

        # set prometheus metrics
        DISTRIBUTION_DELAY.set(model.delay_between_distributions)
        NEXT_DISTRIBUTION_EPOCH.set(
            Utils.nextEpoch(model.delay_between_distributions).timestamp()
        )
        ELIGIBLE_PEERS_COUNTER.set(len(eligibles))

        for peer in eligibles:
            APR_PER_PEER.labels(peer.address.id).set(peer.apr_percentage)
            JOBS_PER_PEER.labels(peer.address.id).set(peer.message_count_for_reward)
            PEER_SPLIT_STAKE.labels(peer.address.id).set(peer.split_stake)
            PEER_SAFE_COUNT.labels(peer.address.id).set(peer.safe_address_count)
            PEER_TF_STAKE.labels(peer.address.id).set(peer.transformed_stake)
            PEER_VERSION.labels(peer.address.id, peer.version).set(1)

    @flagguard
    @formalin("Distributing rewards")
    async def distribute_rewards(self):
        model = EconomicModel.fromGCPFile(
            self.params.gcp.bucket, self.params.economic_model.filename
        )

        delay = Utils.nextDelayInSeconds(model.delay_between_distributions)
        self.debug(f"Waiting {delay} seconds for next distribution.")

        await asyncio.sleep(delay)

        min_peers = self.params.distribution.min_eligible_peers

        peers = list[Peer]()

        while len(peers) < min_peers:
            peers = await self.eligible_list.get()
            self.warning(
                f"Min. {min_peers} peers required to distribute rewards (having {len(peers)})."
            )
            await asyncio.sleep(2)

        # convert to csv and store on GCP
        filename = Utils.generateFilename(
            self.params.gcp.file_prefix, self.params.gcp.folder
        )
        lines = Peer.toCSV(peers)
        Utils.stringArrayToGCP(self.params.gcp.bucket, filename, lines)

        # create celery tasks
        app = Celery(
            name=self.params.rabbitmq.project_name,
            broker=f"amqp://{self.params.rabbitmq.username}:{self.params.rabbitmq.password}@{self.params.rabbitmq.host}/{self.params.rabbitmq.virtualhost}",
        )
        app.autodiscover_tasks(force=True)

        for peer in peers:
            Utils.taskSendMessage(
                app,
                peer.address.id,
                peer.message_count_for_reward,
                peer.economic_model.budget.ticket_price,
                task_name=self.params.rabbitmq.task_name,
            )
        self.info(f"Distributed rewards to {len(peers)} peers.")

        EXECUTIONS_COUNTER.inc()

    @flagguard
    @formalin("Getting funding data")
    @connectguard
    async def get_fundings(self):
        ct_safe_addresses = {
            getattr(await node.api.node_info(), "node_safe", None)
            for node in self.network_nodes
        }

        provider = wxHOPRTransactionProvider(self.wxhopr_txs_subgraph_url)

        transactions = list[dict]()
        for to_address in ct_safe_addresses:
            try:
                for transaction in await provider.get(to=to_address):
                    transactions.append(transaction)

            except ProviderError as err:
                self.error(f"get_fundings: {err}")

        total_funding = sum([float(tx["amount"]) for tx in transactions])
        self.debug(f"Total funding: {total_funding}")
        TOTAL_FUNDING.set(total_funding)

    async def start(self):
        """
        Start the node.
        """
        self.info(f"CTCore started with {len(self.network_nodes)} nodes.")

        if len(self.network_nodes) == 0:
            self.error("No nodes available, exiting.")
            return

        if self.tasks:
            return

        for node in self.network_nodes:
            node.started = True
            await node._retrieve_address()
            self.tasks.update(node.tasks())

        self.started = True

        self.tasks.add(asyncio.create_task(self.healthcheck()))
        self.tasks.add(asyncio.create_task(self.check_subgraph_urls()))
        self.tasks.add(asyncio.create_task(self.get_fundings()))
        self.tasks.add(asyncio.create_task(self.get_nft_holders()))

        self.tasks.add(asyncio.create_task(self.aggregate_peers()))
        self.tasks.add(asyncio.create_task(self.get_registered_nodes()))
        self.tasks.add(asyncio.create_task(self.get_topology_data()))

        self.tasks.add(asyncio.create_task(self.apply_economic_model()))
        self.tasks.add(asyncio.create_task(self.distribute_rewards()))

        await asyncio.gather(*self.tasks)

    def stop(self):
        """
        Stop the node.
        """
        self.started = False

        for node in self.network_nodes:
            node.started = False

        for task in self.tasks:
            task.add_done_callback(self.tasks.discard)
            task.cancel()<|MERGE_RESOLUTION|>--- conflicted
+++ resolved
@@ -55,11 +55,8 @@
         self.tasks = set[asyncio.Task]()
 
         self.connected = LockedVar("connected", False)
-<<<<<<< HEAD
-=======
         self.address = None
 
->>>>>>> d9088080
         self.all_peers = LockedVar("all_peers", set[Peer]())
         self.topology_list = LockedVar("topology_list", list[TopologyEntry]())
         self.registered_nodes = LockedVar("subgraph_list", list[SubgraphEntry]())
@@ -304,7 +301,6 @@
 
         excluded = Utils.excludeElements(eligibles, await self.network_nodes_addresses)
         self.debug(f"Excluded network nodes ({len(excluded)} entries).")
-<<<<<<< HEAD
 
         low_stake_non_nft_holders = [
             peer.address
@@ -316,9 +312,6 @@
         self.debug(
             f"Excluded non-nft-holders with stake < {self.params.economic_model.nft_threshold} ({len(excluded)} entries)."
         )
-=======
-        self.debug(f"ct nodes {[el.address.id for el in excluded]}")
->>>>>>> d9088080
 
         model = EconomicModel.fromGCPFile(
             self.params.gcp.bucket, self.params.economic_model.filename
@@ -332,12 +325,10 @@
         excluded = Utils.rewardProbability(eligibles)
         self.debug(f"Excluded nodes with low stakes ({len(excluded)} entries).")
 
-        self.debug(f"Eligible nodes ({len(eligibles)} entries).")
-<<<<<<< HEAD
-=======
+        self.info(f"Eligible nodes ({len(eligibles)} entries).")
+
         self.debug(f"final eligible list {[el.address.id for el in eligibles]}")
 
->>>>>>> d9088080
         await self.eligible_list.set(eligibles)
 
         # set prometheus metrics
