--- conflicted
+++ resolved
@@ -2,13 +2,10 @@
 import logging
 import random
 
-<<<<<<< HEAD
+from prometheus_client import Gauge
+
 from core.api.response_objects import TicketPrice
 from core.components.config_parser import LegacyParams, SigmoidParams
-=======
-from prometheus_client import Gauge
-
->>>>>>> 62894de3
 from core.components.logs import configure_logging
 from core.subgraph import GraphQLProvider
 
@@ -378,7 +375,7 @@
             {"amount": amount, "constant": self.params.fundings.constant},
         )
 
-    @master(flagguard, formalin)
+    @keepalive
     async def open_sessions(self):
         """
         Opens sessions for all eligible peers.
