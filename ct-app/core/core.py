--- conflicted
+++ resolved
@@ -14,15 +14,6 @@
 # endregion
 
 # region Metrics
-<<<<<<< HEAD
-=======
-PEER_VERSION = Gauge("ct_peer_version", "Peer version", ["peer_id", "version"])
-UNIQUE_PEERS = Gauge("ct_unique_peers", "Unique peers", ["type"])
-SUBGRAPH_SIZE = Gauge("ct_subgraph_size", "Size of the subgraph")
-STAKE = Gauge("ct_peer_stake", "Stake", ["safe", "type"])
-TOPOLOGY_SIZE = Gauge("ct_topology_size", "Size of the topology")
-NFT_HOLDERS = Gauge("ct_nft_holders", "Number of nr-nft holders")
->>>>>>> 91579260
 ELIGIBLE_PEERS = Gauge("ct_eligible_peers", "# of eligible peers for rewards")
 MESSAGE_COUNT = Gauge(
     "ct_message_count", "messages one should receive / year", [
@@ -30,6 +21,7 @@
 )
 NFT_HOLDERS = Gauge("ct_nft_holders", "Number of nr-nft holders")
 PEER_VERSION = Gauge("ct_peer_version", "Peer version", ["peer_id", "version"])
+STAKE = Gauge("ct_peer_stake", "Stake", ["safe", "type"])
 SUBGRAPH_SIZE = Gauge("ct_subgraph_size", "Size of the subgraph")
 TOPOLOGY_SIZE = Gauge("ct_topology_size", "Size of the topology")
 TOTAL_FUNDING = Gauge("ct_total_funding", "Total funding")
