--- conflicted
+++ resolved
@@ -206,10 +206,6 @@
         """
         Gets the subgraph data and sets the subgraph_list LockedVar.
         """
-<<<<<<< HEAD
-=======
-
->>>>>>> a8b6a93a
         if self.subgraph_type == SubgraphType.NONE:
             self.warning("No subgraph URL available.")
             return
@@ -355,11 +351,7 @@
         excluded = Utils.rewardProbability(eligibles)
         self.debug(f"Excluded nodes with low stakes ({len(excluded)} entries).")
         self.info(f"Eligible nodes ({len(eligibles)} entries).")
-<<<<<<< HEAD
-        self.debug(f"final eligible list {[el.address.id for el in eligibles]}")
-=======
         self.debug(f"Final eligible list {[el.address.id for el in eligibles]}")
->>>>>>> a8b6a93a
 
         await self.eligible_list.set(eligibles)
 
