# region Imports
import logging
import random

from prometheus_client import Gauge

from core.api.response_objects import TicketPrice
from core.components.config_parser import LegacyParams, SigmoidParams
from core.components.logs import configure_logging
from core.subgraph import GraphQLProvider

from .api import HoprdAPI
from .components import Address, AsyncLoop, LockedVar, Peer, Utils
from .components.config_parser import Parameters
from .components.decorators import keepalive
from .node import Node
from .subgraph import URL, Type, entries

# endregion

# region Metrics
ELIGIBLE_PEERS = Gauge("ct_eligible_peers", "# of eligible peers for rewards")
MESSAGE_COUNT = Gauge(
    "ct_message_count", "messages one should receive / year", ["peer_id", "model"]
)
NFT_HOLDERS = Gauge("ct_nft_holders", "Number of nr-nft holders")
PEER_VERSION = Gauge("ct_peer_version", "Peer version", ["peer_id", "version"])
REDEEMED_REWARDS = Gauge("ct_redeemed_rewards", "Redeemed rewards", ["address"])
STAKE = Gauge("ct_peer_stake", "Stake", ["safe", "type"])
SUBGRAPH_SIZE = Gauge("ct_subgraph_size", "Size of the subgraph")
TICKET_STATS = Gauge("ct_ticket_stats", "Ticket stats", ["type"])
TOPOLOGY_SIZE = Gauge("ct_topology_size", "Size of the topology")
TOTAL_FUNDING = Gauge("ct_total_funding", "Total funding")
UNIQUE_PEERS = Gauge("ct_unique_peers", "Unique peers", ["type"])
# endregion

configure_logging()
logger = logging.getLogger(__name__)


class Core:
    """
    The Core class represents the main class of the application. It is responsible for managing
    the nodes, the economic model and the distribution of rewards.
    """

    def __init__(self, nodes: list[Node], params: Parameters):
        super().__init__()

        self.params = params
        self.nodes = nodes
        for node in self.nodes:
            node.params = params

        self.all_peers = LockedVar("all_peers", set[Peer]())
        self.topology_data = list[entries.Topology]()
        self.registered_nodes_data = list[entries.Node]()
        self.nft_holders_data = list[str]()
        self.allocations_data = list[entries.Allocation]()
        self.eoa_balances_data = list[entries.Balance]()
        self.peers_rewards_data = dict[str, float]()
        self.ticket_price: TicketPrice = None

        # Initialize the providers
        user_id = self.params.subgraph.user_id
        api_key = self.params.subgraph.api_key
        self.providers: dict[Type, GraphQLProvider] = {
            s: s.provider(URL(user_id, api_key, getattr(self.params.subgraph, s.value)))
            for s in Type
        }

        self.running = True

    @property
    def api(self) -> HoprdAPI:
        return random.choice(self.nodes).api

    @property
    def channels(self):
        return random.choice(self.nodes).channels

    @property
    def ct_nodes_addresses(self) -> list[Address]:
        return [node.address for node in self.nodes]

    @keepalive
    async def rotate_subgraphs(self):
        """
        Checks the subgraph URLs and sets the subgraph mode in use (default, backup or none).
        """
        logger.info("Rotating subgraphs")
        for provider in self.providers.values():
            await provider.test(self.params.subgraph.type)

    @keepalive
    async def connected_peers(self):
        """
        Aggregates the peers from all nodes and sets the all_peers LockedVar.
        """

        counts = {"new": 0, "known": 0, "unreachable": 0}

        async with self.all_peers as current_peers:
            visible_peers: set[Peer] = set()
            visible_peers.update(*[await node.peers.get() for node in self.nodes])
            visible_peers = list(visible_peers)

            for peer in current_peers:
                # if peer is still visible
                if peer in visible_peers:
                    if peer.yearly_message_count is None:
                        peer.yearly_message_count = 0
                        peer.start_async_processes()
                    counts["known"] += 1

                    # update peer version if it has been succesfully retrieved
                    new_version = visible_peers[visible_peers.index(peer)].version
                    if new_version.major != 0:
                        peer.version = new_version

                # if peer is not visible anymore
                else:
                    peer.yearly_message_count = None
                    peer.running = False
                    counts["unreachable"] += 1

            # if peer is new
            for peer in visible_peers:
                if peer not in current_peers:
                    peer.params = self.params
                    peer.yearly_message_count = 0
                    peer.start_async_processes()
                    current_peers.add(peer)
                    counts["new"] += 1

            logger.debug("Aggregated peers from all running nodes", counts)

            for key, value in counts.items():
                UNIQUE_PEERS.labels(key).set(value)

            for peer in current_peers:
                PEER_VERSION.labels(peer.address.hopr, str(peer.version)).set(1)

    @keepalive
    async def registered_nodes(self):
        """
        Gets all registered nodes in the Network Registry.
        """

        results = list[entries.Node]()
        for safe in await self.providers[Type.SAFES].get():
            results.extend(
                [
                    entries.Node.fromSubgraphResult(node)
                    for node in safe["registeredNodesInSafeRegistry"]
                ]
            )

        for node in results:
            STAKE.labels(node.safe.address, "balance").set(node.safe.balance)
            STAKE.labels(node.safe.address, "allowance").set(node.safe.allowance)
            STAKE.labels(node.safe.address, "additional_balance").set(node.safe.additional_balance)

        self.registered_nodes_data = results
        logger.debug("Fetched registered nodes in the safe registry", {"count": len(results)})
        SUBGRAPH_SIZE.set(len(results))

    @keepalive
    async def nft_holders(self):
        """
        Gets all NFT holders.
        """
        results = list[str]()
        for nft in await self.providers[Type.STAKING].get():
            if owner := nft.get("owner", {}).get("id", None):
                results.append(owner)

        self.nft_holders_data = results
        logger.debug("Fetched NFT holders", {"count": len(results)})
        NFT_HOLDERS.set(len(results))

    @keepalive
    async def allocations(self):
        """
        Gets all allocations for the investors.
        The amount per investor is then added to their stake before dividing it by the number
        of nodes they are running.
        """
        results = list[entries.Allocation]()
        for account in await self.providers[Type.MAINNET_ALLOCATIONS].get():
            results.append(entries.Allocation(**account["account"]))

        for account in await self.providers[Type.GNOSIS_ALLOCATIONS].get():
            results.append(entries.Allocation(**account["account"]))

        self.allocations_data = results
        logger.debug("Fetched investors allocations", {"counts": len(results)})

    @keepalive
    async def eoa_balances(self):
        """
        Gets the EOA balances on Gnosis and Mainnet for the investors.
        """
        if len(self.allocations_data) == 0:
            logger.info("No EOA address found for investors safes")
            return

        balances = {alloc.address: 0 for alloc in self.allocations_data}

        for account in await self.providers[Type.MAINNET_BALANCES].get(id_in=list(balances.keys())):
            balances[account["id"].lower()] += float(account["totalBalance"]) / 1e18

        for account in await self.providers[Type.GNOSIS_BALANCES].get(id_in=list(balances.keys())):
            balances[account["id"].lower()] += float(account["totalBalance"]) / 1e18

        self.eoa_balances_data = [entries.Balance(key, value) for key, value in balances.items()]
        logger.debug("Fetched investors EOA balances", {"count": len(balances)})

    @keepalive
    async def topology(self):
        """
        Gets a dictionary containing all unique source_peerId-source_address links
        including the aggregated balance of "Open" outgoing payment channels.
        """

        channels = self.channels
        if channels is None or channels.all is None:
            logger.warning("No topological data available")
            return

        self.topology_data = [
            entries.Topology.fromDict(*arg)
            for arg in (await Utils.balanceInChannels(channels.all)).items()
        ]

        logger.debug("Fetched all topology links", {"count": len(self.topology_data)})
        TOPOLOGY_SIZE.set(len(self.topology_data))

    @keepalive
    async def apply_economic_model(self):
        """
        Applies the economic model to the eligible peers (after multiple filtering layers).
        """
        async with self.all_peers as peers:
            if not all([len(self.topology_data), len(self.registered_nodes_data), len(peers)]):
                logger.warning("Not enough data to apply economic model")
                return

            Utils.associateEntitiesToNodes(self.allocations_data, self.registered_nodes_data)
            Utils.associateEntitiesToNodes(self.eoa_balances_data, self.registered_nodes_data)

            await Utils.mergeDataSources(
                self.topology_data,
                peers,
                self.registered_nodes_data,
                self.allocations_data,
                self.eoa_balances_data,
            )

            Utils.allowManyNodePerSafe(peers)

            for p in peers:
                if not p.is_eligible(
                    self.params.economic_model.min_safe_allowance,
                    self.params.economic_model.legacy.coefficients.l,
                    self.ct_nodes_addresses,
                    self.nft_holders_data,
                    self.params.economic_model.nft_threshold,
                ):
                    p.yearly_message_count = None

            economic_security = (
<<<<<<< HEAD
                sum(
                    [p.split_stake for p in peers if p.yearly_message_count is not None]
                )
                / self.params.economic_model.sigmoid.total_token_supply
=======
                sum([p.split_stake for p in peers if p.yearly_message_count is not None])
                / self.params.economicModel.sigmoid.totalTokenSupply
>>>>>>> 40581905
            )
            network_capacity = (
                len([p for p in peers if p.yearly_message_count is not None])
                / self.params.economic_model.sigmoid.network_capacity
            )

            message_count = {
                model.__class__: 0 for model in self.params.economic_model.models
            }
            model_input = {
                model.__class__: 0 for model in self.params.economic_model.models
            }

            model_input[SigmoidParams] = [economic_security, network_capacity]

            for peer in peers:
                if peer.yearly_message_count is None:
                    continue

                model_input[LegacyParams] = self.peers_rewards_data.get(
                    peer.address.native, 0.0
                )

                for model, name in self.params.economic_model.models.items():
                    message_count[model.__class__] = model.yearly_message_count(
                        peer.split_stake,
                        self.ticket_price,
                        model_input[model.__class__],
                    )

<<<<<<< HEAD
                    MESSAGE_COUNT.labels(peer.address.hopr, name).set(
                        message_count[model.__class__]
                    )
=======
                    MESSAGE_COUNT.labels(peer.address.hopr, model.name).set(message_count[model])
>>>>>>> 40581905

                peer.yearly_message_count = sum(message_count.values())

            eligible_count = sum([p.yearly_message_count is not None for p in peers])
            logger.info("Generated the eligible nodes set", {"count": eligible_count})
            ELIGIBLE_PEERS.set(eligible_count)

    @keepalive
    async def peers_rewards(self):
        results = dict()
        for acc in await self.providers[Type.REWARDS].get():
            account = entries.Account.fromSubgraphResult(acc)
            results[account.address] = account.redeemed_value
            REDEEMED_REWARDS.labels(account.address).set(account.redeemed_value)

        self.peers_rewards_data = results
        logger.debug("Fetched peers rewards amounts", {"count": len(results)})

    @keepalive
    async def ticket_parameters(self):
        """
        Gets the ticket price from the api.
        They are used in the economic model to calculate the number of messages to send to a peer.
        """
        ticket_price = await self.api.ticket_price()
        logger.debug("Fetched ticket price", {"value": getattr(ticket_price, "value", None)})

        if ticket_price is not None:
            self.ticket_price = ticket_price
            TICKET_STATS.labels("price").set(ticket_price.value)

    @keepalive
    async def safe_fundings(self):
        """
        Gets the total amount that was sent to CT safes.
        """
        addresses = list(
            filter(
                lambda x: x is not None,
                {await node.safe_address for node in self.nodes},
            )
        )

        entries = await self.providers[Type.FUNDINGS].get(to_in=addresses)

        amount = sum([float(item["amount"]) for item in entries])

        TOTAL_FUNDING.set(amount + self.params.fundings.constant)
        logger.debug(
            "Fetched all safe fund events",
            {"amount": amount, "constant": self.params.fundings.constant},
        )

    @keepalive
    async def open_sessions(self):
        """
        Opens sessions for all eligible peers.
        """
        eligible_addresses = [
            peer.address
            for peer in await self.all_peers.get()
            if peer.yearly_message_count is not None
        ]

        for node in self.nodes:
            await node.open_sessions(eligible_addresses)

    @property
    def tasks(self):
<<<<<<< HEAD
        return [
            getattr(self, method)
            for method in Utils.decorated_methods(__file__, "keepalive")
        ]
=======
        return [getattr(self, method) for method in Utils.decorated_methods(__file__, "formalin")]
>>>>>>> 40581905

    async def start(self):
        """
        Start the node.
        """
        logger.info("CTCore started", {"num_nodes": len(self.nodes)})

        await AsyncLoop.gather_any([node._healthcheck() for node in self.nodes])
        await AsyncLoop.gather_any([node.close_all_sessions() for node in self.nodes])

        AsyncLoop.update(sum([node.tasks for node in self.nodes], []))
        AsyncLoop.update(self.tasks)

        await AsyncLoop.gather()

    def stop(self):
        """
        Stop the node.
        """
        logger.info("CTCore stopped")
        self.running = False

        for node in self.nodes:
            for s in node.session_management.values():
                s.socket.close()<|MERGE_RESOLUTION|>--- conflicted
+++ resolved
@@ -270,27 +270,16 @@
                     p.yearly_message_count = None
 
             economic_security = (
-<<<<<<< HEAD
-                sum(
-                    [p.split_stake for p in peers if p.yearly_message_count is not None]
-                )
+                sum([p.split_stake for p in peers if p.yearly_message_count is not None])
                 / self.params.economic_model.sigmoid.total_token_supply
-=======
-                sum([p.split_stake for p in peers if p.yearly_message_count is not None])
-                / self.params.economicModel.sigmoid.totalTokenSupply
->>>>>>> 40581905
             )
             network_capacity = (
                 len([p for p in peers if p.yearly_message_count is not None])
                 / self.params.economic_model.sigmoid.network_capacity
             )
 
-            message_count = {
-                model.__class__: 0 for model in self.params.economic_model.models
-            }
-            model_input = {
-                model.__class__: 0 for model in self.params.economic_model.models
-            }
+            message_count = {model.__class__: 0 for model in self.params.economic_model.models}
+            model_input = {model.__class__: 0 for model in self.params.economic_model.models}
 
             model_input[SigmoidParams] = [economic_security, network_capacity]
 
@@ -298,9 +287,7 @@
                 if peer.yearly_message_count is None:
                     continue
 
-                model_input[LegacyParams] = self.peers_rewards_data.get(
-                    peer.address.native, 0.0
-                )
+                model_input[LegacyParams] = self.peers_rewards_data.get(peer.address.native, 0.0)
 
                 for model, name in self.params.economic_model.models.items():
                     message_count[model.__class__] = model.yearly_message_count(
@@ -309,13 +296,9 @@
                         model_input[model.__class__],
                     )
 
-<<<<<<< HEAD
                     MESSAGE_COUNT.labels(peer.address.hopr, name).set(
                         message_count[model.__class__]
                     )
-=======
-                    MESSAGE_COUNT.labels(peer.address.hopr, model.name).set(message_count[model])
->>>>>>> 40581905
 
                 peer.yearly_message_count = sum(message_count.values())
 
@@ -385,14 +368,7 @@
 
     @property
     def tasks(self):
-<<<<<<< HEAD
-        return [
-            getattr(self, method)
-            for method in Utils.decorated_methods(__file__, "keepalive")
-        ]
-=======
-        return [getattr(self, method) for method in Utils.decorated_methods(__file__, "formalin")]
->>>>>>> 40581905
+        return [getattr(self, method) for method in Utils.decorated_methods(__file__, "keepalive")]
 
     async def start(self):
         """
