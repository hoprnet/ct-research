# region Imports
from datetime import datetime

from prometheus_client import Gauge

from core.components.asyncloop import AsyncLoop

from .api import HoprdAPI, Protocol
from .baseclass import Base
from .components import LockedVar, Parameters, Peer, Utils
from .components.decorators import connectguard, flagguard, formalin, master
from .components.messages import MessageFormat, MessageQueue
from .components.session_to_socket import SessionToSocket
from .components.node_helper import NodeHelper
# endregion

# region Metrics
BALANCE = Gauge("ct_balance", "Node balance", ["peer_id", "token"])
CHANNELS = Gauge("ct_channels", "Node channels", ["peer_id", "direction"])
CHANNEL_FUNDS = Gauge("ct_channel_funds",
                      "Total funds in out. channels", ["peer_id"])
HEALTH = Gauge("ct_node_health", "Node health", ["peer_id"])
MESSAGES_STATS = Gauge("ct_messages_stats", "", ["type", "sender", "relayer"])
PEERS_COUNT = Gauge("ct_peers_count", "Node peers", ["peer_id"])
# endregion


class Node(Base):
    """
    A Node represents a single node in the network, managed by HOPR, and used to distribute rewards.
    """

    def __init__(self, url: str, key: str):
        """
        Create a new Node with the specified url and key.
        :param url: The url of the node.
        :param key: The key of the node.
        """
        super().__init__()

        self.api: HoprdAPI = HoprdAPI(url, key)
        self.url = url

        self.peers = LockedVar("peers", set[Peer]())
        self.peer_history = LockedVar("peer_history", dict[str, datetime]())

        self.address = None
        self.channels = None
        self._safe_address = None

        self.params = Parameters()
        self.session_management = dict[str, SessionToSocket]()

        self.connected = False
        self.running = False

    @property
    async def safe_address(self):
        if self._safe_address is None:
            if info := await self.api.node_info():
                self._safe_address = info.hopr_node_safe

        return self._safe_address

    @property
    def log_prefix(self):
        return self.url.split("//")[-1].split(".")[0]

    async def retrieve_address(self):
        """
        Retrieve the address of the node.
        """
        addresses = await self.api.get_address()

        if addresses is None:
            return

        self.address = addresses
        return self.address

    async def _healthcheck(self):
        """
        Perform a healthcheck on the node.
        """
        health = await self.api.healthyz()
        self.connected = health

        if addr := await self.retrieve_address():
            HEALTH.labels(addr.hopr).set(int(health))
            if not health:
                self.warning("Node is not reachable.")
        else:
            self.warning("No address found")

    @master(flagguard, formalin)
    async def healthcheck(self):
        await self._healthcheck()

    @master(flagguard, formalin, connectguard)
    async def retrieve_balances(self):
        """
        Retrieve the balances of the node.
        """
        balances = await self.api.balances()

        if balances is None:
            return None
            
        if addr := self.address:
            for token, balance in vars(balances).items():
                if balance is None:
                    continue
                BALANCE.labels(addr.hopr, token).set(balance)

        return balances

    @master(flagguard, formalin, connectguard)
    async def open_channels(self):
        """
        Open channels to discovered_peers.
        """
        if self.channels is None:
            return

        out_opens = [
            c for c in self.channels.outgoing if not c.status.is_closed]

        addresses_with_channels = {c.destination_address for c in out_opens}
        all_addresses = {
            p.address.native
            for p in await self.peers.get()
            if not p.is_old(self.params.peer.minVersion)
        }
        addresses_without_channels = all_addresses - addresses_with_channels

        self.info(
            f"Addresses without channels: {len(addresses_without_channels)}")

        for address in addresses_without_channels:
            AsyncLoop.add(NodeHelper.open_channel, self.address, self.api, address,
                          self.params.channel.fundingAmount, publish_to_task_set=False)

    @master(flagguard, formalin, connectguard)
    async def close_incoming_channels(self):
        """
        Close incoming channels
        """
        if self.channels is None:
            return

        in_opens = [c for c in self.channels.incoming if c.status.is_open]

        for channel in in_opens:
            AsyncLoop.add(NodeHelper.close_incoming_channel,
                          self.address, self.api, channel, publish_to_task_set=False)

    @master(flagguard, formalin, connectguard)
    async def close_pending_channels(self):
        """
        Close channels in PendingToClose state.
        """
        if self.channels is None:
            return

        out_pendings = [
            c for c in self.channels.outgoing if c.status.is_pending]

        self.info(f"Pending channels: {len(out_pendings)}")

        for channel in out_pendings:
            AsyncLoop.add(NodeHelper.close_pending_channel,
                          self.address, self.api, channel, publish_to_task_set=False)

    @master(flagguard, formalin, connectguard)

    async def close_old_channels(self):
        """
        Close channels that have been open for too long.
        """
        if self.channels is None:
            return

        peer_history: dict[str, datetime] = await self.peer_history.get()
        to_peer_history = dict[str, datetime]()
        channels_to_close: list[str] = []

        address_to_channel_id = {
            c.destination_address: c.id
            for c in self.channels.outgoing
            if c.status.is_open
        }

        for address, channel_id in address_to_channel_id.items():
            timestamp = peer_history.get(address, None)

            if timestamp is None:
                to_peer_history[address] = datetime.now()
                continue

            if (
                datetime.now() - timestamp
            ).total_seconds() < self.params.channel.maxAgeSeconds:
                continue

            channels_to_close.append(channel_id)

        await self.peer_history.update(to_peer_history)
        self.debug(
            f"Updated peer history with {len(to_peer_history)} new entries")

        self.info(f"Closing {len(channels_to_close)} old channels")
        for channel in channels_to_close:
            AsyncLoop.add(NodeHelper.close_old_channel,
                          self.address, self.api, channel, publish_to_task_set=False)

    @master(flagguard, formalin, connectguard)
    async def fund_channels(self):
        """
        Fund channels that are below minimum threshold.
        """
        if self.channels is None:
            return

        out_opens = [c for c in self.channels.outgoing if c.status.is_open]

        low_balances = [
            c
            for c in out_opens
            if int(c.balance) / 1e18 <= self.params.channel.minBalance
        ]

        self.info(f"Low balance channels: {len(low_balances)}")

        peer_ids = [p.address.hopr for p in await self.peers.get()]

        for channel in low_balances:
            if channel.destination_peer_id in peer_ids:
                AsyncLoop.add(NodeHelper.fund_channel, self.address,
                              self.api, channel, self.params.channel.fundingAmount, publish_to_task_set=False)

    @master(flagguard, formalin, connectguard)
    async def retrieve_peers(self):
        """
        Retrieve real peers from the network.
        """
        results = await self.api.peers()
        peers = {Peer(item.peer_id, item.address, item.version)
                 for item in results}
        peers = {p for p in peers if not p.is_old(self.params.peer.minVersion)}

        addresses_w_timestamp = {p.address.native: datetime.now() for p in peers}

        await self.peers.set(peers)
        await self.peer_history.update(addresses_w_timestamp)

        self.info(f"Peers: {len(peers)}")

        if addr := self.address:
            PEERS_COUNT.labels(addr.hopr).set(len(peers))

    @master(flagguard, formalin, connectguard)
    async def retrieve_channels(self):
        """
        Retrieve all channels.
        """
        channels = await self.api.channels()

        if channels is None:
            self.warning("No channels found")
            return

        if not hasattr(channels, "incoming") or not hasattr(channels, "outgoing"):
            self.warning("No channels found")
            return

        if addr := self.address:
            channels.outgoing = [
                c
                for c in channels.all
                if c.source_peer_id == addr.hopr and not c.status.is_closed
            ]
            channels.incoming = [
                c
                for c in channels.all
                if c.destination_peer_id == addr.hopr and not c.status.is_closed
            ]

            self.channels = channels

            self.info(
                f"Channels: {len(channels.incoming)} in and {len(channels.outgoing)} out"
            )
            CHANNELS.labels(addr.hopr, "outgoing").set(len(channels.outgoing))
            CHANNELS.labels(addr.hopr, "incoming").set(len(channels.incoming))

    @master(flagguard, formalin, connectguard)
    async def get_total_channel_funds(self):
        """
        Retrieve total funds.
        """
        if self.address is None:
            return

        if self.channels is None:
            return

        results = await Utils.balanceInChannels(self.channels.outgoing)

        if self.address.hopr not in results:
            self.warning("Funding info not found")
            return

        funds = results[self.address.hopr].get("channels_balance", 0)

        self.info(f"Channels funds: {funds}")
        CHANNEL_FUNDS.labels(self.address.hopr).set(funds)

        return funds

    @master(flagguard, formalin, connectguard)
    async def observe_relayed_messages(self):
        """
        Check the inbox for messages.
        """
        if self.address is None:
            return

        for relayer, s in self.session_management.items():
            buffer_size: int = (
                self.params.sessions.packetSize * self.params.sessions.numPackets
            )
            messages = s.receive(buffer_size).decode().split("\n")
            MESSAGES_STATS.labels("relayed", self.address.hopr, relayer).inc(
                len(messages)
            )

    @formalin
    async def observe_message_queue(self):
        message: MessageFormat = await MessageQueue().buffer.get()

        peers = [peer.address.hopr for peer in await self.peers.get()]
        if message.relayer not in peers:
            return

        channels = [
            channel.destination_peer_id for channel in self.channels.outgoing]
        if message.relayer not in channels:
            return

<<<<<<< HEAD
        if message.relayer not in self.session_management:
            session = await self.api.post_session(
                self.address.hopr, message.relayer
            )
            if session is None:
                return
                
            self.session_management[message.relayer] = SessionToSocket(
                session, session.ip
            )

        self.session_management[message.relayer].send(message.bytes)
=======
        AsyncLoop.add(self.api.send_message, self.address.hopr, message.format(), [
                      message.relayer], publish_to_task_set=False)
>>>>>>> 4a30d98a
        MESSAGES_STATS.labels("sent", self.address.hopr, message.relayer).inc()

    @formalin
    @connectguard
    async def observe_sessions(self):
        active_sessions = await self.api.get_sessions(Protocol.UDP)

        to_remove = []
        for peer, s in self.session_management.items():
            if s.session in active_sessions:
                continue
            s.socket.close()
            to_remove.append(peer)

        for peer in to_remove:
            await self.api.close_session(self.session_management.pop(peer).session)


    async def tasks(self):
        callbacks = [
            self.healthcheck,
            self.retrieve_peers,
            self.retrieve_balances,
            self.retrieve_channels,
            self.open_channels,
            self.fund_channels,
            self.close_old_channels,
            self.close_incoming_channels,
            self.close_pending_channels,
            self.get_total_channel_funds,
            self.observe_message_queue,
            self.observe_relayed_messages,
            self.observe_sessions,
        ]

        return callbacks

    @classmethod
    def fromCredentials(cls, addresses: list[str], keys: list[str]):
        return [cls(address, key) for address, key in zip(addresses, keys)]<|MERGE_RESOLUTION|>--- conflicted
+++ resolved
@@ -347,7 +347,6 @@
         if message.relayer not in channels:
             return
 
-<<<<<<< HEAD
         if message.relayer not in self.session_management:
             session = await self.api.post_session(
                 self.address.hopr, message.relayer
@@ -360,10 +359,7 @@
             )
 
         self.session_management[message.relayer].send(message.bytes)
-=======
-        AsyncLoop.add(self.api.send_message, self.address.hopr, message.format(), [
-                      message.relayer], publish_to_task_set=False)
->>>>>>> 4a30d98a
+
         MESSAGES_STATS.labels("sent", self.address.hopr, message.relayer).inc()
 
     @formalin
