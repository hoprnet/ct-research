--- conflicted
+++ resolved
@@ -385,11 +385,7 @@
             1024
         ):  # TODO: check if this is the right way to read from socket and set chunk size wisely
             try:
-<<<<<<< HEAD
                 message = MessageFormat.parse(m.decode())
-=======
-                message = MessageFormat.parse(m["body"])
->>>>>>> e6f3f662
             except ValueError as err:
                 self.error(f"Error while parsing message: {err}")
                 continue
