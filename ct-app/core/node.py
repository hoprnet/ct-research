--- conflicted
+++ resolved
@@ -88,15 +88,10 @@
     def print_prefix(self):
         return ".".join(self.url.split("//")[-1].split(".")[:2])
 
-<<<<<<< HEAD
-    async def _retrieve_address(self):
+    async def _retrieve_address(self) -> Address:
         """
         Retrieve the address of the node.
         """
-
-=======
-    async def _retrieve_address(self) -> Address:
->>>>>>> 34b8a9f7
         address = await self.api.get_address("all")
 
         if not isinstance(address, dict):
@@ -112,18 +107,6 @@
     @flagguard
     @formalin(None)
     async def healthcheck(self):
-<<<<<<< HEAD
-        """
-        Perform a healthcheck on the node.
-        """
-        health = await self.api.healthyz()
-        await self.connected.set(health)
-        self.debug(f"Connection state: {health}")
-
-        if address := await self._retrieve_address():
-            self.debug(f"Connection state: {await self.connected.get()}")
-            HEALTH.labels(address.id).set(int(health))
-=======
         node_address = await self._retrieve_address()
         await self.connected.set(node_address is not None)
 
@@ -132,18 +115,14 @@
             HEALTH.labels(address.id).set(int(await self.connected.get()))
         else:
             self.warning("No address found")
->>>>>>> 34b8a9f7
 
     @flagguard
     @formalin("Retrieving balances")
     @connectguard
     async def retrieve_balances(self):
-<<<<<<< HEAD
         """
         Retrieve the balances of the node.
         """
-        for token, balance in (await self.api.balances()).items():
-=======
         balances = await self.api.balances()
 
         if balances is None:
@@ -151,7 +130,6 @@
             return
         
         for token, balance in balances.items():
->>>>>>> 34b8a9f7
             BALANCE.labels((await self.address.get()).id, token).set(balance)
 
     @flagguard
