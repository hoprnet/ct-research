--- conflicted
+++ resolved
@@ -294,22 +294,10 @@
         """
         Retrieve real peers from the network.
         """
-<<<<<<< HEAD
         results = await self.api.peers()
         peers = {Peer(item.peer_id, item.address, item.version) for item in results}
-=======
-        results = await self.api.peers(
-            params=["peer_id", "peer_address", "reported_version"]
-        )
-
-        peers = {
-            Peer(item["peer_id"], item["peer_address"], item["reported_version"])
-            for item in results
-        }
-
         peers = {p for p in peers if not p.is_old(self.params.peer.minVersion)}
 
->>>>>>> e9133f63
         addresses_w_timestamp = {p.address.address: datetime.now() for p in peers}
 
         await self.peers.set(peers)
