import asyncio
from datetime import datetime

from prometheus_client import Gauge

from .components.baseclass import Base
from .components.channelstatus import ChannelStatus
from .components.decorators import connectguard, flagguard, formalin
from .components.hoprd_api import HoprdAPI
from .components.lockedvar import LockedVar
from .components.parameters import Parameters
from .components.utils import Utils
from .model.address import Address
from .model.peer import Peer
from .model.topology_entry import TopologyEntry

BALANCE = Gauge("balance", "Node balance", ["peer_id", "token"])
PEERS_COUNT = Gauge("peers_count", "Node peers", ["peer_id"])
HEALTH = Gauge("node_health", "Node health", ["peer_id"])

OUTGOING_CHANNELS = Gauge("outgoing_channels", "Node's outgoing channels", ["peer_id"])
INCOMING_CHANNELS = Gauge("incoming_channels", "Node's incoming channels", ["peer_id"])

CHANNELS_OPENED = Gauge("channels_opened", "Node channels opened", ["peer_id"])
INCOMING_CHANNELS_CLOSED = Gauge(
    "incoming_channels_closed", "Node's incoming channels closed", ["peer_id"]
)
PENDING_CHANNELS_CLOSED = Gauge(
    "pending_channels_closed", "Node's pending channels closed", ["peer_id"]
)
OLD_CHANNELS_CLOSED = Gauge("old_channels_closed", "Old channels closed", ["peer_id"])

OPEN_CHANNELS_CALLS = Gauge(
    "open_channels_calls", "Calls to open channels", ["peer_id"]
)
CLOSE_INCOMING_CHANNELS_CALLS = Gauge(
    "close_incoming_channels_calls", "Calls to close incoming channels", ["peer_id"]
)
CLOSE_PENDING_CHANNELS_CALLS = Gauge(
    "close_pending_channels_calls", "Calls to close pending channels", ["peer_id"]
)

CLOSE_OLD_CHANNELS_CALLS = Gauge(
    "close_old_channels_calls", "Calls to close old channels", ["peer_id"]
)

FUNDED_CHANNELS = Gauge("funded_channels", "Funded channels", ["peer_id"])
FUND_CHANNELS_CALLS = Gauge(
    "fund_channels_calls", "Calls to fund channels", ["peer_id"]
)
ADDRESSES_WOUT_CHANNELS = Gauge(
    "addresses_wout_channels", "Addresses without channels", ["peer_id"]
)
TOTAL_CHANNEL_FUNDS = Gauge(
    "total_channel_funds", "Total funds in outgoing channels", ["peer_id"]
)


class Node(Base):
    """
    A Node represents a single node in the network, managed by HOPR, and used to distribute rewards.
    """

    def __init__(self, url: str, key: str):
        """
        Create a new Node with the specified url and key.
        :param url: The url of the node.
        :param key: The key of the node.
        """
        super().__init__()

        self.api: HoprdAPI = HoprdAPI(url, key)
        self.url = url

        self.address = LockedVar("address", None, infer_type=False)
        self.peers = LockedVar("peers", set[Peer]())
        self.outgoings = LockedVar("outgoings", [])
        self.incomings = LockedVar("incomings", [])
        self.connected = LockedVar("connected", False)

        self.peer_history = LockedVar("peer_history", dict[str, datetime]())

        self.params = Parameters()

        self.started = False

    @property
    def print_prefix(self):
        return ".".join(self.url.split("//")[-1].split(".")[:2])

    async def _retrieve_address(self):
        """
        Retrieve the address of the node.
        """

        address = await self.api.get_address("all")

        if not isinstance(address, dict):
            return

        if "hopr" not in address or "native" not in address:
            return

        await self.address.set(Address(address["hopr"], address["native"]))

        return await self.address.get()

    @flagguard
    @formalin(None)
    async def healthcheck(self):
        """
        Perform a healthcheck on the node.
        """
        health = await self.api.healthyz()
        await self.connected.set(health)
        self.debug(f"Connection state: {health}")

        if address := await self._retrieve_address():
            self.debug(f"Connection state: {await self.connected.get()}")
            HEALTH.labels(address.id).set(int(health))

    @flagguard
    @formalin("Retrieving balances")
    @connectguard
    async def retrieve_balances(self):
<<<<<<< HEAD
        """
        Retrieve the balances of the node.
        """
        for token, balance in (await self.api.balances()).items():
=======
        balances = await self.api.balances()

        if balances is None:
            self.warning("Failed to retrieve balances")
            return
        
        for token, balance in balances.items():
>>>>>>> 34b8a9f7
            BALANCE.labels((await self.address.get()).id, token).set(balance)

    @flagguard
    @formalin("Opening channels")
    @connectguard
    async def open_channels(self):
        """
        Open channels to discovered_peers.
        """
        node_address = await self.address.get()

        out_opens = [
            c
            for c in await self.outgoings.get()
            if not ChannelStatus.isClosed(c.status)
        ]

        addresses_with_channels = {c.destination_address for c in out_opens}
        all_addresses = {p.address.address for p in await self.peers.get()}
        addresses_without_channels = all_addresses - addresses_with_channels

        self.debug(f"Addresses without channels: {len(addresses_without_channels)}")

        for address in addresses_without_channels:
            self.debug(f"Opening channel to {address}")
            ok = await self.api.open_channel(
                address,
                f"{int(self.params.channel.funding_amount*1e18):d}",
            )
            if ok:
                self.debug(f"Opened channel to {address}")
                CHANNELS_OPENED.labels(node_address.id).inc()
            else:
                self.warning(f"Failed to open channel to {address}")
            OPEN_CHANNELS_CALLS.labels(node_address.id).inc()

        ADDRESSES_WOUT_CHANNELS.labels(node_address.id).set(
            len(addresses_without_channels)
        )

    @flagguard
    @formalin("Closing incoming channels")
    @connectguard
    async def close_incoming_channels(self):
        """
        Close incoming channels
        """
        node_address = await self.address.get()

        in_opens = [
            c for c in await self.incomings.get() if ChannelStatus.isOpen(c.status)
        ]

        for channel in in_opens:
            self.debug(f"Closing incoming channel {channel.channel_id}")
            ok = await self.api.close_channel(channel.channel_id)
            if ok:
                self.debug(f"Closed channel {channel.channel_id}")
                INCOMING_CHANNELS_CLOSED.labels(node_address.id).inc()
            else:
                self.warning(f"Failed to close channel {channel.channel_id}")
            CLOSE_INCOMING_CHANNELS_CALLS.labels(node_address.id).inc()

    @flagguard
    @formalin("Closing pending channels")
    @connectguard
    async def close_pending_channels(self):
        """
        Close channels in PendingToClose state.
        """

        node_address = await self.address.get()
        out_pendings = [
            c for c in await self.outgoings.get() if ChannelStatus.isPending(c.status)
        ]

        self.debug(f"Pending channels: {len(out_pendings)}")

        for channel in out_pendings:
            self.debug(f"Closing pending channel {channel.channel_id}")
            ok = await self.api.close_channel(channel.channel_id)
            if ok:
                self.debug(f"Closed pending channel {channel.channel_id}")
                PENDING_CHANNELS_CLOSED.labels(node_address.id).inc()
            else:
                self.warning(f"Failed to close pending channel {channel.channel_id}")
            CLOSE_PENDING_CHANNELS_CALLS.labels(node_address.id).inc()

    @flagguard
    @formalin("Closing old channels")
    @connectguard
    async def close_old_channels(self):
        """
        Close channels that have been open for too long.
        """
        node_address = await self.address.get()

        outgoings = await self.outgoings.get()
        peer_history: dict[str, datetime] = await self.peer_history.get()
        to_peer_history = dict[str, datetime]()
        channels_to_close: list[str] = []

        address_to_channel_id = {
            c.destination_address: c.channel_id
            for c in outgoings
            if ChannelStatus.isOpen(c.status)
        }

        for address, channel_id in address_to_channel_id.items():
            timestamp = peer_history.get(address, None)

            if timestamp is None:
                to_peer_history[address] = datetime.now()
                continue

            if (
                datetime.now() - timestamp
            ).total_seconds() < self.params.channel.max_age_seconds:
                continue

            channels_to_close.append(channel_id)

        await self.peer_history.update(to_peer_history)
        self.debug(f"Updated peer history with {len(to_peer_history)} new entries")

        self.info(f"Closing {len(channels_to_close)} old channels")
        for channel in channels_to_close:
            self.debug(f"Closing channel {channel}")
            ok = await self.api.close_channel(channel)

            if ok:
                self.debug(f"Channel {channel} closed")
                OLD_CHANNELS_CLOSED.labels(node_address.id).inc()
            else:
                self.warning(f"Failed to close channel {channel_id}")

            CLOSE_OLD_CHANNELS_CALLS.labels(node_address.id).inc()

    @flagguard
    @formalin("Funding channels")
    @connectguard
    async def fund_channels(self):
        """
        Fund channels that are below minimum threshold.
        """
        node_address = await self.address.get()

        out_opens = [
            c for c in await self.outgoings.get() if ChannelStatus.isOpen(c.status)
        ]

        low_balances = [
            c
            for c in out_opens
            if int(c.balance) / 1e18 <= self.params.channel.min_balance
        ]

        self.debug(f"Low balance channels: {len(low_balances)}")

        peer_ids = [p.address.id for p in await self.peers.get()]

        for channel in low_balances:
            if channel.destination_peer_id in peer_ids:
                self.debug(f"Funding channel {channel.channel_id}")
                ok = await self.api.fund_channel(
                    channel.channel_id, self.params.channel.funding_amount * 1e18
                )
                if ok:
                    self.debug(f"Funded channel {channel.channel_id}")
                    FUNDED_CHANNELS.labels(node_address.id).inc()
                else:
                    self.warning(f"Failed to fund channel {channel.channel_id}")
                FUND_CHANNELS_CALLS.labels(node_address.id).inc()

    @flagguard
    @formalin("Retrieving peers")
    @connectguard
    async def retrieve_peers(self):
        """
        Retrieve real peers from the network.
        """
        node_address = await self.address.get()

        results = await self.api.peers(
            params=["peer_id", "peer_address", "reported_version"], quality=0.5
        )
        peers = {
            Peer(item["peer_id"], item["peer_address"], item["reported_version"])
            for item in results
        }

        addresses_w_timestamp = {p.address.address: datetime.now() for p in peers}

        await self.peers.set(peers)
        await self.peer_history.update(addresses_w_timestamp)

        self.debug(f"Peers: {len(peers)}")
        PEERS_COUNT.labels(node_address.id).set(len(peers))

    @flagguard
    @formalin("Retrieving outgoing channels")
    @connectguard
    async def retrieve_outgoing_channels(self):
        """
        Retrieve all outgoing channels.
        """
        channels = await self.api.all_channels(False)
        node_address = await self.address.get()

        outgoings = [
            c
            for c in channels.all
            if c.source_peer_id == node_address.id
            and not ChannelStatus.isClosed(c.status)
        ]

        await self.outgoings.set(outgoings)
        self.debug(f"Outgoing channels: {len(outgoings)}")
        OUTGOING_CHANNELS.labels(node_address.id).set(len(outgoings))

    @flagguard
    @formalin("Retrieving incoming channels")
    @connectguard
    async def retrieve_incoming_channels(self):
        """
        Retrieve all incoming channels.
        """
        channels = await self.api.all_channels(False)
        node_address = await self.address.get()

        incomings = [
            c
            for c in channels.all
            if c.destination_peer_id == node_address.id
            and not ChannelStatus.isClosed(c.status)
        ]

        await self.incomings.set(incomings)
        self.debug(f"Incoming channels: {len(incomings)}")
        INCOMING_CHANNELS.labels(node_address.id).set(len(incomings))

    @flagguard
    @formalin("Retrieving total funds")
    @connectguard
    async def get_total_channel_funds(self):
        """
        Retrieve total funds.
        """
        channels = await self.outgoings.get()
        node_address = await self.address.get()

        results = await Utils.aggregatePeerBalanceInChannels(channels)

        if node_address.id not in results:
            self.warning("Funding info not found")
            return

        entry = TopologyEntry.fromDict(node_address.id, results[node_address.id])

        self.debug(f"Channels funds: { entry.channels_balance}")
        TOTAL_CHANNEL_FUNDS.labels(node_address.id).set(entry.channels_balance)

    def tasks(self):
        self.info("Starting node")
        return [
            asyncio.create_task(self.healthcheck()),
            asyncio.create_task(self.retrieve_peers()),
            asyncio.create_task(self.retrieve_outgoing_channels()),
            asyncio.create_task(self.retrieve_incoming_channels()),
            asyncio.create_task(self.retrieve_balances()),
            asyncio.create_task(self.open_channels()),
            asyncio.create_task(self.close_incoming_channels()),
            asyncio.create_task(self.close_pending_channels()),
            asyncio.create_task(self.close_old_channels()),
            asyncio.create_task(self.fund_channels()),
            asyncio.create_task(self.get_total_channel_funds()),
        ]

    def __str__(self):
        return f"Node(id='{self.url}')"

    @classmethod
    def fromAddressAndKeyLists(cls, addresses: list[str], keys: list[str]):
        return [cls(address, key) for address, key in zip(addresses, keys)]<|MERGE_RESOLUTION|>--- conflicted
+++ resolved
@@ -123,20 +123,16 @@
     @formalin("Retrieving balances")
     @connectguard
     async def retrieve_balances(self):
-<<<<<<< HEAD
         """
         Retrieve the balances of the node.
         """
-        for token, balance in (await self.api.balances()).items():
-=======
         balances = await self.api.balances()
-
+        
         if balances is None:
             self.warning("Failed to retrieve balances")
             return
         
         for token, balance in balances.items():
->>>>>>> 34b8a9f7
             BALANCE.labels((await self.address.get()).id, token).set(balance)
 
     @flagguard
