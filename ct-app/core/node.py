import asyncio
from datetime import datetime

from prometheus_client import Gauge

from .components.baseclass import Base
from .components.channelstatus import ChannelStatus
from .components.decorators import connectguard, flagguard, formalin
from .components.hoprd_api import HoprdAPI
from .components.lockedvar import LockedVar
from .components.parameters import Parameters
from .components.utils import Utils
from .model.address import Address
from .model.peer import Peer
from .model.topology_entry import TopologyEntry

BALANCE = Gauge("balance", "Node balance", ["peer_id", "token"])
PEERS_COUNT = Gauge("peers_count", "Node peers", ["peer_id"])
HEALTH = Gauge("node_health", "Node health", ["peer_id"])

OUTGOING_CHANNELS = Gauge("outgoing_channels", "Node's outgoing channels", ["peer_id"])
INCOMING_CHANNELS = Gauge("incoming_channels", "Node's incoming channels", ["peer_id"])

CHANNELS_OPENED = Gauge("channels_opened", "Node channels opened", ["peer_id"])
INCOMING_CHANNELS_CLOSED = Gauge(
    "incoming_channels_closed", "Node's incoming channels closed", ["peer_id"]
)
PENDING_CHANNELS_CLOSED = Gauge(
    "pending_channels_closed", "Node's pending channels closed", ["peer_id"]
)
OLD_CHANNELS_CLOSED = Gauge("old_channels_closed", "Old channels closed", ["peer_id"])

OPEN_CHANNELS_CALLS = Gauge(
    "open_channels_calls", "Calls to open channels", ["peer_id"]
)
CLOSE_INCOMING_CHANNELS_CALLS = Gauge(
    "close_incoming_channels_calls", "Calls to close incoming channels", ["peer_id"]
)
CLOSE_PENDING_CHANNELS_CALLS = Gauge(
    "close_pending_channels_calls", "Calls to close pending channels", ["peer_id"]
)

CLOSE_OLD_CHANNELS_CALLS = Gauge(
    "close_old_channels_calls", "Calls to close old channels", ["peer_id"]
)

FUNDED_CHANNELS = Gauge("funded_channels", "Funded channels", ["peer_id"])
FUND_CHANNELS_CALLS = Gauge(
    "fund_channels_calls", "Calls to fund channels", ["peer_id"]
)
ADDRESSES_WOUT_CHANNELS = Gauge(
    "addresses_wout_channels", "Addresses without channels", ["peer_id"]
)
TOTAL_CHANNEL_FUNDS = Gauge(
    "total_channel_funds", "Total funds in outgoing channels", ["peer_id"]
)


class Node(Base):
    """
    A Node represents a single node in the network, managed by HOPR, and used to distribute rewards.
    """

    def __init__(self, url: str, key: str):
        """
        Create a new Node with the specified url and key.
        :param url: The url of the node.
        :param key: The key of the node.
        """
        super().__init__()

        self.api: HoprdAPI = HoprdAPI(url, key)
        self.url = url

        self.address = LockedVar("address", None, infer_type=False)
        self.peers = LockedVar("peers", set[Peer]())
        self.outgoings = LockedVar("outgoings", [])
        self.incomings = LockedVar("incomings", [])
        self.connected = LockedVar("connected", False)

        self.peer_history = LockedVar("peer_history", dict[str, datetime]())

        self.params = Parameters()

        self.started = False

    @property
    def print_prefix(self):
        return ".".join(self.url.split("//")[-1].split(".")[:2])

<<<<<<< HEAD
    async def _retrieve_address(self):
        """
        Retrieve the address of the node.
        """

=======
    async def _retrieve_address(self) -> Address:
        """
        Retrieve the address of the node.
        """
>>>>>>> a8b6a93a
        address = await self.api.get_address("all")

        if not isinstance(address, dict):
            return

        if "hopr" not in address or "native" not in address:
            return

        await self.address.set(Address(address["hopr"], address["native"]))

        return await self.address.get()

    @flagguard
    @formalin(None)
    async def healthcheck(self):
        """
        Perform a healthcheck on the node.
        """
        health = await self.api.healthyz()
        await self.connected.set(health)
        self.debug(f"Connection state: {health}")

        if address := await self._retrieve_address():
            self.debug(f"Connection state: {await self.connected.get()}")
            HEALTH.labels(address.id).set(int(health))

    @flagguard
    @formalin("Retrieving balances")
    @connectguard
    async def retrieve_balances(self):
        """
        Retrieve the balances of the node.
        """
        balances = await self.api.balances()
        
        if balances is None:
            self.warning("Failed to retrieve balances")
            return
        
        for token, balance in balances.items():
            BALANCE.labels((await self.address.get()).id, token).set(balance)

    @flagguard
    @formalin("Opening channels")
    @connectguard
    async def open_channels(self):
        """
        Open channels to discovered_peers.
        """
        node_address = await self.address.get()

        out_opens = [
            c
            for c in await self.outgoings.get()
            if not ChannelStatus.isClosed(c.status)
        ]

        addresses_with_channels = {c.destination_address for c in out_opens}
        all_addresses = {p.address.address for p in await self.peers.get()}
        addresses_without_channels = all_addresses - addresses_with_channels

        self.debug(f"Addresses without channels: {len(addresses_without_channels)}")

        for address in addresses_without_channels:
            self.debug(f"Opening channel to {address}")
            ok = await self.api.open_channel(
                address,
                f"{int(self.params.channel.funding_amount*1e18):d}",
            )
            if ok:
                self.debug(f"Opened channel to {address}")
                CHANNELS_OPENED.labels(node_address.id).inc()
            else:
                self.warning(f"Failed to open channel to {address}")
            OPEN_CHANNELS_CALLS.labels(node_address.id).inc()

        ADDRESSES_WOUT_CHANNELS.labels(node_address.id).set(
            len(addresses_without_channels)
        )

    @flagguard
    @formalin("Closing incoming channels")
    @connectguard
    async def close_incoming_channels(self):
        """
        Close incoming channels
        """
        node_address = await self.address.get()

        in_opens = [
            c for c in await self.incomings.get() if ChannelStatus.isOpen(c.status)
        ]

        for channel in in_opens:
            self.debug(f"Closing incoming channel {channel.channel_id}")
            ok = await self.api.close_channel(channel.channel_id)
            if ok:
                self.debug(f"Closed channel {channel.channel_id}")
                INCOMING_CHANNELS_CLOSED.labels(node_address.id).inc()
            else:
                self.warning(f"Failed to close channel {channel.channel_id}")
            CLOSE_INCOMING_CHANNELS_CALLS.labels(node_address.id).inc()

    @flagguard
    @formalin("Closing pending channels")
    @connectguard
    async def close_pending_channels(self):
        """
        Close channels in PendingToClose state.
        """

        node_address = await self.address.get()
        out_pendings = [
            c for c in await self.outgoings.get() if ChannelStatus.isPending(c.status)
        ]

        self.debug(f"Pending channels: {len(out_pendings)}")

        for channel in out_pendings:
            self.debug(f"Closing pending channel {channel.channel_id}")
            ok = await self.api.close_channel(channel.channel_id)
            if ok:
                self.debug(f"Closed pending channel {channel.channel_id}")
                PENDING_CHANNELS_CLOSED.labels(node_address.id).inc()
            else:
                self.warning(f"Failed to close pending channel {channel.channel_id}")
            CLOSE_PENDING_CHANNELS_CALLS.labels(node_address.id).inc()

    @flagguard
    @formalin("Closing old channels")
    @connectguard
    async def close_old_channels(self):
        """
        Close channels that have been open for too long.
        """
        node_address = await self.address.get()

        outgoings = await self.outgoings.get()
        peer_history: dict[str, datetime] = await self.peer_history.get()
        to_peer_history = dict[str, datetime]()
        channels_to_close: list[str] = []

        address_to_channel_id = {
            c.destination_address: c.channel_id
            for c in outgoings
            if ChannelStatus.isOpen(c.status)
        }

        for address, channel_id in address_to_channel_id.items():
            timestamp = peer_history.get(address, None)

            if timestamp is None:
                to_peer_history[address] = datetime.now()
                continue

            if (
                datetime.now() - timestamp
            ).total_seconds() < self.params.channel.max_age_seconds:
                continue

            channels_to_close.append(channel_id)

        await self.peer_history.update(to_peer_history)
        self.debug(f"Updated peer history with {len(to_peer_history)} new entries")

        self.info(f"Closing {len(channels_to_close)} old channels")
        for channel in channels_to_close:
            self.debug(f"Closing channel {channel}")
            ok = await self.api.close_channel(channel)

            if ok:
                self.debug(f"Channel {channel} closed")
                OLD_CHANNELS_CLOSED.labels(node_address.id).inc()
            else:
                self.warning(f"Failed to close channel {channel_id}")

            CLOSE_OLD_CHANNELS_CALLS.labels(node_address.id).inc()

    @flagguard
    @formalin("Funding channels")
    @connectguard
    async def fund_channels(self):
        """
        Fund channels that are below minimum threshold.
        """
        node_address = await self.address.get()

        out_opens = [
            c for c in await self.outgoings.get() if ChannelStatus.isOpen(c.status)
        ]

        low_balances = [
            c
            for c in out_opens
            if int(c.balance) / 1e18 <= self.params.channel.min_balance
        ]

        self.debug(f"Low balance channels: {len(low_balances)}")

        peer_ids = [p.address.id for p in await self.peers.get()]

        for channel in low_balances:
            if channel.destination_peer_id in peer_ids:
                self.debug(f"Funding channel {channel.channel_id}")
                ok = await self.api.fund_channel(
                    channel.channel_id, self.params.channel.funding_amount * 1e18
                )
                if ok:
                    self.debug(f"Funded channel {channel.channel_id}")
                    FUNDED_CHANNELS.labels(node_address.id).inc()
                else:
                    self.warning(f"Failed to fund channel {channel.channel_id}")
                FUND_CHANNELS_CALLS.labels(node_address.id).inc()

    @flagguard
    @formalin("Retrieving peers")
    @connectguard
    async def retrieve_peers(self):
        """
        Retrieve real peers from the network.
        """
        node_address = await self.address.get()

        results = await self.api.peers(
            params=["peer_id", "peer_address", "reported_version"], quality=0.5
        )
        peers = {
            Peer(item["peer_id"], item["peer_address"], item["reported_version"])
            for item in results
        }

        addresses_w_timestamp = {p.address.address: datetime.now() for p in peers}

        await self.peers.set(peers)
        await self.peer_history.update(addresses_w_timestamp)

        self.debug(f"Peers: {len(peers)}")
        PEERS_COUNT.labels(node_address.id).set(len(peers))

    @flagguard
    @formalin("Retrieving outgoing channels")
    @connectguard
    async def retrieve_outgoing_channels(self):
        """
        Retrieve all outgoing channels.
        """
        channels = await self.api.all_channels(False)
        node_address = await self.address.get()

        outgoings = [
            c
            for c in channels.all
            if c.source_peer_id == node_address.id
            and not ChannelStatus.isClosed(c.status)
        ]

        await self.outgoings.set(outgoings)
        self.debug(f"Outgoing channels: {len(outgoings)}")
        OUTGOING_CHANNELS.labels(node_address.id).set(len(outgoings))

    @flagguard
    @formalin("Retrieving incoming channels")
    @connectguard
    async def retrieve_incoming_channels(self):
        """
        Retrieve all incoming channels.
        """
        channels = await self.api.all_channels(False)
        node_address = await self.address.get()

        incomings = [
            c
            for c in channels.all
            if c.destination_peer_id == node_address.id
            and not ChannelStatus.isClosed(c.status)
        ]

        await self.incomings.set(incomings)
        self.debug(f"Incoming channels: {len(incomings)}")
        INCOMING_CHANNELS.labels(node_address.id).set(len(incomings))

    @flagguard
    @formalin("Retrieving total funds")
    @connectguard
    async def get_total_channel_funds(self):
        """
        Retrieve total funds.
        """
        channels = await self.outgoings.get()
        node_address = await self.address.get()

        self.debug(f"Channels before channels balance aggregation: {channels}")

        results = await Utils.aggregatePeerBalanceInChannels(channels)

        self.debug(f"Results of channels balance aggregation: {results}")

        if node_address.id not in results:
            self.warning("Funding info not found")
            return

        entry = TopologyEntry.fromDict(node_address.id, results[node_address.id])

        self.debug(f"Channels funds: { entry.channels_balance}")
        TOTAL_CHANNEL_FUNDS.labels(node_address.id).set(entry.channels_balance)

    def tasks(self):
        self.info("Starting node")
        return [
            asyncio.create_task(self.healthcheck()),
            asyncio.create_task(self.retrieve_peers()),
            asyncio.create_task(self.retrieve_outgoing_channels()),
            asyncio.create_task(self.retrieve_incoming_channels()),
            asyncio.create_task(self.retrieve_balances()),
            asyncio.create_task(self.open_channels()),
            asyncio.create_task(self.close_incoming_channels()),
            asyncio.create_task(self.close_pending_channels()),
            asyncio.create_task(self.close_old_channels()),
            asyncio.create_task(self.fund_channels()),
            asyncio.create_task(self.get_total_channel_funds()),
        ]

    def __str__(self):
        return f"Node(id='{self.url}')"

    @classmethod
    def fromAddressAndKeyLists(cls, addresses: list[str], keys: list[str]):
        return [cls(address, key) for address, key in zip(addresses, keys)]<|MERGE_RESOLUTION|>--- conflicted
+++ resolved
@@ -88,18 +88,10 @@
     def print_prefix(self):
         return ".".join(self.url.split("//")[-1].split(".")[:2])
 
-<<<<<<< HEAD
     async def _retrieve_address(self):
         """
         Retrieve the address of the node.
         """
-
-=======
-    async def _retrieve_address(self) -> Address:
-        """
-        Retrieve the address of the node.
-        """
->>>>>>> a8b6a93a
         address = await self.api.get_address("all")
 
         if not isinstance(address, dict):
