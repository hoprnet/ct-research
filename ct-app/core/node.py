--- conflicted
+++ resolved
@@ -426,17 +426,12 @@
     @formalin
     async def watch_message_queue(self):
         message: MessageFormat = await MessageQueue().buffer.get()
-<<<<<<< HEAD
-        sender = (await self.address.get()).id
 
         if message.relayer not in (await self.peers.get()):
             return
-
-=======
-        sender = self.address.id
->>>>>>> 8ffbc5b7
+          
         asyncio.create_task(
-            self.api.send_message(sender, message.format(), [message.relayer])
+            self.api.send_message(self.address.id, message.format(), [message.relayer])
         )
 
     async def tasks(self):
