--- conflicted
+++ resolved
@@ -9,13 +9,8 @@
 from core.components.logs import configure_logging
 from core.components.pattern_matcher import PatternMatcher
 
-<<<<<<< HEAD
-from .api import HoprdAPI
+from .api import HoprdAPI, Protocol
 from .components import LockedVar, Peer, Utils
-=======
-from .api import HoprdAPI, Protocol
-from .components import LockedVar, Parameters, Peer, Utils
->>>>>>> 62894de3
 from .components.address import Address
 from .components.config_parser import Parameters
 from .components.decorators import connectguard, keepalive, master
@@ -400,19 +395,9 @@
 
         return total
 
-<<<<<<< HEAD
-    @master(keepalive, connectguard)
-    async def observe_relayed_messages(self):
-        """
-        Check the inbox for messages.
-        """
-        messages = await self.api.messages_pop_all()
-        count = len(messages)
-=======
-    @master(flagguard, formalin, connectguard)
+    @master(keepalive, connectguard)
     async def observe_message_queue(self):
         message: MessageFormat = await MessageQueue().get_async()
->>>>>>> 62894de3
 
         if self.channels is None:
             logger.warning("No channels found yet")
@@ -435,16 +420,9 @@
             )
             message.increase_inner_index()
 
-<<<<<<< HEAD
-    @master(keepalive, connectguard)
-    async def observe_message_queue(self):
-        message = await MessageQueue().get_async()
-        # TODO: maybe set the timestamp here ?
-=======
-    @master(flagguard, formalin, connectguard)
+    @master(keepalive, connectguard)
     async def close_sessions(self):
         active_sessions = await self.api.get_sessions(Protocol.UDP)
->>>>>>> 62894de3
 
         to_remove = [
             peer_id
