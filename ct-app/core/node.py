# region Imports
import logging
from datetime import datetime

from prometheus_client import Gauge, Histogram

from core.components.asyncloop import AsyncLoop
from core.components.logs import configure_logging

from .api import HoprdAPI
from .components import LockedVar, Parameters, Peer, Utils
from .components.decorators import connectguard, flagguard, formalin, master
from .components.messages import MessageFormat, MessageQueue
from .components.node_helper import NodeHelper

# endregion

# region Metrics
BALANCE = Gauge("ct_balance", "Node balance", ["peer_id", "token"])
CHANNELS = Gauge("ct_channels", "Node channels", ["peer_id", "direction"])
CHANNEL_FUNDS = Gauge("ct_channel_funds",
                      "Total funds in out. channels", ["peer_id"])
HEALTH = Gauge("ct_node_health", "Node health", ["peer_id"])
MESSAGES_DELAYS = Histogram("ct_messages_delays", "Messages delays", ["sender", "relayer"], buckets=[
                            0.025, 0.05, 0.1, 0.2, 0.3, 0.4, 0.5, 0.6, 0.7, 0.8, 0.9, 1, 2.5])
MESSAGES_STATS = Gauge("ct_messages_stats", "", ["type", "sender", "relayer"])
PEERS_COUNT = Gauge("ct_peers_count", "Node peers", ["peer_id"])
# endregion

configure_logging()
logger = logging.getLogger(__name__)


class Node:
    """
    A Node represents a single node in the network, managed by HOPR, and used to distribute rewards.
    """

    def __init__(self, url: str, key: str):
        """
        Create a new Node with the specified url and key.
        :param url: The url of the node.
        :param key: The key of the node.
        """
        super().__init__()

        self.api: HoprdAPI = HoprdAPI(url, key)
        self.url = url

        self.peers = LockedVar("peers", set[Peer]())
        self.peer_history = LockedVar("peer_history", dict[str, datetime]())

        self.address = None
        self.channels = None
        self._safe_address = None

        self.params = Parameters()
        self.connected = False
        self.running = False

    @property
    async def safe_address(self):
        if self._safe_address is None:
            if info := await self.api.node_info():
                self._safe_address = info.hopr_node_safe

        return self._safe_address

    async def retrieve_address(self):
        """
        Retrieve the address of the node.
        """
        addresses = await self.api.get_address()

        if addresses is None:
            return

        self.address = addresses
        return self.address

    async def _healthcheck(self):
        """
        Perform a healthcheck on the node.
        """
        health = await self.api.healthyz()
        self.connected = health

        if addr := await self.retrieve_address():
            HEALTH.labels(addr.hopr).set(int(health))
            if not health:
                logger.warning("Node is not reachable")
        else:
            logger.warning("No address found")

    @master(flagguard, formalin)
    async def healthcheck(self):
        await self._healthcheck()

    @master(flagguard, formalin, connectguard)
    async def retrieve_balances(self):
        """
        Retrieve the balances of the node.
        """
        balances = await self.api.balances()

        if balances is None:
            return None

        if addr := self.address:
            for token, balance in vars(balances).items():
                if balance is None:
                    continue
                BALANCE.labels(addr.hopr, token).set(balance)

        return balances

    @master(flagguard, formalin, connectguard)
    async def open_channels(self):
        """
        Open channels to discovered_peers.
        """
        if self.channels is None:
            return

        out_opens = [
            c for c in self.channels.outgoing if not c.status.is_closed]

        addresses_with_channels = {c.destination_address for c in out_opens}
        all_addresses = {
            p.address.native
            for p in await self.peers.get()
            if not p.is_old(self.params.peer.min_version)
        }
        addresses_without_channels = all_addresses - addresses_with_channels

        logger.info("Fetched nodes without open channels to them",
                    {"count": len(addresses_without_channels)})

        for address in addresses_without_channels:
            AsyncLoop.add(NodeHelper.open_channel, self.address, self.api, address,
                          self.params.channel.funding_amount, publish_to_task_set=False)

    @master(flagguard, formalin, connectguard)
    async def close_incoming_channels(self):
        """
        Close incoming channels
        """
        if self.channels is None:
            return

        in_opens = [c for c in self.channels.incoming if c.status.is_open]

        for channel in in_opens:
            AsyncLoop.add(NodeHelper.close_incoming_channel,
                          self.address, self.api, channel, publish_to_task_set=False)

    @master(flagguard, formalin, connectguard)
    async def close_pending_channels(self):
        """
        Close channels in PendingToClose state.
        """
        if self.channels is None:
            return

        out_pendings = [
            c for c in self.channels.outgoing if c.status.is_pending]

        if len(out_pendings) > 0:
            logger.info("Starting closure of pending channels",
                        {"count": len(out_pendings)})

        for channel in out_pendings:
            AsyncLoop.add(NodeHelper.close_pending_channel,
                          self.address, self.api, channel, publish_to_task_set=False)

    @master(flagguard, formalin, connectguard)
    async def close_old_channels(self):
        """
        Close channels that have been open for too long.
        """
        if self.channels is None:
            return

        peer_history: dict[str, datetime] = await self.peer_history.get()
        to_peer_history = dict[str, datetime]()
        channels_to_close: list[str] = []

        address_to_channel_id = {
            c.destination_address: c.id
            for c in self.channels.outgoing
            if c.status.is_open
        }

        for address, channel_id in address_to_channel_id.items():
            timestamp = peer_history.get(address, None)

            if timestamp is None:
                to_peer_history[address] = datetime.now()
                continue

            if (
                datetime.now() - timestamp
            ).total_seconds() < self.params.channel.max_age_seconds:
                continue

            channels_to_close.append(channel_id)

        await self.peer_history.update(to_peer_history)

        logger.info("Starting closure of dangling channels open with peer visible for too long",
                    {"count": len(channels_to_close)})

        for channel in channels_to_close:
            AsyncLoop.add(NodeHelper.close_old_channel,
                          self.address, self.api, channel, publish_to_task_set=False)

    @master(flagguard, formalin, connectguard)
    async def fund_channels(self):
        """
        Fund channels that are below minimum threshold.
        """
        if self.channels is None:
            return

        out_opens = [c for c in self.channels.outgoing if c.status.is_open]

        low_balances = [
            c
            for c in out_opens
            if int(c.balance) / 1e18 <= self.params.channel.min_balance
        ]

        logger.info("Starting funding of channels where balance is too low",
                    {"count": len(low_balances), "threshold": self.params.channel.min_balance})

        peer_ids = [p.address.hopr for p in await self.peers.get()]

        for channel in low_balances:
            if channel.destination_peer_id in peer_ids:
                AsyncLoop.add(NodeHelper.fund_channel, self.address,
                              self.api, channel, self.params.channel.funding_amount, publish_to_task_set=False)

    @master(flagguard, formalin, connectguard)
    async def retrieve_peers(self):
        """
        Retrieve real peers from the network.
        """
        results = await self.api.peers()
        peers = {Peer(item.peer_id, item.address, item.version)
                 for item in results}
        peers = {p for p in peers if not p.is_old(
            self.params.peer.min_version)}

        addresses_w_timestamp = {
            p.address.native: datetime.now() for p in peers}

        await self.peers.set(peers)
        await self.peer_history.update(addresses_w_timestamp)

        logger.info("Scanned reachable peers", {"count": len(peers)})

        if addr := self.address:
            PEERS_COUNT.labels(addr.hopr).set(len(peers))

    @master(flagguard, formalin, connectguard)
    async def retrieve_channels(self):
        """
        Retrieve all channels.
        """
        channels = await self.api.channels()

        if channels is None:
            return

        if addr := self.address:
            channels.outgoing = [
                c
                for c in channels.all
                if c.source_peer_id == addr.hopr and not c.status.is_closed
            ]
            channels.incoming = [
                c
                for c in channels.all
                if c.destination_peer_id == addr.hopr and not c.status.is_closed
            ]

            self.channels = channels

            CHANNELS.labels(addr.hopr, "outgoing").set(len(channels.outgoing))
            CHANNELS.labels(addr.hopr, "incoming").set(len(channels.incoming))

        incoming_count = len(channels.incoming) if channels else 0
        outgoing_count = len(channels.outgoing) if channels else 0

        logger.info("Scanned channels linked to the node",
                    {"incoming": incoming_count, "outgoing": outgoing_count})

    @master(flagguard, formalin, connectguard)
    async def get_total_channel_funds(self):
        """
        Retrieve total funds.
        """
        if self.address is None:
            return

        if self.channels is None:
            return

        results = await Utils.balanceInChannels(self.channels.outgoing)

        total = results.get(self.address.hopr, dict()
                            ).get("channels_balance", 0)

        logger.info("Retrieved total amount stored in outgoing channels", {
                    "amount": total})
        CHANNEL_FUNDS.labels(self.address.hopr).set(total)

        return total

    @master(flagguard, formalin, connectguard)
    async def observe_relayed_messages(self):
        """
        Check the inbox for messages.
        """
        for m in await self.api.messages_pop_all():
            try:
                message = MessageFormat.parse(m.body)
            except ValueError as err:
                logger.exception("Error while parsing message", {"error": err})
                continue

            if message.timestamp and message.relayer:
                rtt = (m.timestamp - message.timestamp) / 1000

                MESSAGES_DELAYS.labels(
                    self.address.hopr, message.relayer).observe(rtt)
                MESSAGES_STATS.labels(
                    "relayed", self.address.hopr, message.relayer).inc()

    @master(flagguard, formalin, connectguard)
    async def observe_message_queue(self):
        message = await MessageQueue().get_async()        
        # TODO: maybe set the timestamp here ?

        peers = [peer.address.hopr for peer in await self.peers.get()]

        if message.relayer not in peers:
            return

        if self.channels is None:
            return

        channels = [
            channel.destination_peer_id for channel in self.channels.outgoing]

        if message.relayer not in channels:
            return

<<<<<<< HEAD
        AsyncLoop.add(self.api.send_message,
                      self.address.hopr,
                      message.format(),
                      [message.relayer],
                      publish_to_task_set=False)

        MESSAGES_STATS.labels("sent", self.address.hopr, message.relayer).inc()
=======
        AsyncLoop.add(NodeHelper.send_message, self.address, self.api, message, publish_to_task_set=False)
        MESSAGES_STATS.labels("sent", self.address.hopr, message.relayer).inc(message.multiplier)
>>>>>>> 56a989ce

    async def tasks(self):
        callbacks = [
            self.healthcheck,
            self.retrieve_peers,
            self.retrieve_balances,
            self.retrieve_channels,
            self.open_channels,
            self.fund_channels,
            self.close_old_channels,
            self.close_incoming_channels,
            self.close_pending_channels,
            self.get_total_channel_funds,
            self.observe_message_queue,
            self.observe_relayed_messages,
        ]

        return callbacks

    @classmethod
    def fromCredentials(cls, addresses: list[str], keys: list[str]):
        return [cls(address, key) for address, key in zip(addresses, keys)]<|MERGE_RESOLUTION|>--- conflicted
+++ resolved
@@ -356,18 +356,8 @@
         if message.relayer not in channels:
             return
 
-<<<<<<< HEAD
-        AsyncLoop.add(self.api.send_message,
-                      self.address.hopr,
-                      message.format(),
-                      [message.relayer],
-                      publish_to_task_set=False)
-
-        MESSAGES_STATS.labels("sent", self.address.hopr, message.relayer).inc()
-=======
         AsyncLoop.add(NodeHelper.send_message, self.address, self.api, message, publish_to_task_set=False)
         MESSAGES_STATS.labels("sent", self.address.hopr, message.relayer).inc(message.multiplier)
->>>>>>> 56a989ce
 
     async def tasks(self):
         callbacks = [
