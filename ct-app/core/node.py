# region Imports
import logging
from datetime import datetime

from core.components.asyncloop import AsyncLoop
from core.components.logs import configure_logging
from prometheus_client import Gauge, Histogram

from .api import HoprdAPI
from .components import LockedVar, Parameters, Peer, Utils
from .components.address import Address
from .components.decorators import connectguard, flagguard, formalin, master
from .components.messages import MessageFormat, MessageQueue
from .components.node_helper import NodeHelper

# endregion

# region Metrics
BALANCE = Gauge("ct_balance", "Node balance", ["peer_id", "token"])
CHANNELS = Gauge("ct_channels", "Node channels", ["peer_id", "direction"])
CHANNEL_FUNDS = Gauge("ct_channel_funds", "Total funds in out. channels", ["peer_id"])
HEALTH = Gauge("ct_node_health", "Node health", ["peer_id"])
MESSAGES_DELAYS = Histogram(
    "ct_messages_delays",
    "Messages delays",
    ["sender", "relayer"],
    buckets=[0.025, 0.05, 0.1, 0.2, 0.3, 0.4, 0.5, 0.6, 0.7, 0.8, 0.9, 1, 2.5],
)
MESSAGES_STATS = Gauge("ct_messages_stats", "", ["type", "sender", "relayer"])
PEERS_COUNT = Gauge("ct_peers_count", "Node peers", ["peer_id"])
# endregion

configure_logging()
logger = logging.getLogger(__name__)


class Node:
    """
    A Node represents a single node in the network, managed by HOPR, and used to distribute rewards.
    """

    def __init__(self, url: str, key: str):
        """
        Create a new Node with the specified url and key.
        :param url: The url of the node.
        :param key: The key of the node.
        """
        super().__init__()

        self.api: HoprdAPI = HoprdAPI(url, key)
        self.url = url

        self.peers = LockedVar("peers", set[Peer]())
        self.peer_history = LockedVar("peer_history", dict[str, datetime]())

        self.address = None
        self.channels = None
        self._safe_address = None

        self.params = Parameters()
        self.connected = False
        self.running = False

    @property
    def log_base_params(self):
        return {
            "host": self.url,
            "address": getattr(self.address, "native", None),
            "peer_id": getattr(self.address, "hopr", None),
        }

    @property
    async def safe_address(self):
        if self._safe_address is None:
            if info := await self.api.node_info():
                self._safe_address = info.hopr_node_safe
                logger.info(
                    "Retrieved safe address",
                    {"safe": self._safe_address, **self.log_base_params},
                )

        return self._safe_address

    async def retrieve_address(self):
        """
        Retrieve the address of the node.
        """
        addresses = await self.api.get_address()

        if addresses is None:
            logger.warning(
                "No results while retrieving addresses", self.log_base_params
            )
            return
        self.address = Address(addresses.hopr, addresses.native)

        logger.debug("Retrieved addresses", self.log_base_params)

        return self.address

    async def _healthcheck(self):
        """
        Perform a healthcheck on the node.
        """
        health = await self.api.healthyz()
        self.connected = health

        if addr := await self.retrieve_address():
            HEALTH.labels(addr.hopr).set(int(health))
            if not health:
                logger.warning("Node is not reachable", self.log_base_params)
        else:
            logger.warning("No address found", self.log_base_params)

    @master(flagguard, formalin)
    async def healthcheck(self):
        await self._healthcheck()

    @master(flagguard, formalin, connectguard)
    async def retrieve_balances(self):
        """
        Retrieve the balances of the node.
        """
        balances = await self.api.balances()

        if balances is None:
            logger.warning("No results while retrieving balances", self.log_base_params)
            return None

        if addr := self.address:
            logger.debug(
                "Retrieved balances", {**vars(balances), **self.log_base_params}
            )
            for token, balance in vars(balances).items():
                if balance is None:
                    continue
                BALANCE.labels(addr.hopr, token).set(balance)

        return balances

    @master(flagguard, formalin, connectguard)
    async def open_channels(self):
        """
        Open channels to discovered_peers.
        """
        if self.channels is None:
            return

        out_opens = [c for c in self.channels.outgoing if not c.status.is_closed]

        addresses_with_channels = {c.destination_address for c in out_opens}
        all_addresses = {
            p.address.native
            for p in await self.peers.get()
            if not p.is_old(self.params.peer.min_version)
        }
        addresses_without_channels = all_addresses - addresses_with_channels

        logger.info(
            "Starting opening of channels",
            {"count": len(addresses_without_channels), **self.log_base_params},
        )

        for address in addresses_without_channels:
            AsyncLoop.add(
                NodeHelper.open_channel,
                self.address,
                self.api,
                address,
<<<<<<< HEAD
                self.params.channel.funding_amount,
=======
                self.params.channel.fundingAmount,
>>>>>>> 4ce45ccf
                publish_to_task_set=False,
            )

    @master(flagguard, formalin, connectguard)
    async def close_incoming_channels(self):
        """
        Close incoming channels
        """
        if self.channels is None:
            return

        in_opens = [c for c in self.channels.incoming if c.status.is_open]

        logger.info(
            "Starting closure of incoming channels",
            {"count": len(in_opens), **self.log_base_params},
        )
        for channel in in_opens:
            AsyncLoop.add(
                NodeHelper.close_incoming_channel,
                self.address,
                self.api,
                channel,
                publish_to_task_set=False,
            )

    @master(flagguard, formalin, connectguard)
    async def close_pending_channels(self):
        """
        Close channels in PendingToClose state.
        """
        if self.channels is None:
            return

        out_pendings = [c for c in self.channels.outgoing if c.status.is_pending]

        if len(out_pendings) > 0:
            logger.info(
                "Starting closure of pending channels",
                {"count": len(out_pendings), **self.log_base_params},
            )

        for channel in out_pendings:
            AsyncLoop.add(
                NodeHelper.close_pending_channel,
                self.address,
                self.api,
                channel,
                publish_to_task_set=False,
            )

    @master(flagguard, formalin, connectguard)
    async def close_old_channels(self):
        """
        Close channels that have been open for too long.
        """
        if self.channels is None:
            return

        peer_history: dict[str, datetime] = await self.peer_history.get()
        to_peer_history = dict[str, datetime]()
        channels_to_close: list[str] = []

        address_to_channel_id = {
            c.destination_address: c.id
            for c in self.channels.outgoing
            if c.status.is_open
        }

        for address, channel_id in address_to_channel_id.items():
            timestamp = peer_history.get(address, None)

            if timestamp is None:
                to_peer_history[address] = datetime.now()
                continue

            if (
                datetime.now() - timestamp
            ).total_seconds() < self.params.channel.max_age_seconds:
                continue

            channels_to_close.append(channel_id)

        await self.peer_history.update(to_peer_history)

        logger.info(
            "Starting closure of dangling channels open with peer visible for too long",
            {"count": len(channels_to_close), **self.log_base_params},
        )

        for channel in channels_to_close:
            AsyncLoop.add(
                NodeHelper.close_old_channel,
                self.address,
                self.api,
                channel,
                publish_to_task_set=False,
            )

    @master(flagguard, formalin, connectguard)
    async def fund_channels(self):
        """
        Fund channels that are below minimum threshold.
        """
        if self.channels is None:
            return

        out_opens = [c for c in self.channels.outgoing if c.status.is_open]

        low_balances = [
            c
            for c in out_opens
            if int(c.balance) / 1e18 <= self.params.channel.min_balance
        ]

        logger.info(
            "Starting funding of channels where balance is too low",
            {
                "count": len(low_balances),
<<<<<<< HEAD
                "threshold": self.params.channel.min_balance,
=======
                "threshold": self.params.channel.minBalance,
>>>>>>> 4ce45ccf
                **self.log_base_params,
            },
        )

        peer_ids = [p.address.hopr for p in await self.peers.get()]

        for channel in low_balances:
            if channel.destination_peer_id in peer_ids:
                AsyncLoop.add(
                    NodeHelper.fund_channel,
                    self.address,
                    self.api,
                    channel,
<<<<<<< HEAD
                    self.params.channel.funding_amount,
=======
                    self.params.channel.fundingAmount,
>>>>>>> 4ce45ccf
                    publish_to_task_set=False,
                )

    @master(flagguard, formalin, connectguard)
    async def retrieve_peers(self):
        """
        Retrieve real peers from the network.
        """
        results = await self.api.peers()

        if len(results) == 0:
            logger.warning("No results while retrieving peers", self.log_base_params)
            return
        else:
            logger.info(
                "Scanned reachable peers",
                {"count": len(results), **self.log_base_params},
            )
        peers = {Peer(item.peer_id, item.address, item.version) for item in results}
<<<<<<< HEAD
        peers = {p for p in peers if not p.is_old(self.params.peer.min_version)}
=======
        peers = {p for p in peers if not p.is_old(self.params.peer.minVersion)}
>>>>>>> 4ce45ccf

        addresses_w_timestamp = {p.address.native: datetime.now() for p in peers}

        await self.peers.set(peers)
        await self.peer_history.update(addresses_w_timestamp)

        if addr := self.address:
            PEERS_COUNT.labels(addr.hopr).set(len(peers))

    @master(flagguard, formalin, connectguard)
    async def retrieve_channels(self):
        """
        Retrieve all channels.
        """
        channels = await self.api.channels()

        if channels is None:
            logger.warning("No results while retrieving channels", self.log_base_params)
            return

        if addr := self.address:
            channels.outgoing = [
                c
                for c in channels.all
                if c.source_peer_id == addr.hopr and not c.status.is_closed
            ]
            channels.incoming = [
                c
                for c in channels.all
                if c.destination_peer_id == addr.hopr and not c.status.is_closed
            ]

            self.channels = channels

            CHANNELS.labels(addr.hopr, "outgoing").set(len(channels.outgoing))
            CHANNELS.labels(addr.hopr, "incoming").set(len(channels.incoming))

        incoming_count = len(channels.incoming) if channels else 0
        outgoing_count = len(channels.outgoing) if channels else 0

        logger.info(
            "Scanned channels linked to the node",
            {
                "incoming": incoming_count,
                "outgoing": outgoing_count,
                **self.log_base_params,
            },
        )

    @master(flagguard, formalin, connectguard)
    async def get_total_channel_funds(self):
        """
        Retrieve total funds.
        """
        if self.address is None:
            return

        if self.channels is None:
            return

        results = await Utils.balanceInChannels(self.channels.outgoing)

        total = results.get(self.address.hopr, {}).get("channels_balance", 0)

        logger.info(
            "Retrieved total amount stored in outgoing channels",
            {"amount": total, **self.log_base_params},
        )
        CHANNEL_FUNDS.labels(self.address.hopr).set(total)

        return total

    @master(flagguard, formalin, connectguard)
    async def observe_relayed_messages(self):
        """
        Check the inbox for messages.
        """
        messages = await self.api.messages_pop_all()
        count = len(messages)

        if count and not count & (count - 1):
            logger.warning(
                "Inbox might be full", {"count": count, **self.log_base_params}
            )

        for m in messages:
            try:
                message = MessageFormat.parse(m.body)
            except ValueError as err:
                logger.exception(
                    "Error while parsing message",
                    {"error": err, **self.log_base_params},
                )
                continue

            if message.timestamp and message.relayer:
                rtt = (m.timestamp - message.timestamp) / 1000

                MESSAGES_DELAYS.labels(self.address.hopr, message.relayer).observe(rtt)
                MESSAGES_STATS.labels(
                    "relayed", self.address.hopr, message.relayer
                ).inc()

    @master(flagguard, formalin, connectguard)
    async def observe_message_queue(self):
        message = await MessageQueue().get_async()
        # TODO: maybe set the timestamp here ?

        peers = [peer.address.hopr for peer in await self.peers.get()]

        if message.relayer not in peers:
            return

        if self.channels is None:
            return

        channels = [channel.destination_peer_id for channel in self.channels.outgoing]

        if message.relayer not in channels:
            return

        AsyncLoop.add(
            NodeHelper.send_message,
            self.address,
            self.api,
            message,
            publish_to_task_set=False,
        )
        MESSAGES_STATS.labels("sent", self.address.hopr, message.relayer).inc(
            message.multiplier
        )

    async def tasks(self):
        callbacks = [
            self.healthcheck,
            self.retrieve_peers,
            self.retrieve_balances,
            self.retrieve_channels,
            self.open_channels,
            self.fund_channels,
            self.close_old_channels,
            self.close_incoming_channels,
            self.close_pending_channels,
            self.get_total_channel_funds,
            self.observe_message_queue,
            self.observe_relayed_messages,
        ]

        return callbacks

    @classmethod
    def fromCredentials(cls, addresses: list[str], keys: list[str]):
        return [cls(address, key) for address, key in zip(addresses, keys)]<|MERGE_RESOLUTION|>--- conflicted
+++ resolved
@@ -2,9 +2,10 @@
 import logging
 from datetime import datetime
 
+from prometheus_client import Gauge, Histogram
+
 from core.components.asyncloop import AsyncLoop
 from core.components.logs import configure_logging
-from prometheus_client import Gauge, Histogram
 
 from .api import HoprdAPI
 from .components import LockedVar, Parameters, Peer, Utils
@@ -167,11 +168,7 @@
                 self.address,
                 self.api,
                 address,
-<<<<<<< HEAD
                 self.params.channel.funding_amount,
-=======
-                self.params.channel.fundingAmount,
->>>>>>> 4ce45ccf
                 publish_to_task_set=False,
             )
 
@@ -291,11 +288,7 @@
             "Starting funding of channels where balance is too low",
             {
                 "count": len(low_balances),
-<<<<<<< HEAD
                 "threshold": self.params.channel.min_balance,
-=======
-                "threshold": self.params.channel.minBalance,
->>>>>>> 4ce45ccf
                 **self.log_base_params,
             },
         )
@@ -309,11 +302,7 @@
                     self.address,
                     self.api,
                     channel,
-<<<<<<< HEAD
                     self.params.channel.funding_amount,
-=======
-                    self.params.channel.fundingAmount,
->>>>>>> 4ce45ccf
                     publish_to_task_set=False,
                 )
 
@@ -333,11 +322,7 @@
                 {"count": len(results), **self.log_base_params},
             )
         peers = {Peer(item.peer_id, item.address, item.version) for item in results}
-<<<<<<< HEAD
         peers = {p for p in peers if not p.is_old(self.params.peer.min_version)}
-=======
-        peers = {p for p in peers if not p.is_old(self.params.peer.minVersion)}
->>>>>>> 4ce45ccf
 
         addresses_w_timestamp = {p.address.native: datetime.now() for p in peers}
 
