--- conflicted
+++ resolved
@@ -126,15 +126,10 @@
     @formalin("Retrieving balances")
     @connectguard
     async def retrieve_balances(self):
-<<<<<<< HEAD
-        balances = await self.balance
-        for token, balance in balances.items():
-=======
         """
         Retrieve the balances of the node.
         """
         for token, balance in (await self.balance).items():
->>>>>>> c0e888b1
             BALANCE.labels(self.address.id, token).set(balance)
 
         return balances
