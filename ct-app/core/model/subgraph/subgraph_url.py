--- conflicted
+++ resolved
@@ -4,20 +4,12 @@
 
 
 class SubgraphURL:
-<<<<<<< HEAD
-
     def __init__(self, params: Parameters, key: str):
-=======
-    def __init__(self, params: Parameters, key):
->>>>>>> 17c1a1ee
         super().__init__()
         self.params = getattr(params, key)
         self.deployer_key = params.apiKey
         self.user_id = params.userID
-<<<<<<< HEAD
-=======
         self.type = SubgraphType.DEFAULT
->>>>>>> 17c1a1ee
 
         self._urls = {
             SubgraphType.DEFAULT: self._construct_default(),
@@ -26,18 +18,6 @@
         }
 
     def _construct_default(self):
-<<<<<<< HEAD
-        if not self.params.queryID:
-            return self._construct_backup()
-
-        return f"https://gateway-arbitrum.network.thegraph.com/api/{self.deployer_key}/subgraphs/id/{self.params.queryID}"
-
-    def _construct_backup(self):
-        return f"https://api.studio.thegraph.com/query/{self.user_id}/{self.params.slug}/{self.params.version}"
-
-    def __getitem__(self, index: SubgraphType) -> str:
-        return self._urls.get(index, None)
-=======
         return f"https://gateway-arbitrum.network.thegraph.com/api/{self.deployer_key}/subgraphs/id/{self.params.queryID}"
 
     def _construct_backup(self):
@@ -48,5 +28,4 @@
 
     @property
     def url(self) -> str:
-        return self[self.type]
->>>>>>> 17c1a1ee
+        return self[self.type]