--- conflicted
+++ resolved
@@ -1,4 +1,3 @@
-<<<<<<< HEAD
 import csv
 import os
 import time
@@ -44,6 +43,9 @@
 
         merged_result[peer_id] = data
 
+    log.info("Merged data successfully.")
+    log.info("Total balance calculated successfully.")
+
     return merged_result
 
 
@@ -59,6 +61,8 @@
         if key not in source_data:
             continue
         del source_data[key]
+        
+    log.info(f"Excluded up to {len(blacklist)} entries.")
 
 
 def allow_many_node_per_safe(input_dict: dict):
@@ -88,6 +92,8 @@
 
         value["splitted_stake"] = total_balance / value["safe_address_count"]
 
+    log.info("Stake splitted successfully.")
+
 
 def reward_probability(eligible_peers: dict, equations: dict, parameters: dict):
     """
@@ -125,6 +131,8 @@
     for key in eligible_peers:
         if key in results:
             eligible_peers[key].update(results[key])
+            
+    log.info("Reward probabilty calculated successfully.")
 
 
 def compute_rewards(dataset: dict, budget_param: dict):
@@ -165,6 +173,8 @@
 
         denominator = entry["ticket_price"] * entry["winning_prob"]
         entry["jobs"] = round(entry["protocol_exp_reward_per_dist"] / denominator)
+
+    log.info("Expected rewards and jobs calculated successfully.")
 
     return dataset
 
@@ -376,7 +386,5 @@
 
     contents = read_json_file(parameters_file_path, schema_name)
 
-    return contents["equations"], contents["parameters"], contents["budget_param"]
-=======
-from .economic_handler import EconomicHandler  # noqa: F401
->>>>>>> 946b9933
+    log.info("Fetched parameters and equations.")
+    return contents["equations"], contents["parameters"], contents["budget_param"]