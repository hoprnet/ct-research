import asyncio
import aiohttp
from copy import deepcopy

from tools.decorator import connectguard, formalin, wakeupcall_from_file  # noqa: F401
<<<<<<< HEAD
from tools import getlogger, HOPRNode
=======
from tools.hopr_node import HOPRNode
from tools.utils import getlogger, envvar
>>>>>>> 01583ffe
from tools.db_connection import DatabaseConnection, NodePeerConnection
from prometheus_client import Gauge

from sqlalchemy import func

from .utils_econhandler import (
    exclude_elements,
    push_jobs_to_celery_queue,
    reward_probability,  # noqa: F401
    compute_rewards,  # noqa: F401
    merge_topology_database_subgraph,
    economic_model_from_file,  # noqa: F401
    allow_many_node_per_safe,
    save_dict_to_csv,
)

log = getlogger()


class EconomicHandler(HOPRNode):
    # prometheus metrics
    prometheus_economic_model_execs = Gauge(
        "eh_economic_model_execs", "Number of execution of the economic model"
    )

    def __init__(
        self,
        url: str,
        key: str,
        rpch_endpoint: str,
        subgraph_endpoint: str,
        min_database_entries: int,
    ):
        """
        :param url: the url of the HOPR node
        :param key: the API key of the HOPR node
        :param rpch_endpoint: endpoint returning rpch entry and exit nodes
        """

        self.tasks = set[asyncio.Task]()
        self.rpch_endpoint = rpch_endpoint
        self.subgraph_endpoint = subgraph_endpoint

        self.topology_links_with_balance = None
        self.database_metrics = {}
        self.subgraph_dict = None
        self.rpch_nodes = None
        self.ct_nodes = None

        self.min_database_entries = min_database_entries

        self.topology_lock = asyncio.Lock()
        self.database_lock = asyncio.Lock()
        self.subgraph_lock = asyncio.Lock()
        self.rpch_node_lock = asyncio.Lock()
        self.ct_node_lock = asyncio.Lock()

        self.prometheus_economic_model_execs.set(0)

        super().__init__(url=url, key=key)

<<<<<<< HEAD
    async def verify_available_data(self):
=======
    @formalin(sleep=10 * 60)
    async def host_available(self):
        print(f"{self.connected=}")
        return self.connected

    @connectguard
    # @wakeupcall_from_file(folder="assets", filename=envvar("PARAMETER_FILE"))
    @formalin("Running the economic model", sleep=60)
    async def apply_economic_model(self):
        # merge unique_safe_peerId_links with database metrics and subgraph data

        # wait for topology, database, subgraph, rpch and ct locks to be released

>>>>>>> 01583ffe
        data_ok = False
        local_topology = None
        local_database = None
        local_subgraph = None
        local_rpch = None
        local_ct = None

        while not data_ok:
            async with self.topology_lock:
                local_topology = deepcopy(self.topology_links_with_balance)
            async with self.database_lock:
                local_database = deepcopy(self.database_metrics)
            async with self.subgraph_lock:
                local_subgraph = deepcopy(self.subgraph_dict)
            async with self.rpch_node_lock:
                local_rpch = deepcopy(self.rpch_nodes)
            async with self.ct_node_lock:
                local_ct = deepcopy(self.ct_nodes)

            topology_ok = local_topology is not None
            database_ok = len(local_database) > 0
            subgraph_ok = local_subgraph is not None
            rpch_ok = local_rpch is not None
            ct_ok = local_ct is not None

            if not topology_ok:
                log.warning("No topology data available for scheduler")
            if not database_ok:
                log.warning("No database metrics available for scheduler")
            if not subgraph_ok:
                log.warning("No subgraph data available for scheduler")
            if not rpch_ok:
                log.warning("No RPCh nodes available for scheduler")
            if not ct_ok:
                log.warning("No CT nodes available for scheduler")

            data_ok = topology_ok * database_ok * subgraph_ok * rpch_ok * ct_ok

            if len(local_database) < self.min_database_entries:
                log.warning(
                    f"Database has less than {self.min_database_entries} entries."
                )
                data_ok = False

            if not data_ok:
                log.warning(
                    "Missing some information. "
                    + "Sleeping for a while (5s) before retrying."
                )
                await asyncio.sleep(5)

        return local_topology, local_database, local_subgraph, local_rpch, local_ct

    @formalin(sleep=10 * 60)
    async def host_available(self):
        print(f"{self.connected=}")
        return self.connected

    @connectguard
    # @wakeupcall_from_file(folder="assets", filename="parameters.json")
    @formalin("Running the economic model", sleep=60)
    async def apply_economic_model(self):
        # merge unique_safe_peerId_links with database metrics and subgraph data
        (
            local_topology,
            local_database,
            local_subgraph,
            local_rpch,
            local_ct,
        ) = await self.verify_available_data()

        # wait for topology, database, subgraph, rpch and ct locks to be released
        log.info("All data available for scheduler, running the economic model")
        self.prometheus_economic_model_execs.inc()

        eligible_peers = merge_topology_database_subgraph(
            local_topology,
            local_database,
            local_subgraph,
        )

        allow_many_node_per_safe(eligible_peers)
        exclude_elements(eligible_peers, local_rpch + local_ct)

        # computation of cover traffic probability
        equations, parameters, budget_parameters = economic_model_from_file(
            envvar("PARAMETER_FILE")
        )
        reward_probability(eligible_peers, equations, parameters)

        # calculate expected rewards
        compute_rewards(eligible_peers, budget_parameters)

        if len(eligible_peers) == 0:
            log.warning(
                "No peers seams to be eligeable for rewards. Skipping distribution"
            )
            return

        # output expected rewards as a csv file
        save_dict_to_csv(
            eligible_peers, "expected_reward", foldername="expected_rewards"
        )

        push_jobs_to_celery_queue(eligible_peers)

    @connectguard
    @formalin(message="Getting subgraph data", sleep=15)
    async def get_topology_links_with_balance(self):
        """
        Gets a dictionary containing all unique source_peerId-source_address links
        including the aggregated balance of "Open" outgoing payment channels.
        """
        topology = await self.api.get_unique_nodeAddress_peerId_aggbalance_links()

        async with self.topology_lock:
            self.topology_links_with_balance = topology
        log.info("Fetched unique nodeAddress-peerId links from topology.")
        log.debug(f"Unique nodeAddress-peerId links: {topology}")

    @formalin(message="Getting RPCh nodes list", sleep=15)
    async def get_rpch_nodes(self):
        """
        Retrieves a list of RPCH node peer IDs from the specified API endpoint.
        Notes:
        - The function sends a GET request to the provided `api_endpoint`.
        - Expects the response to be a JSON-encoded list of items.
        - Filters out items that do not have the 'id' field.
        - Logs errors and traceback in case of failures.
        """

        try:
            async with aiohttp.ClientSession() as session:
                async with session.get(self.rpch_endpoint) as response:
                    if response.status != 200:
                        log.error(f"Received error code: {response.status}")
                        return
                    data = await response.json()
        except aiohttp.ClientError:
            log.exception("An error occurred while making the request to rpch endpoint")
            return
        except OSError:
            log.exception(
                "An error occurred while reading the response from rpch endpoint"
            )
            return
        except Exception:
            log.exception(
                "An unexpected error occurred while making the request rpch endpoint"
            )
            return

        if data and isinstance(data, list):
            async with self.rpch_node_lock:
                self.rpch_nodes = [item["id"] for item in data if "id" in item]

        log.info(f"Fetched list of {len(self.rpch_nodes)} RPCh nodes.")
        log.debug(f"RPCh nodes: {self.rpch_nodes}")

    @formalin(message="Getting CT nodes list", sleep=15)
    async def get_ct_nodes(self):
        """
        Retrieves a list of CT node based on the content of the database
        """
        with DatabaseConnection() as session:
            nodes = session.query(NodePeerConnection.node).distinct().all()

        async with self.ct_node_lock:
            self.ct_nodes = [node[0] for node in nodes]
        log.info(f"Fetched list of {len(nodes)} CT nodes.")
        log.debug(f"CT nodes: {self.ct_nodes}")

    @formalin(message="Getting database metrics", sleep=15)
    async def get_database_metrics(self):
        """
        This function establishes a connection to the database using the provided
        connection details, retrieves the latest peer information from the database
        table.
        """
        with DatabaseConnection() as session:
            max_timestamp = session.query(
                func.max(NodePeerConnection.timestamp)
            ).scalar()

            last_added_rows = (
                session.query(NodePeerConnection)
                .filter_by(timestamp=max_timestamp)
                .all()
            )

        metric_dict = {}

        for row in last_added_rows:
            if row.peer_id not in metric_dict:
                metric_dict[row.peer_id] = {
                    "node_peer_ids": [],
                    "latency_metrics": [],
                    "timestamp": row.timestamp,
                    "temp_order": [],
                }

            metric_dict[row.peer_id]["node_peer_ids"].append(row.node)
            metric_dict[row.peer_id]["latency_metrics"].append(row.latency)
            metric_dict[row.peer_id]["temp_order"].append(row.priority)

        # sort node_peer_ids and latency based on temp_order
        for peer_id in metric_dict:
            order = metric_dict[peer_id]["temp_order"]
            node_peer_ids = metric_dict[peer_id]["node_peer_ids"]
            latency = metric_dict[peer_id]["latency_metrics"]

            node_peer_ids = [x for _, x in sorted(zip(order, node_peer_ids))]
            latency = [x for _, x in sorted(zip(order, latency))]

            metric_dict[peer_id]["node_peer_ids"] = node_peer_ids
            metric_dict[peer_id]["latency_metrics"] = latency

        # remove the temp order key from the dictionaries
        for peer_id in metric_dict:
            del metric_dict[peer_id]["temp_order"]

        async with self.database_lock:
            self.database_metrics = metric_dict

        log.info("Fetched data from database.")
        log.debug(f"Database entries: {metric_dict}")

    @formalin(message="Getting subgraph data", sleep=15)
    async def get_subgraph_data(self):
        """
        This function retrieves safe_address-node_address-balance links from the
        specified subgraph using pagination.
        """

        query = """
            query SafeNodeBalance($first: Int, $skip: Int) {
                safes(first: $first, skip: $skip) {
                    registeredNodesInNetworkRegistry {
                    node {
                        id
                    }
                    safe {
                        id
                        balance {
                        wxHoprBalance
                        }
                    }
                    }
                    registeredNodesInSafeRegistry {
                    node {
                        id
                    }
                    safe {
                        id
                        balance {
                        wxHoprBalance
                        }
                    }
                    }
                }
            }
        """

        data = {
            "query": query,
            "variables": {
                "first": 1000,
                "skip": 0,
            },
        }
        subgraph_dict = {}
        more_content_available = True
        pagination_skip_size = 1000

        while more_content_available:
            async with aiohttp.ClientSession() as session:
                try:
                    async with session.post(
                        self.subgraph_endpoint, json=data
                    ) as response:
                        if response.status != 200:
                            log.error(
                                f"Received status code {response.status} when",
                                "querying The Graph API",
                            )
                            break

                        json_data = await response.json()

                except aiohttp.ClientError:
                    log.exception(
                        "An error occurred while sending the request to "
                        + "subgraph endpoint"
                    )
                    return
                except ValueError:
                    log.exception(
                        "An error occurred while parsing the response as JSON from "
                        + "subgraph endpoint"
                    )
                    return
                except OSError:
                    log.exception("An error occurred while reading the response")
                    return
                except Exception:
                    log.exception("An unexpected error occurred")
                    return

                safes = json_data["data"]["safes"]
                for safe in safes:
                    for node in (
                        safe["registeredNodesInNetworkRegistry"]
                        + safe["registeredNodesInSafeRegistry"]
                    ):
                        node_address = node["node"]["id"]
                        wxHoprBalance = node["safe"]["balance"]["wxHoprBalance"]
                        safe_address = node["safe"]["id"]
                        subgraph_dict[node_address] = {
                            "safe_address": safe_address,
                            "wxHOPR_balance": wxHoprBalance,
                        }

                # Increment skip for next iteration
                data["variables"]["skip"] += pagination_skip_size
                more_content_available = len(safes) == pagination_skip_size

        log.info("Subgraph data dictionary generated")

        async with self.subgraph_lock:
            self.subgraph_dict = subgraph_dict

    @formalin(message="Closing incoming channels", sleep=60 * 5)
    @connectguard
    async def close_incoming_channels(self):
        """
        Closes all incoming channels.
        """

        incoming_channels_ids = await self.api.incoming_channels(only_id=True)

        for channel_id in incoming_channels_ids:
            await self.api.close_channel(channel_id)

    async def start(self):
        """
        Starts the tasks of this node
        """
        log.debug("Running EconomicHandler instance")

        if self.tasks:
            return

        self.started = True
        self.tasks.add(asyncio.create_task(self.connect()))
        self.tasks.add(asyncio.create_task(self.host_available()))
        self.tasks.add(asyncio.create_task(self.get_database_metrics()))
        self.tasks.add(asyncio.create_task(self.get_topology_links_with_balance()))
        self.tasks.add(asyncio.create_task(self.get_rpch_nodes()))
        self.tasks.add(asyncio.create_task(self.get_ct_nodes()))
        self.tasks.add(asyncio.create_task(self.get_subgraph_data()))
        # self.tasks.add(asyncio.create_task(self.close_incoming_channels()))
        self.tasks.add(asyncio.create_task(self.apply_economic_model()))

        await asyncio.gather(*self.tasks)

    def stop(self):
        """
        Stops the tasks of this node
        """
        log.debug("Stopping EconomicHandler instance")

        self.started = False
        for task in self.tasks:
            task.add_done_callback(self.tasks.discard)
            task.cancel()

        self.tasks = set()<|MERGE_RESOLUTION|>--- conflicted
+++ resolved
@@ -3,12 +3,7 @@
 from copy import deepcopy
 
 from tools.decorator import connectguard, formalin, wakeupcall_from_file  # noqa: F401
-<<<<<<< HEAD
-from tools import getlogger, HOPRNode
-=======
-from tools.hopr_node import HOPRNode
-from tools.utils import getlogger, envvar
->>>>>>> 01583ffe
+from tools import getlogger, HOPRNode, envvar
 from tools.db_connection import DatabaseConnection, NodePeerConnection
 from prometheus_client import Gauge
 
@@ -70,23 +65,7 @@
 
         super().__init__(url=url, key=key)
 
-<<<<<<< HEAD
     async def verify_available_data(self):
-=======
-    @formalin(sleep=10 * 60)
-    async def host_available(self):
-        print(f"{self.connected=}")
-        return self.connected
-
-    @connectguard
-    # @wakeupcall_from_file(folder="assets", filename=envvar("PARAMETER_FILE"))
-    @formalin("Running the economic model", sleep=60)
-    async def apply_economic_model(self):
-        # merge unique_safe_peerId_links with database metrics and subgraph data
-
-        # wait for topology, database, subgraph, rpch and ct locks to be released
-
->>>>>>> 01583ffe
         data_ok = False
         local_topology = None
         local_database = None
