--- conflicted
+++ resolved
@@ -188,7 +188,6 @@
             _, metrics_dict_excluding_rpch = self.block_rpch_nodes(
                 rpch_nodes_blacklist, metrics_dict
             )
-<<<<<<< HEAD
             print(f"{metrics_dict_excluding_rpch=}")
 
             # Calculate total balance
@@ -196,15 +195,12 @@
                 metrics_dict_excluding_rpch
             )
             print(f"{metrics_dict_including_total_balance=}")
-=======
-            print(metrics_dict_excluding_rpch)
 
             # Exclude ct-app nodes from the reward computation
             _, metrics_dict_excluding_ct_nodes = self.block_ct_nodes(
                 metrics_dict_excluding_rpch
             )
             print(metrics_dict_excluding_ct_nodes)
->>>>>>> 4f5210c9
 
             # update the metrics dictionary to allow for 1 to many safe address peerID links
             _, one_to_many_safe_peerid_links = self.safe_address_split_stake(
@@ -610,7 +606,6 @@
         }
         return "dict_excluding_rpch_nodes", merged_metrics_subgraph_topology
 
-<<<<<<< HEAD
     def calculate_total_balance(self, input_dict: dict):
         """
         Calculates the total balance by adding the aggregated balance in
@@ -625,7 +620,7 @@
             dict_including_total_balance[key] = data
 
         return "dict_excluding_rpch_nodes", dict_including_total_balance
-=======
+
     def block_ct_nodes(self, merged_metrics_dict: dict):
         """
         Exludes nodes from the ct distribution that are connected to
@@ -647,7 +642,6 @@
         }
 
         return "dict_excluding_ct_nodes", metrics_dict_excluding_ct_nodes
->>>>>>> 4f5210c9
 
     def safe_address_split_stake(self, input_dict: dict):
         """
