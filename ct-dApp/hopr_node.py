--- conflicted
+++ resolved
@@ -147,16 +147,8 @@
                             log.info("Found new peer {}".format(peer_id))
                 await asyncio.sleep(5)
 
-<<<<<<< HEAD
-            except requests.exceptions.ReadTimeout:
-                log.warning("No answer from peer {}".format(self.peer_id))
-
-            except Exception as e:
-                log.error("Could not get peers from {}: {}".format(self.hoprd_api._api_url, str(e)))
-=======
             except Exception as exception:
                 log.error("Could not get peers from {}: {}".format(self.hoprd_api._api_url, str(exception)))
->>>>>>> bd255662
                 log.error(traceback.format_exc())
 
 
