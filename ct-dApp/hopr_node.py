import asyncio
import logging
import requests
import traceback
<<<<<<< HEAD
from hoprd import wrapper
=======
import random
>>>>>>> 2bc709f0

from http_req import Http_req
from viz import network_viz


log = logging.getLogger(__name__)


class HoprNode():
    """
    Implements the functionality of a HOPR node through its REST API and WebSocket
    """
    def __init__(self, url: str, key: str):
        """
        :returns: a new instance of a HOPR node using 'url' and API 'key'
        """
        self.api_key = key
        self.headers = {'X-Auth-Token': self.api_key,
                        'Content-Type': 'application/json'}
        self.url     = url
        self.peer_id = None

        # Create an instance of HoprdAPI
        self.hoprd_api = wrapper.HoprdAPI(api_url=url, api_token=key)
        
        # Class that implements the functionallity of http requests
        self.http_req = Http_req()

        # a set to keep the peers of this node, see:
        self.peers = set[str]()

        # a dictionary to keep the last 100 latency measures {peer: [latency, latency, ...]}
        self.latency = dict[str, list[int]]()

        # a set to keep track of the running tasks
        self.tasks = set()
        self.started = False
        log.debug("Created HOPR node instance")


    def _get_url(self, end_point: str) -> str:
        """
        :returns: a valid HOPRd API endpoint.
        """
        return "{}/api/v2{}".format(self.url, end_point)


    async def _req(self, target_url: str, method: str="GET", payload: dict[str, str]=None) -> dict[str, str]:
        """
        Connects to 'target_url' of this node's REST API, using 'method' (either GET or POST).
        Optionally attaches 'payload' as JSON string to the request.

        :returns: a JSON dictionary; throws an exception if failed.
        """
        response = await self.http_req.send_async_req(method, target_url, self.headers, payload)

        if response.status_code == 200:
            content_type = response.headers.get("Content-Type", "")
            if "application/json" in content_type:
                return response.json()
            else:
                log.error("Expected application/json, but got {}".format(content_type))
                return {'response': response.text}
        else:
            log.error("{} {} returned status code {}".format(method,
                                                             target_url,
                                                             response.status_code))
            return {'': ''}


    async def connect(self):
        """
        Connects to this HOPR node, returning its peer_id.
        """
        log.debug("Connecting to node")
        while self.started:
            try:
                # gather the peerId
                response = await self.hoprd_api.get_address()
                json_body = response.json()
                if "hopr" in json_body:
                    self.peer_id = json_body["hopr"]
                    log.info("HOPR node {} is up".format(self.peer_id))
                else:
                    self.peer_id = None
                    log.info("HOPR node is down")

            except requests.exceptions.ConnectionError:
                self.peer_id = None
                log.info("HOPR node is down")
                
            except Exception as e:
                self.peer_id = None
                log.error("Could not connect to {}: {}".format(self.hoprd_api.api_url, str(e)))
                log.error(traceback.format_exc())

            finally:
                await asyncio.sleep(5)


    @property
    def connected(self) -> bool:
        """
        :returns: True if this node is connected, False otherwise.
        """
        return self.peer_id is not None


    def disconnect(self):
        """
        Placeholder for class cleanup

        :returns: nothing
        """
        if self.connected:
            self.peer_id = None
            log.info("Disconnected HOPR node")


    async def gather_peers(self):
        """
        Long-running task that continously updates the set of peers connected to this node.

        :returns: nothing; the set of connected peerIds is kept in self.peers.
        """
        status = "connected"
        url    = self._get_url("/node/peers")
        
        while self.started:
            # check that we are still connected
            if not self.connected:
                log.debug("gather_peers() waiting for connection")
                await asyncio.sleep(1)
                continue

            try:
                json_body = await self._req(url)
                if status in json_body:
                    for p in json_body[status]:
                        peer = p["peerId"]
                        if peer not in self.peers:
                            self.peers.add(peer)
                            log.info("Found new peer {}".format(peer))
                await asyncio.sleep(5)

            except requests.exceptions.ReadTimeout:
                log.warning("No answer from peer {}".format(self.peer_id))

            except Exception as e:
                log.error("Could not get peers from {}: {}".format(url, str(e)))
                log.error(traceback.format_exc())


    async def plot(self):
        """
        Long-running task that regularly plots the network and latencies amont its nodes.

        :returns: nothing; throws expection in case of error
        """
        i = 0
        while self.started:
            await asyncio.sleep(30)
            if self.connected and self.latency is not None:
                i += 1
                file_name = "net_viz-{:04d}".format(i)
                log.info("Creating visualization [ {} ]".format(file_name))
                try:
                    await asyncio.to_thread(network_viz, {self.peer_id: self.latency}, file_name)
                except Exception as e:
                    log.error("Could not create visualization [ {} ]: {}".format(file_name, str(e)))
                    log.error(traceback.format_exc())


    async def ping_peers(self):
        """
        Long-running task that pings the peers of this node.

        :returns: nothing; the recorded latency measures are kept in dictionary 
                  self.latency {otherPeerId: [latency, latency, ...]}
        """
        url = self._get_url("/node/ping")

        while self.started:
            # check that we are still connected
            await asyncio.sleep(1)
            if not self.connected:
                log.debug("ping_peers() waiting for connection")
                continue

            # randomly sample the peer set to converge towards
            # a uniform distribution of pings among peers
            sampled_peers = random.sample(sorted(self.peers),
                                          len(self.peers))
            for p in sampled_peers:
                # create a list to keep the latency measures of new peers
                if p not in self.latency.keys():
                    self.latency[p] = list()

                try:
                    log.debug("Pinging peer {}".format(p))
                    json_body = await self._req(url,
                                                method="POST",
                                                payload={'peerId': p})
                    if "latency" in json_body:
                        latency = int(json_body["latency"])
                        self.latency[p].append(latency)

                        # keep the last 100 latency measures
                        if len(self.latency[p]) > 100:
                            self.latency[p].pop(0)

                        log.info(f"Got latency measure ({latency} ms) from peer {p}")
                    else:
                        self.latency[p].append(-1)
                        log.warning(f"No answer from peer {p}")

                except requests.exceptions.ReadTimeout:
                    log.warning(f"No answer from peer {p}")

                except Exception as e:
                    log.error(f"Could not ping using {url}: {e}")
                    log.error(traceback.format_exc())

                finally:
                    # check that we are still connected
                    if not self.connected:
                        break
                    else:
                        await asyncio.sleep(5)


    async def start(self):
        """
        Starts the tasks of this node
        """
        log.info("Starting node")
        if len(self.tasks) == 0:
            self.started = True
            self.tasks.add(asyncio.create_task(self.connect()))
            self.tasks.add(asyncio.create_task(self.gather_peers()))
            self.tasks.add(asyncio.create_task(self.ping_peers()))
            self.tasks.add(asyncio.create_task(self.plot()))
            await asyncio.gather(*self.tasks)


    def stop(self):
        """
        Stops the running tasks of this node
        """
        log.info("Stopping node")
        self.started = False
        self.disconnect()
        for t in self.tasks:
            t.add_done_callback(self.tasks.discard)
        asyncio.gather(*self.tasks)<|MERGE_RESOLUTION|>--- conflicted
+++ resolved
@@ -2,11 +2,8 @@
 import logging
 import requests
 import traceback
-<<<<<<< HEAD
+import random
 from hoprd import wrapper
-=======
-import random
->>>>>>> 2bc709f0
 
 from http_req import Http_req
 from viz import network_viz
