import asyncio
import logging
import requests
import traceback
import random
from hoprd import wrapper

from http_req import Http_req
from viz import network_viz

# pylint: disable=logging-format-interpolation,consider-using-f-string

log = logging.getLogger(__name__)


class HoprNode():
    """
    Implements the functionality of a HOPR node through its REST API and WebSocket
    """
    def __init__(self, url: str, key: str):
        """
        :returns: a new instance of a HOPR node using 'url' and API 'key'
        """
        self.api_key = key
        self.headers = {'X-Auth-Token': self.api_key,
                        'Content-Type': 'application/json'}
        self.url     = url
        self.peer_id = None

        # access the functionality of the hoprd python api
        self.hoprd_api = wrapper.HoprdAPI(api_url=url, api_token=key)

        # Class that implements the functionallity of http requests
        self.http_req = Http_req()

        # a set to keep the peers of this node, see:
        self.peers = set[str]()

        # a dictionary to keep the last 100 latency measures {peer: [latency, latency, ...]}
        self.latency = dict[str, list[int]]()

        # a set to keep track of the running tasks
        self.tasks = set()
        self.started = False
        log.debug("Created HOPR node instance")


    def _get_url(self, end_point: str) -> str:
        """
        :returns: a valid HOPRd API endpoint.
        """
        return "{}/api/v2{}".format(self.url, end_point)


    async def _req(self, target_url: str, method: str="GET", payload: dict[str, str]=None) -> dict[str, str]:
        """
        Connects to 'target_url' of this node's REST API, using 'method' (either GET or POST).
        Optionally attaches 'payload' as JSON string to the request.

        :returns: a JSON dictionary; throws an exception if failed.
        """
        response = await self.http_req.send_async_req(method, target_url, self.headers, payload)

        if response.status_code == 200:
            content_type = response.headers.get("Content-Type", "")
            if "application/json" in content_type:
                return response.json()
            else:
                log.error("Expected application/json, but got {}".format(content_type))
                return {'response': response.text}
        else:
            log.error("{} {} returned status code {}".format(method,
                                                             target_url,
                                                             response.status_code))
            return {'': ''}


    async def connect(self):
        """
        Connects to this HOPR node, returning its peer_id.
        """
        address = "hopr"

        log.debug("Connecting to node")
        while self.started:
            try:
                response = await self.hoprd_api.get_address()
                json_body = response.json()
                if address in json_body:
                    self.peer_id = json_body[address]
                    log.info("HOPR node {} is up".format(self.peer_id))
                else:
                    self.peer_id = None
                    log.info("HOPR node is down")

            except Exception as exception:
                self.peer_id = None
<<<<<<< HEAD
                log.info("HOPR node is down")

            except Exception as e:
                self.peer_id = None
                log.error("Could not connect to {}: {}".format(self.hoprd_api._api_url, str(e)))
=======
                log.error("Could not connect to {}: {}".format(self.hoprd_api._api_url, str(exception)))
>>>>>>> 0f9dd432
                log.error(traceback.format_exc())

            finally:
                await asyncio.sleep(5)


    @property
    def connected(self) -> bool:
        """
        :returns: True if this node is connected, False otherwise.
        """
        return self.peer_id is not None


    def disconnect(self):
        """
        Placeholder for class cleanup

        :returns: nothing
        """
        if self.connected:
            self.peer_id = None
            log.info("Disconnected HOPR node")


    async def gather_peers(self):
        """
        Long-running task that continously updates the set of peers connected to this node.
        :returns: nothing; the set of connected peerIds is kept in self.peers.
        """
        status= "connected"
        connection_quality= 1

        while self.started:
            # check that we are still connected
            if not self.connected:
                log.debug("gather_peers() waiting for connection")
                await asyncio.sleep(1)
                continue

            try:
                response = await self.hoprd_api.peers(quality=connection_quality)
                json_body = response.json()
                if status in json_body:
                    for peer in json_body[status]:
                        peer_id = peer["peerId"]
                        if peer_id not in self.peers:
                            self.peers.add(peer_id)
                            log.info("Found new peer {}".format(peer_id))
                await asyncio.sleep(5)

<<<<<<< HEAD
            except requests.exceptions.ReadTimeout:
                log.warning("No answer from peer {}".format(self.peer_id))

            except Exception as e:
                log.error("Could not get peers from {}: {}".format(self.hoprd_api._api_url, str(e)))
=======
            except Exception as exception:
                log.error("Could not get peers from {}: {}".format(self.hoprd_api._api_url, str(exception)))
>>>>>>> 0f9dd432
                log.error(traceback.format_exc())


    async def plot(self):
        """
        Long-running task that regularly plots the network and latencies amont its nodes.

        :returns: nothing; throws expection in case of error
        """
        i = 0
        while self.started:
            await asyncio.sleep(30)
            if self.connected and self.latency is not None:
                i += 1
                file_name = "net_viz-{:04d}".format(i)
                log.info("Creating visualization [ {} ]".format(file_name))
                try:
                    await asyncio.to_thread(network_viz, {self.peer_id: self.latency}, file_name)
                except Exception as e:
                    log.error("Could not create visualization [ {} ]: {}".format(file_name, str(e)))
                    log.error(traceback.format_exc())


    async def ping_peers(self):
        """
        Long-running task that pings the peers of this node.

        :returns: nothing; the recorded latency measures are kept in dictionary
                  self.latency {otherPeerId: [latency, latency, ...]}
        """
        ping_latency= "latency"

        while self.started:
            # check that we are still connected, avoiding full CPU usage
            await asyncio.sleep(1)
            if not self.connected:
                log.debug("ping_peers() waiting for connection")
                continue

            # randomly sample the peer set to converge towards
            # a uniform distribution of pings among peers
            sampled_peers = random.sample(sorted(self.peers),
                                          len(self.peers))
            for peer_id in sampled_peers:
                # create a list to keep the latency measures of new peers
                if peer_id not in self.latency.keys():
                    self.latency[peer_id] = list()

                try:
                    log.debug(f"Pinging peer {peer_id}")
                    response = await self.hoprd_api.ping(peer_id= peer_id)
                    json_body = response.json()

                    if ping_latency in json_body:
                        latency = int(json_body[ping_latency])
                        self.latency[peer_id].append(latency)

                        # keep the last 100 latency measures
                        if len(self.latency[peer_id]) > 100:
                            self.latency[peer_id].pop(0)
                        log.info(f"Got latency measure ({latency} ms) from peer {peer_id}")
                    else:
                        self.latency[peer_id].append(-1)
                        log.warning(f"No answer from peer {peer_id}")

                except Exception as exception:
                    log.error(f"Could not ping using {self.hoprd_api._api_url}: {exception}")
                    log.error(traceback.format_exc())

                finally:
                    # check that we are still connected
                    if not self.connected:
                        break
                    else:
                        # throttle the API requests towards the node
                        await asyncio.sleep(5)


    async def start(self):
        """
        Starts the tasks of this node
        """
        log.info("Starting node")
        if len(self.tasks) == 0:
            self.started = True
            self.tasks.add(asyncio.create_task(self.connect()))
            self.tasks.add(asyncio.create_task(self.gather_peers()))
            self.tasks.add(asyncio.create_task(self.ping_peers()))
            self.tasks.add(asyncio.create_task(self.plot()))
            await asyncio.gather(*self.tasks)


    def stop(self):
        """
        Stops the running tasks of this node
        """
        log.info("Stopping node")
        self.started = False
        self.disconnect()
        for t in self.tasks:
            t.add_done_callback(self.tasks.discard)
        asyncio.gather(*self.tasks)<|MERGE_RESOLUTION|>--- conflicted
+++ resolved
@@ -95,15 +95,7 @@
 
             except Exception as exception:
                 self.peer_id = None
-<<<<<<< HEAD
-                log.info("HOPR node is down")
-
-            except Exception as e:
-                self.peer_id = None
-                log.error("Could not connect to {}: {}".format(self.hoprd_api._api_url, str(e)))
-=======
                 log.error("Could not connect to {}: {}".format(self.hoprd_api._api_url, str(exception)))
->>>>>>> 0f9dd432
                 log.error(traceback.format_exc())
 
             finally:
@@ -155,16 +147,8 @@
                             log.info("Found new peer {}".format(peer_id))
                 await asyncio.sleep(5)
 
-<<<<<<< HEAD
-            except requests.exceptions.ReadTimeout:
-                log.warning("No answer from peer {}".format(self.peer_id))
-
-            except Exception as e:
-                log.error("Could not get peers from {}: {}".format(self.hoprd_api._api_url, str(e)))
-=======
             except Exception as exception:
                 log.error("Could not get peers from {}: {}".format(self.hoprd_api._api_url, str(exception)))
->>>>>>> 0f9dd432
                 log.error(traceback.format_exc())
 
 
