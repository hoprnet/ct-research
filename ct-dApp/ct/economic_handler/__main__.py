import asyncio
from ..exit_codes import ExitCode
from ..utils import _getenvvar
from .economic_handler import EconomicHandler

async def main():
    """main"""
    try:
        API_host = _getenvvar("HOPR_NODE_1_HTTP_URL")
        API_key = _getenvvar("HOPR_NODE_1_API_KEY")
        RPCH_nodes = _getenvvar("RPCH_NODES_API_ENDPOINT")
    except ValueError:
        exit(ExitCode.ERROR_BAD_ARGUMENTS)

    print(API_host)
    print(API_key)

    economic_handler = EconomicHandler(API_host, API_key)
    result = await economic_handler.channel_topology()
    result_1 = economic_handler.replace_keys_in_mock_data(result)
    result_2 = economic_handler.replace_keys_in_mock_data_subgraph(result)
    result_3 = economic_handler.merge_topology_metricdb_subgraph(result, result_1, result_2)

    print(result_3)
    parameters, equations = economic_handler.read_parameters_and_equations()
    print(parameters)
    print(equations)

<<<<<<< HEAD
    result = economic_handler.blacklist_rpch_nodes(api_endpoint=RPCH_nodes)
    print(result)
=======
    result_4 = economic_handler.compute_ct_prob(parameters, equations, result_3)
    print(result_4)
>>>>>>> 2e3f357e

if __name__ == "__main__":
    asyncio.run(main())
<|MERGE_RESOLUTION|>--- conflicted
+++ resolved
@@ -26,13 +26,11 @@
     print(parameters)
     print(equations)
 
-<<<<<<< HEAD
-    result = economic_handler.blacklist_rpch_nodes(api_endpoint=RPCH_nodes)
-    print(result)
-=======
+    # result = economic_handler.blacklist_rpch_nodes(api_endpoint=RPCH_nodes)
+    # print(result)
+    
     result_4 = economic_handler.compute_ct_prob(parameters, equations, result_3)
     print(result_4)
->>>>>>> 2e3f357e
 
 if __name__ == "__main__":
     asyncio.run(main())
