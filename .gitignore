--- conflicted
+++ resolved
@@ -4,11 +4,8 @@
 
 # envs
 env*/
-<<<<<<< HEAD
 simulation.env
-=======
 .vscode/
->>>>>>> a0b41ca4
 
 # logs
 expected_rewards/
