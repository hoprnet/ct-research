--- conflicted
+++ resolved
@@ -15,20 +15,11 @@
 #misc
 .coverage
 .coveragerc
-<<<<<<< HEAD
-=======
-
 htmlcov/
->>>>>>> fa3997a0
 run_econ_handler.sh
 run_play.sh
 foo.py
 run_aggregator.sh
 run_nw.sh
 run_trigger.sh
-<<<<<<< HEAD
 .DS_Store
-=======
-.DS_Store
-```
->>>>>>> fa3997a0
