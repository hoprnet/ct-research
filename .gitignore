--- conflicted
+++ resolved
@@ -4,11 +4,8 @@
 
 # envs
 .venv*/
-<<<<<<< HEAD
-=======
 env*/
 
->>>>>>> a8b6a93a
 .direnv/
 simulation.env
 .vscode/
