# cache
__pycache__/
.pytest_cache/

# envs
<<<<<<< HEAD
.venv*/
=======
env*/
>>>>>>> 34b8a9f7
.direnv/
simulation.env
.vscode/
*.*env
*.log
*_rules.yaml

# logs
net_viz-*.png
out.mp4
websocket_client.log
logs/
*.log

#misc
.coverage
htmlcov/
foo*.*
foo*/
run_*.sh

.DS_Store<|MERGE_RESOLUTION|>--- conflicted
+++ resolved
@@ -3,11 +3,9 @@
 .pytest_cache/
 
 # envs
-<<<<<<< HEAD
 .venv*/
-=======
 env*/
->>>>>>> 34b8a9f7
+
 .direnv/
 simulation.env
 .vscode/
