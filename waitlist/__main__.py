--- conflicted
+++ resolved
@@ -1,11 +1,6 @@
-<<<<<<< HEAD
 import asyncio
 import os
 from datetime import datetime
-=======
-import pprint
-from os import environ as env
->>>>>>> 74ef0a8f
 
 import click
 from dotenv import load_dotenv
@@ -13,10 +8,7 @@
 from dune_client.query import QueryBase
 
 from .dune_entry import DuneEntry
-<<<<<<< HEAD
 from .graphql_providers import ProviderError, SafesProvider
-=======
->>>>>>> 74ef0a8f
 from .registration_entry import RegistrationEntry
 from .subgraph_entry import SubgraphEntry
 
@@ -81,7 +73,6 @@
 )
 def main(nrfile: str, output_file: str):
     # Loading onboarding waitlist (from Dune)
-<<<<<<< HEAD
     dune_query = QueryBase(os.environ.get("DUNE_QUERY_ID"))
     onboarding_data = dune.run_query_dataframe(dune_query)
         
@@ -139,44 +130,6 @@
         else:
             continue
 
-=======
-    onboarding_data = dune.run_query_dataframe(QueryBase(env.get("DUNE_QUERY_ID")))
-    onboardings = DuneEntry.fromDataFrame(onboarding_data)
-    unique_onboarding = remove_duplicates(onboardings, "node_address", True)
-    addresses_from_onboarding = [e.safe_address for e in unique_onboarding]
-
-    # Loading registration data (from Andrius)
-    registrations = RegistrationEntry.fromXLSX(nrfile)
-    unique_registrations = remove_duplicates(registrations, "node_address", True)
-
-    print(f"Registrations\t\t\t{len(unique_registrations)}")
-    pprint(unique_registrations)
-
-    # Loading network waitlist (from Cryptpad)
-    # network_waitlist = NetworkWaitlistEntry.fromXLSX(waitlist)
-    # eligible_addresses = [e.safe_address for e in network_waitlist if e.eligible]
-
-    # print(f"Eligible addresses\t\t{len(eligible_addresses)}")
-
-    # Cleanup registrations to get only valid candidates
-    # waitlist_candidates = [
-    #     e for e in unique_registrations if e.safe_address not in eligible_addresses
-    # ]
-    print(f"Candidates after cleanup\t{len(unique_registrations)}")
-
-    # Filtering candidates by stake and NFT ownership
-    waitlist = []
-    for c in unique_registrations:
-        if c.safe_address not in addresses_from_onboarding:
-            print(f"Address not in onboarding: {c.safe_address}")
-            continue
-
-        index = addresses_from_onboarding.index(c.safe_address)
-
-        candidate = unique_onboarding[index]
-        candidate.node_address = c.node_address
-
->>>>>>> 74ef0a8f
         if candidate.wxHOPR_balance < 10000:
             print(f"Low balance: {candidate.safe_address} ({candidate.wxHOPR_balance})")
             continue
