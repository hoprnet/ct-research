from pandas import DataFrame, Series, read_excel


class Entry:
    @classmethod
    def fromXLSX(cls, filename: str):
        data = read_excel(filename, sheet_name="Sheet1")
        return cls.fromDataFrame(data)

    @classmethod
    def fromDataFrame(cls, entries: DataFrame):
<<<<<<< HEAD
        entries = sum([cls.fromPandaSerie(entry) for _, entry in entries.iterrows()], [])
=======
        entries = [cls.fromPandaSerie(entry) for _, entry in entries.iterrows()]

        if len(entries) > 0 and isinstance(entries[0], list):
            entries = sum(entries, start=[])

>>>>>>> 74ef0a8f
        entries = [entry for entry in entries if entry is not None]

        # write in bold
        print("\033[1m", end="")
        print(f"{cls.__name__} // Loaded {len(entries)} entries", end="")
        print("\033[0m")

        return entries

    @classmethod
    def fromPandaSerie(cls, entry: Series):
        items: dict[str, str] = cls._import_keys_and_values()

        return [cls(
            **{key: entry[value] for key, value in items.items() if value in entry}
        )]

    @classmethod
    def _import_keys_and_values(self) -> dict[str, str]:
        raise NotImplementedError

    def __str__(self):
        attributes = [
            attr
            for attr in dir(self)
            if not attr.startswith("_") and not callable(getattr(self, attr))
        ]

        return (
            f"{self.__class__.__name__}("
            + ", ".join([f"{attr}='{getattr(self, attr)}'" for attr in attributes])
            + ")"
        )<|MERGE_RESOLUTION|>--- conflicted
+++ resolved
@@ -9,15 +9,7 @@
 
     @classmethod
     def fromDataFrame(cls, entries: DataFrame):
-<<<<<<< HEAD
         entries = sum([cls.fromPandaSerie(entry) for _, entry in entries.iterrows()], [])
-=======
-        entries = [cls.fromPandaSerie(entry) for _, entry in entries.iterrows()]
-
-        if len(entries) > 0 and isinstance(entries[0], list):
-            entries = sum(entries, start=[])
-
->>>>>>> 74ef0a8f
         entries = [entry for entry in entries if entry is not None]
 
         # write in bold
