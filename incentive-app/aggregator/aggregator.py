import threading
import datetime
<<<<<<< HEAD

from tools.db_connection import DatabaseConnection
=======
>>>>>>> 92e4c77b
from .utils import (
    array_to_db_list,
    dict_to_array,
    get_nw_list_from_dict,
    get_peer_list_from_dict,
    multiple_round_nw_peer_match,
)


class Singleton(type):
    """
    Singleton metaclass.
    A class that uses this metaclass can only be instantiated once. All subsequent
    calls to the constructor will return the same instance.
    """

    _instances = {}

    def __call__(cls, *args, **kwargs):
        # if instance exists, return it
        if cls not in cls._instances:
            cls._instances[cls] = super(Singleton, cls).__call__(*args, **kwargs)
        # otherwise, create it and return it
        return cls._instances[cls]


class Aggregator(metaclass=Singleton):
    """
    Aggregator class.
    This class is used to store the latency data received from the pods.
    It is implemented as a singleton, so that it can be accessed from different
    threads and parts of the code.

    It is implemented using threading locks to ensure concurrency safety.
    """

    def __init__(
        self,
        db: str = None,
        dbhost: str = None,
        dbuser: str = None,
        dbpassword: str = None,
        dbport: str = None,
    ):
        self._nw_peer_latency: dict = {}
        self._nw_peer_latency_lock = threading.Lock()  # thread-safe nw_peer_latency

        self._nw_last_update: dict = {}
        self._nw_last_update_lock = threading.Lock()  # thread-safe last_update

        self._nw_balances: dict = {}
        self._nw_balances_lock = threading.Lock()  # thread-safe balances

        self.db = DatabaseConnection(
            database=db, host=dbhost, user=dbuser, password=dbpassword, port=dbport
        )

    def add_nw_peer_latencies(self, pod_id: str, items: list):
        """
        Add latency data to the aggregator for a specific pod (nw).
        Concurrent access is managed using a lock.
        :param pod_id: the pod id (nw id) to add the latency data for
        :param items: the latency data to add
        :return: Nothing
        """

        with self._nw_peer_latency_lock:
            if pod_id not in self._nw_peer_latency:
                self._nw_peer_latency[pod_id] = {}

            for peer, lat in items.items():
                self._nw_peer_latency[pod_id][peer] = lat

    def get_nw_peer_latencies(self) -> dict:
        """
        Get the latency data stored.
        Concurrent access is managed using a lock.
        :return: the latency data stored
        """
        with self._nw_peer_latency_lock:
            return self._nw_peer_latency

    def clear_nw_peer_latencies(self):
        """
        Clear the latency data stored.
        Concurrent access is managed using a lock.
        :return: Nothing
        """
        with self._nw_peer_latency_lock:
            self._nw_peer_latency = {}

    def set_nw_update(self, pod_id: str, timestamp: datetime.datetime):
        """
        Set the last update timestamp for a specific pod.
        Concurrent access is managed using a lock.
        :param pod_id: the pod id (nw id) to set the last update timestamp for
        :param timestamp: the last update timestamp for the specified pod
        :return: Nothing
        """
        with self._nw_last_update_lock:
            self._nw_last_update[pod_id] = timestamp

    def get_nw_update(self, pod_id: str) -> datetime.datetime:
        """
        Get the last update timestamp for a specific pod.
        Concurrent access is managed using a lock.
        :param pod_id: the pod id (nw id) to get the last update timestamp for
        :return: the last update timestamp for the specified pod
        """
        with self._nw_last_update_lock:
            if pod_id not in self._nw_last_update:
                return None
            return self._nw_last_update[pod_id]

    def clear_nw_update(self):
        """
        Clear the last update timestamp stored.
        Concurrent access is managed using a lock.
        :return: Nothing
        """
        with self._nw_last_update_lock:
            self._nw_last_update = {}

    def add_nw_balance(self, pod_id: str, token: str, balance: float):
        """
        Add a balance for a specific pod.
        Concurrent access is managed using a lock.
        :param pod_id: the pod id (nw id) to add the balance for
        :param token: the token for which the balance is added
        :param balance: the balance to add
        :return: Nothing
        """
        with self._nw_balances_lock:
            if pod_id not in self._nw_balances:
                self._nw_balances[pod_id] = {}

            self._nw_balances[pod_id][token] = balance

    def get_nw_balances(self) -> dict:
        """
        Get the balances stored.
        Concurrent access is managed using a lock.
        :return: the balances stored
        """
        with self._nw_balances_lock:
            return self._nw_balances

    def clear_nw_balances(self):
        """
        Clear the balances stored.
        Concurrent access is managed using a lock.
        :return: Nothing
        """
        with self._nw_balances_lock:
            self._nw_balances = {}

    def convert_to_db_data(self):
        """
        Convert the data stored in self._dict to a list of tuples, describing for each
        peer the list of best nw to connect to and the corresponding latencies.
        """
        with self._nw_peer_latency_lock:
            # gather all nw ids in a single list
            nw_ids = get_nw_list_from_dict(self._nw_peer_latency)
            peer_ids = get_peer_list_from_dict(self._nw_peer_latency)

            # create an array with latencies stored at the right indexes, corresponding
            # to nw and peer indexes in the lists above
            lat_as_array = dict_to_array(self._nw_peer_latency, nw_ids, peer_ids)

            # create a dict with the best 'peer: [nw]' matchs
            matchs = multiple_round_nw_peer_match(lat_as_array, max_iter=3)

            # convert back each ids in matchs to the original ids
            matchs_for_db = array_to_db_list(lat_as_array, matchs, nw_ids, peer_ids)

        return matchs_for_db

    def get_metrics(self):
        metrics = {"peers": {}, "netwatchers": {}, "aggregator": {}}

        with self._nw_balances_lock:
            for nw_id, balances in self.get_nw_balances().items():
                if nw_id not in metrics["netwatchers"]:
                    metrics["netwatchers"][nw_id] = {}
                metrics["netwatchers"][nw_id]["balances"] = balances

        with self._nw_peer_latencies_lock:
            for _, latencies in self.get_nw_peer_latencies().items():
                for peer_id, latency in latencies.items():
                    if peer_id not in metrics["peers"]:
                        metrics["peers"][peer_id] = {}

                    metrics["peers"][peer_id] = latency

        return metrics<|MERGE_RESOLUTION|>--- conflicted
+++ resolved
@@ -1,10 +1,8 @@
 import threading
 import datetime
-<<<<<<< HEAD
 
 from tools.db_connection import DatabaseConnection
-=======
->>>>>>> 92e4c77b
+
 from .utils import (
     array_to_db_list,
     dict_to_array,
