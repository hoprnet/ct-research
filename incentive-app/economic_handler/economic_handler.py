--- conflicted
+++ resolved
@@ -91,16 +91,16 @@
         )
         print(metrics_dict)
 
-<<<<<<< HEAD
         # Exclude RPCh entry and exit nodes from the reward computation
         _, metrics_dict_excluding_rpch = self.block_rpch_nodes(
             rpch_nodes_blacklist, metrics_dict
         )
-=======
+
         # update the metrics dictionary to allow for 1 to many safe address peerID links
-        _, one_to_many_safe_peerid_links = self.safe_address_split_stake(metrics_dict)
+        _, one_to_many_safe_peerid_links = self.safe_address_split_stake(
+            metrics_dict_excluding_rpch
+        )
         print(one_to_many_safe_peerid_links)
->>>>>>> a4add43c
 
         # Extract Parameters
         parameters, equations, budget = parameters_equations_budget
@@ -109,11 +109,7 @@
         _, ct_prob_dict = self.compute_ct_prob(
             parameters,
             equations,
-<<<<<<< HEAD
-            metrics_dict_excluding_rpch,
-=======
             one_to_many_safe_peerid_links,
->>>>>>> a4add43c
         )
 
         # calculate expected rewards
@@ -306,7 +302,6 @@
 
         return "merged_data", merged_result
 
-<<<<<<< HEAD
     def block_rpch_nodes(
         self, blacklist_rpch_nodes: list, merged_metrics_subgraph_topology: dict
     ):
@@ -323,7 +318,7 @@
             if k not in blacklist_rpch_nodes
         }
         return "dict_excluding_rpch_nodes", merged_metrics_subgraph_topology
-=======
+
     def safe_address_split_stake(self, input_dict: dict):
         """
         Split the stake managed by a safe address equaly between the nodes
@@ -351,7 +346,6 @@
             value["splitted_stake"] = stake / value["safe_address_count"]
 
         return "split_stake_dict", input_dict
->>>>>>> a4add43c
 
     def compute_ct_prob(self, parameters, equations, merged_result):
         """
