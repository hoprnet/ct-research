--- conflicted
+++ resolved
@@ -1,15 +1,4 @@
-<<<<<<< HEAD
 from tools import HOPRNode
-=======
-# import asyncio
-# import pytest
-# from tools import HOPRNode
-
-
-def test_dummy():
-    pass
->>>>>>> 2cad3c87
-
 
 # @pytest.mark.asyncio
 # async def test_connect_successful(mocker):
