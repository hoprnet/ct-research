--- conflicted
+++ resolved
@@ -1,12 +1,9 @@
 import json
 import pytest
 from unittest import mock
-<<<<<<< HEAD
 from unittest.mock import MagicMock
-
-=======
 from unittest.mock import patch
->>>>>>> 1edbe12e
+
 from economic_handler.economic_handler import EconomicHandler
 
 
@@ -194,50 +191,7 @@
 
     assert result == ("merged_data", {})
 
-<<<<<<< HEAD
-
-@pytest.fixture
-def mock_node_for_test_start(mocker):
-    """
-    Create a mock for each coroutine that should be executed.
-    """
-    mocker.patch.object(EconomicHandler, "connect", return_value=None)
-    mocker.patch.object(EconomicHandler, "host_available", return_value=None)
-    mocker.patch.object(EconomicHandler, "scheduler", return_value=None)
-
-    return EconomicHandler("some_url", "some_api_key", "some_rpch_endpoint")
-
-
-@pytest.mark.asyncio
-async def test_start(mock_node_for_test_start):
-    """
-    Test whether all coroutines were called with the expected arguments.
-    """
-    node = mock_node_for_test_start
-    await node.start()
-
-    assert node.connect.called
-    assert node.host_available.called
-    assert node.scheduler.called
-    assert len(node.tasks) == 3
-    assert node.started
-
-
-def test_stop():
-    """
-    Test whether the stop method cancels the tasks and updates the 'started' attribute.
-    """
-    mocked_task = MagicMock()
-    node = EconomicHandler("some_url", "some_api_key", "some_rpch_endpoint")
-    node.tasks = {mocked_task}
-
-    node.stop()
-
-    assert not node.started
-    mocked_task.cancel.assert_called_once()
-    assert node.tasks == set()
-=======
- 
+
 @pytest.fixture
 def mocked_model_parameters():
     return {
@@ -365,4 +319,45 @@
     result = node.compute_ct_prob(parameters, equations, merged_result)
 
     assert result == ("ct_prob", {})
->>>>>>> 1edbe12e
+
+    
+@pytest.fixture
+def mock_node_for_test_start(mocker):
+    """
+    Create a mock for each coroutine that should be executed.
+    """
+    mocker.patch.object(EconomicHandler, "connect", return_value=None)
+    mocker.patch.object(EconomicHandler, "host_available", return_value=None)
+    mocker.patch.object(EconomicHandler, "scheduler", return_value=None)
+
+    return EconomicHandler("some_url", "some_api_key", "some_rpch_endpoint")
+
+
+@pytest.mark.asyncio
+async def test_start(mock_node_for_test_start):
+    """
+    Test whether all coroutines were called with the expected arguments.
+    """
+    node = mock_node_for_test_start
+    await node.start()
+
+    assert node.connect.called
+    assert node.host_available.called
+    assert node.scheduler.called
+    assert len(node.tasks) == 3
+    assert node.started
+
+
+def test_stop():
+    """
+    Test whether the stop method cancels the tasks and updates the 'started' attribute.
+    """
+    mocked_task = MagicMock()
+    node = EconomicHandler("some_url", "some_api_key", "some_rpch_endpoint")
+    node.tasks = {mocked_task}
+
+    node.stop()
+
+    assert not node.started
+    mocked_task.cancel.assert_called_once()
+    assert node.tasks == set()