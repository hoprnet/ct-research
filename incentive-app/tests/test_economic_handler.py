--- conflicted
+++ resolved
@@ -189,42 +189,8 @@
 
     assert result == ("merged_data", {})
 
-
-@pytest.fixture
-<<<<<<< HEAD
-def expected_merge_result():
-    return {
-        "peer_id_1": {
-            "safe_address": "safe_1",
-            "netwatchers": ["nw_1", "nw_3"],
-            "stake": 10,
-        },
-        "peer_id_2": {
-            "safe_address": "safe_2",
-            "netwatchers": ["nw_1", "nw_2", "nw_4"],
-            "stake": 55,
-        },
-        "peer_id_3": {
-            "safe_address": "safe_3",
-            "netwatchers": ["nw_2", "nw_3", "nw_4"],
-            "stake": 23,
-        },
-        "peer_id_4": {
-            "safe_address": "safe_4",
-            "netwatchers": ["nw_1", "nw_2", "nw_3"],
-            "stake": 85,
-        },
-        "peer_id_5": {
-            "safe_address": "safe_5",
-            "netwatchers": ["nw_1", "nw_2", "nw_3", "nw_4"],
-            "stake": 62,
-        },
-    }
-
-
-@pytest.fixture
-=======
->>>>>>> c954e218
+ 
+@pytest.fixture
 def mocked_model_parameters():
     return {
         "parameters": {
@@ -250,7 +216,6 @@
     }
 
 
-<<<<<<< HEAD
 @pytest.fixture
 def new_expected_merge_result(expected_merge_result):
     """
@@ -318,7 +283,8 @@
             )
 
     assert result == ("expected_reward", {})
-=======
+
+
 def test_probability_sum(mocked_model_parameters, expected_merge_result):
     """
     Test whether the sum of probabilities is "close" to 1 due to
@@ -350,5 +316,4 @@
 
     result = node.compute_ct_prob(parameters, equations, merged_result)
 
-    assert result == ("ct_prob", {})
->>>>>>> c954e218
+    assert result == ("ct_prob", {})