echobold(){
    GREEN='\e[1;42m'
    NC='\033[0m'
    printf "\e[1;42m${1}\033[0m\n"
}

die() {
    printf '%s\n' "$1" >&2
    exit 1
}

module=
port=
host=
route=
key=
aggpost=
rcphendpoint=
db=
dbhost=
dbuser=
dbpass=
dbport=

while :; do
    case $1 in
<<<<<<< HEAD
=======
        -h|-\?|--help)
            show_help    # Display a usage synopsis.
            exit
            ;;
>>>>>>> 390d24e7
        --module)
            if [ "$2" ]; then
                module=$2
                shift
            else
                die 'ERROR: "--module" requires a non-empty option argument.'
            fi
            ;;
        --port)
            if [ "$2" ]; then
                port=$2
                shift
            else
                die 'ERROR: "--port" requires a non-empty option argument.'
            fi
            ;;
        --host)
            if [ "$2" ]; then
                host=$2
                shift
            else
                die 'ERROR: "--host" requires a non-empty option argument.'
            fi
            ;;
        --route)
            if [ "$2" ]; then
                route=$2
                shift
            else
                die 'ERROR: "--route" requires a non-empty option argument.'
            fi
            ;;
        --key)
            if [ "$2" ]; then
                key=$2
                shift
            else
                die 'ERROR: "--key" requires a non-empty option argument.'
            fi
            ;;
        --aggpost)
            if [ "$2" ]; then
                aggpost=$2
                shift
            else
                die 'ERROR: "--aggpost" requires a non-empty option argument.'
            fi
            ;;
        --rcphendpoint)
            if [ "$2" ]; then
                rcphendpoint=$2
                shift
            else
                die 'ERROR: "--rcphendpoint" requires a non-empty option argument.'
            fi
            ;;
        --db)
            if [ "$2" ]; then
                db=$2
                shift
            else
                die 'ERROR: "--db" requires a non-empty option argument.'
            fi
            ;;
        --dbhost)
            if [ "$2" ]; then
                dbhost=$2
                shift
            else
                die 'ERROR: "--dbhost" requires a non-empty option argument.'
            fi
            ;;
        --dbuser)
            if [ "$2" ]; then
                dbuser=$2
                shift
            else
                die 'ERROR: "--dbuser" requires a non-empty option argument.'
            fi
            ;;
        --dbpass)
            if [ "$2" ]; then
                dbpass=$2
                shift
            else
                die 'ERROR: "--dbpass" requires a non-empty option argument.'
            fi
            ;;
        --dbport)
            if [ "$2" ]; then
                dbport=$2
                shift
            else
                die 'ERROR: "--dbport" requires a non-empty option argument.'
            fi
            ;;
        --)              # End of all options.
            shift
            break
            ;;
        -?*)
            printf 'WARN: Unknown option (ignored): %s\n' "$1" >&2
            ;;
        *)               # Default case: No more options, so break out of the loop.
            break
    esac

    shift
done

<<<<<<< HEAD
printf 'module=%s\n' "$module"
printf 'port=%s\n' "$port"
printf 'host=%s\n' "$host"
printf 'route=%s\n' "$route"
printf 'key=%s\n' "$key"
printf 'aggpost=%s\n' "$aggpost"
printf 'rcphendpoint=%s\n' "$rcphendpoint"
printf 'db=%s\n' "$db"
printf 'dbhost=%s\n' "$dbhost"
printf 'dbuser=%s\n' "$dbuser"
printf 'dbpass=%s\n' "$dbpass"
printf 'dbport=%s\n' "$dbport"
=======
echo module: $module
echo port: $port
echo host: $host
echo route: $route
echo key: $key
echo aggpost: $aggpost
echo rcphendpoint: $rcphendpoint
echo db: $db
echo dbhost: $dbhost
echo dbuser: $dbuser
echo dbpass: $dbpass
echo dbport: $dbport

>>>>>>> 390d24e7


if [ "$module" = "nw" ]; then
    if [ -z "$port" ]; then
        echo "Error: --port parameter is required"
        exit 1
    fi
    if [ -z "$host" ]; then
        echo "Error: --host parameter is required"
        exit 1
    fi
    if [ -z "$key" ]; then
        echo "Error: --key parameter is required"
        exit 1
    fi
    if [ -z "$aggpost" ]; then
        echo "Error: --aggpost parameter is required"
        exit 1
    fi

    clear
    echobold "Running Netwatcher"
    python -m netwatcher --port $port --apihost $host --apikey $key --aggpost $aggpost
    
elif [ "$module" = "agg" ]; then
    if [ -z "$host" ]; then
        echo "Error: --host parameter is required"
        exit 1
    fi
    if [ -z "$port" ]; then
        echo "Error: --port parameter is required"
        exit 1
    fi
    if [ -z "$db" ]; then
        echo "Error: --db parameter is required"
        exit 1
    fi
    if [ -z "$dbhost" ]; then
        echo "Error: --dbhost parameter is required"
        exit 1
    fi
    if [ -z "$dbuser" ]; then
        echo "Error: --dbuser parameter is required"
        exit 1
    fi
    if [ -z "$dbpass" ]; then
        echo "Error: --dbpass parameter is required"
        exit 1
    fi
    if [ -z "$dbport" ]; then
        echo "Error: --dbport parameter is required"
        exit 1
    fi
    
    clear
    echobold "Running Aggregator"
    python -m aggregator --host $host --port $port --db $db --dbhost $dbhost --dbuser $dbuser --dbpass $dbpass --dbport $dbport
<<<<<<< HEAD

=======
>>>>>>> 390d24e7
elif [ "$module" = "trigger" ]; then
    if [ -z "$host" ]; then
        echo "Error: --host parameter is required"
        exit 1
    fi
    if [ -z "$port" ]; then
        echo "Error: --port parameter is required"
        exit 1
    fi
    if [ -z "$route" ]; then
        echo "Error: --route parameter is required"
        exit 1
    fi
    clear
    echobold "Running Trigger"
    python -m aggregator_trigger --host $host --port $port --route $route

elif [ "$module" = "economic" ]; then
    if [ -z "$port" ]; then
        echo "Error: --port parameter is required"
        exit 1
    fi
    if [ -z "$host" ]; then
        echo "Error: --host parameter is required"
        exit 1
    fi
    if [ -z "$key" ]; then
        echo "Error: --key parameter is required"
        exit 1
    fi
    if [ -z "$rcphendpoint" ]; then
        echo "Error: --rcphendpoint parameter is required"
        exit 1
    fi

    clear
    echobold "Running Economic Handler"
    python -m economic_handler  --port $port --apihost $host --apikey $key --rcphnodes $rcphendpoint

else
    echobold "Tried to run unknown module: '$module'"

fi


# netwatcher: ./run.sh -m nw -p 13301 -h localhost -k "%th1s-IS-a-S3CR3T-ap1-PUSHING-b1ts-TO-you%" -a "http://localhost:8080/aggregator/list"
#    trigger: ./run.sh -m trigger -h localhost -p 8080 -r /aggregator/to_db
# aggregator: ./run.sh -m agg -h localhost -p 8080
#   economic: ./run.sh -m economic -p 13301 -h localhost -k "%th1s-IS-a-S3CR3T-ap1-PUSHING-b1ts-TO-you%" -e 'some_api_endpoint_test'
<|MERGE_RESOLUTION|>--- conflicted
+++ resolved
@@ -24,13 +24,6 @@
 
 while :; do
     case $1 in
-<<<<<<< HEAD
-=======
-        -h|-\?|--help)
-            show_help    # Display a usage synopsis.
-            exit
-            ;;
->>>>>>> 390d24e7
         --module)
             if [ "$2" ]; then
                 module=$2
@@ -140,36 +133,6 @@
 
     shift
 done
-
-<<<<<<< HEAD
-printf 'module=%s\n' "$module"
-printf 'port=%s\n' "$port"
-printf 'host=%s\n' "$host"
-printf 'route=%s\n' "$route"
-printf 'key=%s\n' "$key"
-printf 'aggpost=%s\n' "$aggpost"
-printf 'rcphendpoint=%s\n' "$rcphendpoint"
-printf 'db=%s\n' "$db"
-printf 'dbhost=%s\n' "$dbhost"
-printf 'dbuser=%s\n' "$dbuser"
-printf 'dbpass=%s\n' "$dbpass"
-printf 'dbport=%s\n' "$dbport"
-=======
-echo module: $module
-echo port: $port
-echo host: $host
-echo route: $route
-echo key: $key
-echo aggpost: $aggpost
-echo rcphendpoint: $rcphendpoint
-echo db: $db
-echo dbhost: $dbhost
-echo dbuser: $dbuser
-echo dbpass: $dbpass
-echo dbport: $dbport
-
->>>>>>> 390d24e7
-
 
 if [ "$module" = "nw" ]; then
     if [ -z "$port" ]; then
@@ -226,10 +189,7 @@
     clear
     echobold "Running Aggregator"
     python -m aggregator --host $host --port $port --db $db --dbhost $dbhost --dbuser $dbuser --dbpass $dbpass --dbport $dbport
-<<<<<<< HEAD
-
-=======
->>>>>>> 390d24e7
+    
 elif [ "$module" = "trigger" ]; then
     if [ -z "$host" ]; then
         echo "Error: --host parameter is required"
