--- conflicted
+++ resolved
@@ -106,13 +106,7 @@
         """
         data = {"id": self.id, "balance": balance}
         try:
-<<<<<<< HEAD
-            async with session.post(
-                self.balanceurl, json={"id": self.peer_id, "balance": balance}
-            ) as response:
-=======
             async with session.post(self.balanceurl, json=data) as response:
->>>>>>> 97fae86a
                 if response.status == 200:
                     log.info(f"Transmisted native balance: {balance}")
                     return True
@@ -236,25 +230,6 @@
 
         await asyncio.gather(*self.tasks)
 
-<<<<<<< HEAD
-    async def mock_start(self):
-        """
-        Mock-starts the tasks of this node
-        """
-        log.info(f"Starting instance '{self.peer_id}'")
-        if self.tasks:
-            return
-
-        self.started = True
-        self.tasks.add(asyncio.create_task(self.mock_gather_peers()))
-        self.tasks.add(asyncio.create_task(self.mock_ping_peers()))
-        self.tasks.add(asyncio.create_task(self.mock_transmit_peers()))
-        self.tasks.add(asyncio.create_task(self.mock_transmit_balance()))
-
-        await asyncio.gather(*self.tasks)
-
-=======
->>>>>>> 97fae86a
     def stop(self):
         """
         Stops the tasks of this instance
