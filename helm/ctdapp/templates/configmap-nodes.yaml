--- conflicted
+++ resolved
@@ -10,8 +10,4 @@
     NODE_ADDRESS_3: http://hoprd-ctdapp-3:3001
     NODE_ADDRESS_4: http://hoprd-ctdapp-4:3001
     NODE_ADDRESS_5: http://hoprd-ctdapp-5:3001
-<<<<<<< HEAD
-    NODE_ADDRESS_X: http://hoprd-ctdapp-5:3001
-=======
 
->>>>>>> 97aebccd
