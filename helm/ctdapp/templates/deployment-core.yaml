apiVersion: apps/v1
kind: Deployment
metadata:
  annotations:
    argocd.argoproj.io/sync-wave: "4"
  name: {{ include "ctdapp.fullname" . }}-core
  labels:
    {{- include "ctdapp.labels" . | nindent 4 }}
spec:
  replicas: {{ .Values.ctdapp.core.replicas }}
  selector:
    matchLabels:
      {{- include "ctdapp.selectorLabels" . | nindent 6 }}
      app.kubernetes.io/component: core
  template:
    metadata:
      {{- with .Values.ctdapp.podAnnotations }}
      annotations:
        {{- toYaml . | nindent 8 }}
      {{- end }}
      labels:
        app.kubernetes.io/component: core
        {{- include "ctdapp.labels" . | nindent 8 }}
        {{- with .Values.ctdapp.podLabels }}
        {{- toYaml . | nindent 8 }}
        {{- end }}
    spec:
      serviceAccountName: {{ include "ctdapp.serviceAccountName" . }}
      containers:
        - name: {{ .Chart.Name }}
          image: "{{ .Values.ctdapp.core.repository }}:{{ .Values.ctdapp.core.tag }}"
          imagePullPolicy: {{ .Values.ctdapp.core.pullPolicy }}
          ports:
            - name: http
              containerPort: {{ .Values.ctdapp.service.port }}
              protocol: TCP
          envFrom:
            - configMapRef:
                name: core-config
            - configMapRef:
                name: hoprd-nodes
            - secretRef:
                name: hoprd-nodes
            - secretRef:
                name: subgraph
            - secretRef:
                name: rabbitmq-ctdapp
          args:
            - python
            - '-m'
            - core
            - '--configfile'
<<<<<<< HEAD
            - './scripts/core_staging_config.yaml'
=======
            - ./scripts/core_{{ .Values.environmentName }}_config.yaml
>>>>>>> 3f3e1674
          resources:
            {{- toYaml .Values.ctdapp.core.resources | nindent 12 }}<|MERGE_RESOLUTION|>--- conflicted
+++ resolved
@@ -50,10 +50,6 @@
             - '-m'
             - core
             - '--configfile'
-<<<<<<< HEAD
-            - './scripts/core_staging_config.yaml'
-=======
             - ./scripts/core_{{ .Values.environmentName }}_config.yaml
->>>>>>> 3f3e1674
           resources:
             {{- toYaml .Values.ctdapp.core.resources | nindent 12 }}