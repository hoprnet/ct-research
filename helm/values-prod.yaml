legacy-nodes:
  enabled: true
blue-nodes:
  enabled: true
green-nodes:
  enabled: false

ctdapp:
  image:
    core:
      tag: v2.1.10
    postman:
      tag: v2.1.10
  core:
    replicas: 1
<<<<<<< HEAD
    tag: v2.1.10
    extraEnvVars:
      FLAG_CORE_DISTRIBUTE_REWARDS: "1"

      DISTRIBUTION_MIN_ELIGIBLE_PEERS: "5"
      DISTRIBUTION_MAX_APR_PERCENTAGE: "15.0"
      
      GCP_BUCKET: hoprnet-ctdapp-prod

      ECONOMIC_MODEL_FILENAME: parameters-production.json
=======
    extraEnvVars:
      FLAG_CORE_HEALTHCHECK: "60"
      FLAG_CORE_CHECK_SUBGRAPH_URLS: "200"
      FLAG_CORE_GET_FUNDINGS: "900"
      FLAG_CORE_GET_TICKET_PRICE: "900"
      FLAG_CORE_AGGREGATE_PEERS: "300"
      FLAG_CORE_GET_TOPOLOGY_DATA: "300"
      FLAG_CORE_GET_SUBGRAPH_DATA: "300"
      FLAG_CORE_GET_REGISTERED_NODES: "300"
      FLAG_CORE_GET_NFT_HOLDERS: "900"
      FLAG_CORE_APPLY_ECONOMIC_MODEL: "600"
      FLAG_CORE_DISTRIBUTE_REWARDS: "1"

      FLAG_NODE_HEALTHCHECK: "60"
      FLAG_NODE_RETRIEVE_PEERS: "300"
      FLAG_NODE_RETRIEVE_OUTGOING_CHANNELS: "600"
      FLAG_NODE_RETRIEVE_INCOMING_CHANNELS: "600"
      FLAG_NODE_RETRIEVE_BALANCES: "900"
      FLAG_NODE_OPEN_CHANNELS: "900"
      FLAG_NODE_CLOSE_OLD_CHANNELS: "900"
      FLAG_NODE_CLOSE_PENDING_CHANNELS: "1800"
      FLAG_NODE_FUND_CHANNELS: "900"
      FLAG_NODE_GET_TOTAL_CHANNEL_FUNDS: "900"

      DISTRIBUTION_MIN_ELIGIBLE_PEERS: "100"
      DISTRIBUTION_MAX_APR_PERCENTAGE: "15.0"

      PEER_MIN_VERSION: "2.0.7"

      GCP_FILE_PREFIX: expected_reward
      GCP_FOLDER: expected_rewards
      GCP_BUCKET: hoprnet-ctdapp-prod

      ECONOMIC_MODEL_FILENAME: parameters-production.json
      ECONOMIC_MODEL_MIN_SAFE_ALLOWANCE: "-1"
      ECONOMIC_MODEL_NFT_THRESHOLD: "-1"
>>>>>>> fa0a4814

      CHANNEL_MIN_BALANCE: "15"
      CHANNEL_FUNDING_AMOUNT: "50"
      CHANNEL_MAX_AGE_SECONDS: "172800"
<<<<<<< HEAD
  postman:
    replicas: 1
    tag: v2.1.10
=======

      RABBITMQ_TASK_NAME: send_1_hop_message
      RABBITMQ_PROJECT_NAME: ct-app

      LEGACY_SUBGRAPH_PAGINATION_SIZE: "1000"
      LEGACY_SUBGRAPH_SAFES_BALANCE_QUERY: "{ safes(first: valfirst, skip: valskip) { registeredNodesInNetworkRegistry { node { id } safe { id balance { wxHoprBalance } allowance { wxHoprAllowance } } } } }"
      LEGACY_SUBGRAPH_WXHOPR_TXS_QUERY: "{ transactions(where: { from: valfrom, to: valto }) { from to amount }} "
      LEGACY_SUBGRAPH_FROM_ADDRESS: 0xd9a00176cf49dfb9ca3ef61805a2850f45cb1d05
  postman:
    replicas: 1
    extraEnvVars:
      PARAM_BATCH_SIZE: "200"
      PARAM_DELAY_BETWEEN_TWO_MESSAGES: "0.2"
      PARAM_MESSAGE_DELIVERY_TIMEOUT: "15"
      PARAM_MAX_ATTEMPTS: "6"
      RABBITMQ_PROJECT_NAME: ct-app
>>>>>>> fa0a4814
<|MERGE_RESOLUTION|>--- conflicted
+++ resolved
@@ -13,7 +13,6 @@
       tag: v2.1.10
   core:
     replicas: 1
-<<<<<<< HEAD
     tag: v2.1.10
     extraEnvVars:
       FLAG_CORE_DISTRIBUTE_REWARDS: "1"
@@ -24,67 +23,11 @@
       GCP_BUCKET: hoprnet-ctdapp-prod
 
       ECONOMIC_MODEL_FILENAME: parameters-production.json
-=======
-    extraEnvVars:
-      FLAG_CORE_HEALTHCHECK: "60"
-      FLAG_CORE_CHECK_SUBGRAPH_URLS: "200"
-      FLAG_CORE_GET_FUNDINGS: "900"
-      FLAG_CORE_GET_TICKET_PRICE: "900"
-      FLAG_CORE_AGGREGATE_PEERS: "300"
-      FLAG_CORE_GET_TOPOLOGY_DATA: "300"
-      FLAG_CORE_GET_SUBGRAPH_DATA: "300"
-      FLAG_CORE_GET_REGISTERED_NODES: "300"
-      FLAG_CORE_GET_NFT_HOLDERS: "900"
-      FLAG_CORE_APPLY_ECONOMIC_MODEL: "600"
-      FLAG_CORE_DISTRIBUTE_REWARDS: "1"
 
-      FLAG_NODE_HEALTHCHECK: "60"
-      FLAG_NODE_RETRIEVE_PEERS: "300"
-      FLAG_NODE_RETRIEVE_OUTGOING_CHANNELS: "600"
-      FLAG_NODE_RETRIEVE_INCOMING_CHANNELS: "600"
-      FLAG_NODE_RETRIEVE_BALANCES: "900"
-      FLAG_NODE_OPEN_CHANNELS: "900"
-      FLAG_NODE_CLOSE_OLD_CHANNELS: "900"
-      FLAG_NODE_CLOSE_PENDING_CHANNELS: "1800"
-      FLAG_NODE_FUND_CHANNELS: "900"
-      FLAG_NODE_GET_TOTAL_CHANNEL_FUNDS: "900"
-
-      DISTRIBUTION_MIN_ELIGIBLE_PEERS: "100"
-      DISTRIBUTION_MAX_APR_PERCENTAGE: "15.0"
-
-      PEER_MIN_VERSION: "2.0.7"
-
-      GCP_FILE_PREFIX: expected_reward
-      GCP_FOLDER: expected_rewards
-      GCP_BUCKET: hoprnet-ctdapp-prod
-
-      ECONOMIC_MODEL_FILENAME: parameters-production.json
-      ECONOMIC_MODEL_MIN_SAFE_ALLOWANCE: "-1"
-      ECONOMIC_MODEL_NFT_THRESHOLD: "-1"
->>>>>>> fa0a4814
 
       CHANNEL_MIN_BALANCE: "15"
       CHANNEL_FUNDING_AMOUNT: "50"
       CHANNEL_MAX_AGE_SECONDS: "172800"
-<<<<<<< HEAD
   postman:
     replicas: 1
-    tag: v2.1.10
-=======
-
-      RABBITMQ_TASK_NAME: send_1_hop_message
-      RABBITMQ_PROJECT_NAME: ct-app
-
-      LEGACY_SUBGRAPH_PAGINATION_SIZE: "1000"
-      LEGACY_SUBGRAPH_SAFES_BALANCE_QUERY: "{ safes(first: valfirst, skip: valskip) { registeredNodesInNetworkRegistry { node { id } safe { id balance { wxHoprBalance } allowance { wxHoprAllowance } } } } }"
-      LEGACY_SUBGRAPH_WXHOPR_TXS_QUERY: "{ transactions(where: { from: valfrom, to: valto }) { from to amount }} "
-      LEGACY_SUBGRAPH_FROM_ADDRESS: 0xd9a00176cf49dfb9ca3ef61805a2850f45cb1d05
-  postman:
-    replicas: 1
-    extraEnvVars:
-      PARAM_BATCH_SIZE: "200"
-      PARAM_DELAY_BETWEEN_TWO_MESSAGES: "0.2"
-      PARAM_MESSAGE_DELIVERY_TIMEOUT: "15"
-      PARAM_MAX_ATTEMPTS: "6"
-      RABBITMQ_PROJECT_NAME: ct-app
->>>>>>> fa0a4814
+    tag: v2.1.10