legacy-nodes:
  enabled: true
blue-nodes:
<<<<<<< HEAD
  enabled: false
green-nodes:
  enabled: false
=======
  enabled: true
green-nodes:
  enabled: false

ctdapp:
  image:
    core:
      tag: v2.1.10
    postman:
      tag: v2.1.10
  core:
    replicas: 1
    extraEnvVars:
      FLAG_CORE_HEALTHCHECK: "60"
      FLAG_CORE_CHECK_SUBGRAPH_URLS: "200"
      FLAG_CORE_GET_FUNDINGS: "900"
      FLAG_CORE_GET_TICKET_PRICE: "900"
      FLAG_CORE_AGGREGATE_PEERS: "300"
      FLAG_CORE_GET_TOPOLOGY_DATA: "300"
      FLAG_CORE_GET_SUBGRAPH_DATA: "300"
      FLAG_CORE_GET_REGISTERED_NODES: "300"
      FLAG_CORE_GET_NFT_HOLDERS: "900"
      FLAG_CORE_APPLY_ECONOMIC_MODEL: "600"
      FLAG_CORE_DISTRIBUTE_REWARDS: "1"

      FLAG_NODE_HEALTHCHECK: "60"
      FLAG_NODE_RETRIEVE_PEERS: "300"
      FLAG_NODE_RETRIEVE_OUTGOING_CHANNELS: "600"
      FLAG_NODE_RETRIEVE_INCOMING_CHANNELS: "600"
      FLAG_NODE_RETRIEVE_BALANCES: "900"
      FLAG_NODE_OPEN_CHANNELS: "900"
      FLAG_NODE_CLOSE_OLD_CHANNELS: "900"
      FLAG_NODE_CLOSE_PENDING_CHANNELS: "1800"
      FLAG_NODE_FUND_CHANNELS: "900"
      FLAG_NODE_GET_TOTAL_CHANNEL_FUNDS: "900"

      DISTRIBUTION_MIN_ELIGIBLE_PEERS: "100"
      DISTRIBUTION_MAX_APR_PERCENTAGE: "15.0"

      PEER_MIN_VERSION: "2.0.7"

      GCP_FILE_PREFIX: expected_reward
      GCP_FOLDER: expected_rewards
      GCP_BUCKET: hoprnet-ctdapp-prod

      ECONOMIC_MODEL_FILENAME: parameters-production.json
      ECONOMIC_MODEL_MIN_SAFE_ALLOWANCE: "-1"
      ECONOMIC_MODEL_NFT_THRESHOLD: "-1"

      CHANNEL_MIN_BALANCE: "15"
      CHANNEL_FUNDING_AMOUNT: "50"
      CHANNEL_MAX_AGE_SECONDS: "172800"

      RABBITMQ_TASK_NAME: send_1_hop_message
      RABBITMQ_PROJECT_NAME: ct-app

      LEGACY_SUBGRAPH_PAGINATION_SIZE: "1000"
      LEGACY_SUBGRAPH_SAFES_BALANCE_QUERY: "{ safes(first: valfirst, skip: valskip) { registeredNodesInNetworkRegistry { node { id } safe { id balance { wxHoprBalance } allowance { wxHoprAllowance } } } } }"
      LEGACY_SUBGRAPH_WXHOPR_TXS_QUERY: "{ transactions(where: { from: valfrom, to: valto }) { from to amount }} "
      LEGACY_SUBGRAPH_FROM_ADDRESS: 0xd9a00176cf49dfb9ca3ef61805a2850f45cb1d05
  postman:
    replicas: 1
    extraEnvVars:
      PARAM_BATCH_SIZE: "200"
      PARAM_DELAY_BETWEEN_TWO_MESSAGES: "0.2"
      PARAM_MESSAGE_DELIVERY_TIMEOUT: "15"
      PARAM_MAX_ATTEMPTS: "6"
      RABBITMQ_PROJECT_NAME: ct-app
>>>>>>> fa0a4814
<|MERGE_RESOLUTION|>--- conflicted
+++ resolved
@@ -1,11 +1,6 @@
 legacy-nodes:
   enabled: true
 blue-nodes:
-<<<<<<< HEAD
-  enabled: false
-green-nodes:
-  enabled: false
-=======
   enabled: true
 green-nodes:
   enabled: false
@@ -73,5 +68,4 @@
       PARAM_DELAY_BETWEEN_TWO_MESSAGES: "0.2"
       PARAM_MESSAGE_DELIVERY_TIMEOUT: "15"
       PARAM_MAX_ATTEMPTS: "6"
-      RABBITMQ_PROJECT_NAME: ct-app
->>>>>>> fa0a4814
+      RABBITMQ_PROJECT_NAME: ct-app