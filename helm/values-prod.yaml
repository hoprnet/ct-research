--- conflicted
+++ resolved
@@ -1,157 +1,6 @@
-<<<<<<< HEAD
 legacy-nodes:
   enabled: true
 blue-nodes:
   enabled: false
 green-nodes:
-  enabled: false
-=======
-replicas: 5
-network: dufour
-version: 2.0.8
-supportedRelease: providence
-
-config: |
-  host:
-    address: !IPv4 0.0.0.0
-    port: 9091
-  identity:
-    file: "/app/hoprd-db/.hoprd.id"
-    password: "<REDACTED>"
-    private_key:
-  db:
-    data: "/app/hoprd-db"
-    initialize: true
-    force_initialize: false
-  inbox:
-    capacity: 512
-    max_age: 900
-    excluded_tags:
-    - 0
-  api:
-    enable: true
-    auth: !Token "<REDACTED>"
-    host:
-      address: !IPv4 0.0.0.0
-      port: 3001
-  strategy:
-    on_fail_continue: true
-    allow_recursive: false
-    finalize_channel_closure: true
-    strategies:
-  heartbeat:
-    variance: 2000
-    interval: 20000
-    threshold: 60000
-  network_options:
-    min_delay: 1
-    max_delay: 300
-    quality_avg_window_size: 25
-    quality_bad_threshold: 0.2
-    quality_offline_threshold: 0.5
-    quality_step: 0.1
-    ignore_timeframe: 600
-    backoff_exponent: 1.5
-    backoff_min: 2
-    backoff_max: 300
-  healthcheck:
-    enable: true
-    host: 0.0.0.0
-    port: 8080
-  protocol:
-    ack:
-      timeout: 15
-    heartbeat:
-      timeout: 15
-    msg:
-      timeout: 15
-    ticket_aggregation:
-      timeout: 15
-  network: dufour
-  chain:
-    announce: true
-    provider: http://gnosis-rpc-provider.rpc-provider.svc:8545
-    check_unrealized_balance: true
-  safe_module:
-    safe_transaction_service_provider:
-    safe_address:
-      addr:
-        - 44
-        - 44
-        - 44
-        - 44
-        - 44
-        - 44
-        - 44
-        - 44
-        - 44
-        - 44
-        - 44
-        - 44
-        - 44
-        - 44
-        - 44
-        - 44
-        - 44
-        - 44
-        - 44
-        - 44
-    module_address:
-      addr:
-        - 44
-        - 44
-        - 44
-        - 44
-        - 44
-        - 44
-        - 44
-        - 44
-        - 44
-        - 44
-        - 44
-        - 44
-        - 44
-        - 44
-        - 44
-        - 44
-        - 44
-        - 44
-        - 44
-        - 44
-  test:
-    announce_local_addresses: false
-    prefer_local_addresses: false
-    use_weak_crypto: false
-
-identities:
-  hoprd-ctdapp-1:
-    identityFile: "eyJjcnlwdG8iOnsiY2lwaGVyIjoiYWVzLTEyOC1jdHIiLCJjaXBoZXJwYXJhbXMiOnsiaXYiOiI3YjhjYjkwZjY2YzAxZDdkOWU4OWJhYTA1NzY5ZDQ2NyJ9LCJjaXBoZXJ0ZXh0IjoiMjc4MTdhMzA5MzAyOGFkMmYyMmUzN2JhZjEzMDQ0NDI4MmJkMGE3MGRjMzM0ODk0YTQ2OGZkZDkzZWQ2MDNlOTMxYTEyYmZjMmViMjk2YjY5ODFhZWE0ZWIyOWMyZjk2ODk2YjU5MzQ2NmQ5N2E3ZmZkYjlhZWRjYjg5ZTQ3OGU0ODVhMzQwNGM5ODVlOTBlMzM5MjNkMWJmNGYxZGZkMDI1Zjg2NWE1YWY2MDJlZjM5NjY4Njk0ZWZhNmYxYWIwYzcxMzNhYTI5NjUwMjQ3MWQ3NWY5YmY4ZGQ0N2RjZjkwNzI5MzVlNDAyNGVjNjAyNjVlZTdhMDEyMDE1NWIwN2UzODQ5YmFhMDM2N2JlOTkyZGMxMTNkYTgzMTRhMGRiNDQxNGJlYzIyMGI4OGZkOWEzOTllZGRkZmU4YmZlNTFiNjA1OGVjNmZhNzNjNzhjMGYyOGZjODkiLCJrZGYiOiJzY3J5cHQiLCJrZGZwYXJhbXMiOnsiZGtsZW4iOjMyLCJuIjo4MTkyLCJwIjoxLCJyIjo4LCJzYWx0IjoiOGExNWVjNzY3ZDBhMWIyNTM2NzZjNTY1MjE2ZmY4NzJkZmE4MTExZjFhZDhmZTUzODNmMGM4NzM2M2ZiYTczMCJ9LCJtYWMiOiI1ODczNWRlNjQzZjI1YWM1MGRkZDkyNzYxMzFhNGFkNjgyZGEwMWM5OWU4OTA3NTUzOTcwMWJkYzEyYmYwZTlkIn0sImlkIjoiNWE3ZjlhMDgtZTBjZS00ZmQ1LWE2MGUtNzNhZDY5YTllMTcwIiwidmVyc2lvbiI6M30="
-    peerId: "12D3KooWL16nW1Z2dLvyZWzr9ZZwoLTeuSfaKSeX2BjucHwSoEwJ"
-    nativeAddress: "0xd30f8f6e5865d7ec947e101b1d6a183e9776ba40"
-    safeAddress: "0x4AFa6a5265ae7Ba332e886Be3BCe5b16c861dd9f"
-    moduleAddress: "0x4c28c1e308869cC1b2F5329A4c1F480efe1506d6"
-  hoprd-ctdapp-2:
-    identityFile: "eyJjcnlwdG8iOnsiY2lwaGVyIjoiYWVzLTEyOC1jdHIiLCJjaXBoZXJwYXJhbXMiOnsiaXYiOiJhNjM1Yjc3NjIzY2Q3ZGEzMzY4MWY4YzFlZmE4MzFjMCJ9LCJjaXBoZXJ0ZXh0IjoiNzEzYTFjMGJmYjQ3ODM0ZWZiNGM4MzBhNTAyNTA1OWRkOTc3MDc0NmM0M2YxMjkxYzZkYWM4ZTg1YzMxZmVjOWFhNTQyYjM3NTBkMTRjNzczY2U3N2VjNmYzOWEwMjhjMTBiMmU0Nzg3ODE1ZTFkYjhjMWQ3OWI3ZTZlMTMxYjVmNDY3ZGQ5OTFhMDIwNDMwOTE2N2YyZWRkMTM4M2VkNWQ1NDAwMDdiMzllNWMwYWE1YTU1NjA4ZmUzOWY5ZTMxNWRlMTE5NGVhOTQ0MTJmY2I4YTdmN2JiYzlhZmUyNjNiMWVmMTI5OTc5YTVjMzA1NGUwYjI3N2QxMWZkZGRlY2ZjYjE2YWU2NmQ2NDczYWMzNTA0ZTUzMjViZmZkMGI2Yzc0MzIyZjkyZjE1MGZlYjEyZTBjYTZhNWQwMjE4ZDRlYWUxMWNlY2IzZTMxNjE5OWI2ZjI3YzAiLCJrZGYiOiJzY3J5cHQiLCJrZGZwYXJhbXMiOnsiZGtsZW4iOjMyLCJuIjo4MTkyLCJwIjoxLCJyIjo4LCJzYWx0IjoiMTRkOWY1OWI2ZjZiMjUwMjVjYzY4ZGYyZWFkZGM3ZDFjNTNjMzQ1OTczOTkwNDUyOTdhYzE3Yjg0NTEzYTU1ZCJ9LCJtYWMiOiJiYzQ3MTFhNmIxNGM3YWVlYmEwYzFjZmM2ODU3OWE0YjBmYWYyNjdkNjBhNzQ3YTU5ZmY5ZmE5YjYyNThiMGMwIn0sImlkIjoiYmRmNDZmYTctYjE3Zi00MjQ0LTgzMTgtYTE0N2E0ZDE2NmUzIiwidmVyc2lvbiI6M30="
-    peerId: "12D3KooWH9rfYNKMkNncYJxS7BH41ThPZUYe3FNkbfmJAa4n5r3x"
-    nativeAddress: "0x5a5bf3d3ce59cd304f198b86c1a78adfadf31f83"
-    safeAddress: "0xDf9BE8bdB5AE4a130E861E5158C95667E7b2C0CB"
-    moduleAddress: "0x3aAB0c84CcBbd55cD217A523e1b89988EBF4f30a"
-  hoprd-ctdapp-3:
-    identityFile: "eyJjcnlwdG8iOnsiY2lwaGVyIjoiYWVzLTEyOC1jdHIiLCJjaXBoZXJwYXJhbXMiOnsiaXYiOiJkYmM1NDVlNDQ1NDRjZDFmMTlmMzk1YmNkMWVlMTJlYSJ9LCJjaXBoZXJ0ZXh0IjoiOTg1OGE2ODI3ZTU4YzZjNjI1ZGM4YTEzM2JhZjAyZDk1OGE1OWFhY2RmZjQ0ZDY3OWJjODMzNzE2N2FjZmMwYTU3YjdlYTk5MmQwNmJiZjkwZmQ1ODA5YTQyNWMzZTZmYjAyMTg5YzRiMjg4YmUxY2ZhYzBlYzQ1MWRlMTNkNTIxNDgzZjljNTRhMDNkMzMzODllMDdhMjE5YmZhYjgxNzhhNDdlMjBlZGFiOTU2N2RjNWYyMmU0Y2RkZjhmNTQzYTdjMjlmYjRiZWU5YmY5MDFhYzJiOTNmZDFiZmE4NjVjM2E1NmQ5YzcyNDM2OWU4ZDc5ZGRiMDQwMjRhZDdmNzcyNjE0Mzc2MGEzMGI2MzU3NTU4NjBlNzA0MDBhMGUxNjcxNDgwNzAxNzA1MTE0Yzk4ZDlmNWVkMDlkYWVjYzA1YmM5MDA4OGM5YTllMDBhYTQ2ODJiYTQiLCJrZGYiOiJzY3J5cHQiLCJrZGZwYXJhbXMiOnsiZGtsZW4iOjMyLCJuIjo4MTkyLCJwIjoxLCJyIjo4LCJzYWx0IjoiZGVlNGVjMzI3NzYzNTE2YWVjZjAwNGFlMTZiZWZkNTQzMjIzYzhlM2Q0ODIwODEyMGJhYmQwZjM4YTM3MDY4ZiJ9LCJtYWMiOiJlMDlkM2FmYTAzMjI4MmQ2NzA4N2I3YWNiODRkZTM4ZDdlODMyNjY2ZDJmYmYxMDY5ODE3Y2ZiZTZmZWI0ZDc3In0sImlkIjoiYmFhZjYzMjQtYzcwNi00ZDVlLWE3ODYtZmI4OGQ2MzI0ZDVjIiwidmVyc2lvbiI6M30="
-    peerId: "12D3KooWNYi2kG5cdeEUBvjemZRUkPVmAeXsSGVrX9QHnEiMfh8w"
-    nativeAddress: "0xa4642c066c1f8927db9d34abab599af784a2cff0"
-    safeAddress: "0xc5E2D5bA66916EF8413a87e3098117C6aC596597"
-    moduleAddress: "0x448e1116047b452CC582625a954460264D5Ad637"
-  hoprd-ctdapp-4:
-    identityFile: "eyJjcnlwdG8iOnsiY2lwaGVyIjoiYWVzLTEyOC1jdHIiLCJjaXBoZXJwYXJhbXMiOnsiaXYiOiI5MmViNmE1Y2JkZTIyYTdlYTZhYjg2YzVmYmMzMzU1OCJ9LCJjaXBoZXJ0ZXh0IjoiN2IzNGU5YjY0OTFkYzQzNmE1NDRhMzUwZmVkNGIwMWZhOTFkOWZjNzk4OTYzNWVjYmZkYTJlM2U1ODIyMTlkNGY1ZDJlMTNhYWYzNTRkNGJkNjg0OGM1Yzg1N2QxMDQxNGEyNDg4ZjI4ZmM0YzYxZTM4MmU4ZGRjNjA2MjEyMTY0ZDIzMWY2NGE0YjU3MDFiM2UwMGE0OTNiMjYzMGYwYzUzZDU2Nzc0NmRhOTRlM2ZkOWNiNTUxY2VjYmY1NmIzMGJhZDkwODVjZjI5OTRhZDgyOTgyZWNhNzZmNTg4YjgzMTMxN2VjM2MxYjE5ODcwZGM1NDZkZjQ4ZjU2NDNhZTFkZTAyZmNlZmI5MWQyNGI5ZWZkOWQ5YjhmNGVlOTVhZDZlYTM2MzhjNThkYWRkODJmZTViMjk0MzFkZmMxZDdhN2M4NTY5NjJhMzc2OGNlYmMyN2FjZGYiLCJrZGYiOiJzY3J5cHQiLCJrZGZwYXJhbXMiOnsiZGtsZW4iOjMyLCJuIjo4MTkyLCJwIjoxLCJyIjo4LCJzYWx0IjoiYmZhMzZjMDNkZjg4ZTc2NmZlNGMyNmZmZTNmNjQ5NTFlMzRmMjdhZWU5ZmY0MjM5YTdmMDQxZTI4NzRhZTExMCJ9LCJtYWMiOiIxYjk3ZmYzN2Y3YzFkY2MxMzZkOGVjZjdiODBjZGMwNjM3NTE1M2IwOGEzYTFmYjk4YzFlNGNlMTA4YTY1ZDU4In0sImlkIjoiMzZiMDY0NTgtYzFlMC00ODg0LTk3NzctNTExYmIwMTMyOTk1IiwidmVyc2lvbiI6M30="
-    peerId: "12D3KooWGyY39vD8J2VGEDjTCD3eEyvV4YrnKM9NCQa6SYJKczrR"
-    nativeAddress: "0xcbe8726c80cc0d7751b9545dd5a4b5b0e53e383d"
-    safeAddress: "0x5445A497292C8E669e7d3419BE68DE23c450c56F"
-    moduleAddress: "0xB32Db6FE369dF1Ee0E1E9bE78c4b488eaB361d6f"
-  hoprd-ctdapp-5:
-    identityFile: "eyJjcnlwdG8iOnsiY2lwaGVyIjoiYWVzLTEyOC1jdHIiLCJjaXBoZXJwYXJhbXMiOnsiaXYiOiI0YjcxNDJkZGUwMDA5ODhjYjI1YTJhZDRkNzRlNzIyOSJ9LCJjaXBoZXJ0ZXh0IjoiMDE1NzgxNzFkNzkwYTUwZDQ2ODQ2YTZhYzYxMjYwNjIzZmY4YzllMDIzM2JlYmFiYWZhOTliZGE2NDE1YTA2ZjhiNzc0MjE5MWRmNzdhNzRiMGIzYzc1NGE2MWU2ZGQ5Yjk0NTM2NWIxYmY5MTkyOTU0NDdjNDE3YzczNTJiODE2ZDk5ZjZlMmQyMmIxODA3MzBlNzhiNTAxYWMyM2RkYmNiZWNlZmY2NTY4NWYyOGQ4N2NkZjY2NWIwYTM2YmM2ZDZkOTI2MDRkYzUzNzJlMWY4Njg1ZWUyNmM4YjhlNDI5N2MwY2FiZWNiMDIwOTk4Y2UyZWU2NGFjODI4ZDc0OGVlNDU2ZDFiY2ZkOTZiYTI3MjAzNzg1ODQxMGRhZjRmMjI5NzIyZGY5MzkxMTEyMWNlOWVjMzliNGVlNWEzMjU5NzI1NzAwZGU0NWMwZjAxYWVjYzM4MzQiLCJrZGYiOiJzY3J5cHQiLCJrZGZwYXJhbXMiOnsiZGtsZW4iOjMyLCJuIjo4MTkyLCJwIjoxLCJyIjo4LCJzYWx0IjoiOTYxYWY0ZjM1YjliOGJhNWJlNGI0OGU3NGY1NWE1MTI0MjI0ODI2Y2M1NzY1MmExNTcyMjY5ZjBmNzg2ODY2YiJ9LCJtYWMiOiJlMzFiYmQxM2YyZWM0ZTA5ZWE2NzcxZTAzZDc5YjkwYzdhZGVjNzM1M2E0YTQzNTBlYzk3ZjU4NGM5ZDliNzgzIn0sImlkIjoiMjJjOWRlN2EtNTVhMy00YWRiLWE3ZTUtODUxOWJkNzJiZDVkIiwidmVyc2lvbiI6M30="
-    peerId: "12D3KooWB1bPdu9Q5w2nzKkaCoE9gq9j8bgd3c8iVu81ypSu5WqB"
-    nativeAddress: "0x764d3162a4024c5cba8817446ef563b27aa57598"
-    safeAddress: "0x7f30E4902606291De7518f80E0863a944a80eB41"
-    moduleAddress: "0x221ab86f3fEF58d8e018B6c1fe5d1768925b4BEF"
->>>>>>> c5cd31d1
+  enabled: false