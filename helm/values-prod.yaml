--- conflicted
+++ resolved
@@ -10,11 +10,8 @@
 ctdapp:
   core:
     replicas: 1
-<<<<<<< HEAD
     tag: v3.5.0
-=======
-    tag: v3.4.6
->>>>>>> e9133f63
+
   nodes:
     NODE_ADDRESS_1: http://ctdapp-green-node-1:3001
     NODE_ADDRESS_2: http://ctdapp-green-node-2:3001
