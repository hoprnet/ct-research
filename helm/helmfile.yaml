--- conflicted
+++ resolved
@@ -12,11 +12,7 @@
       - values-common.yaml
       - values-prod.yaml
       - values-prod-blue.yaml
-<<<<<<< HEAD
-      - values-prod-gren.yaml
-=======
       - values-prod-green.yaml
->>>>>>> fa0a4814
     secrets:
       - secrets-prod.sops.yaml
 ---
