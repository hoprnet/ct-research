--- conflicted
+++ resolved
@@ -32,22 +32,6 @@
     - environmentName: {{ .Environment.Name }}
   secrets:
     - secrets-{{ .Environment.Name }}.sops.yaml
-<<<<<<< HEAD
-- name: hoprd-ctdapp
-  namespace: ctdapp
-  chart: hoprassociation/cluster-hoprd
-  condition: legacy-nodes.enabled
-  version: 0.3.1
-  wait: true
-  timeout: 5
-  values:
-    - values-common.yaml
-    - values-prod.yaml
-    - values-prod-legacy.yaml
-  secrets:
-    - secrets-{{ .Environment.Name }}.sops.yaml
-=======
->>>>>>> 3f3e1674
 - name: ctdapp-blue-node
   namespace: ctdapp
   chart: hoprassociation/cluster-hoprd
